--- conflicted
+++ resolved
@@ -38,13 +38,9 @@
     HTTPServiceUnavailable, Range, is_chunked
 from swift.common.utils import split_path, validate_device_partition, \
     close_if_possible, maybe_multipart_byteranges_to_document_iters, \
-<<<<<<< HEAD
-    config_true_value
-=======
-    multipart_byteranges_to_document_iters, parse_content_type, \
-    parse_content_range
-
->>>>>>> f57b4c94
+    config_true_value, multipart_byteranges_to_document_iters, \
+    parse_content_type, parse_content_range
+
 from swift.common.wsgi import make_subrequest
 
 

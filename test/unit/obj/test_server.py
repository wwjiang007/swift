# coding: utf-8
# Copyright (c) 2010-2012 OpenStack Foundation
#
# Licensed under the Apache License, Version 2.0 (the "License");
# you may not use this file except in compliance with the License.
# You may obtain a copy of the License at
#
#    http://www.apache.org/licenses/LICENSE-2.0
#
# Unless required by applicable law or agreed to in writing, software
# distributed under the License is distributed on an "AS IS" BASIS,
# WITHOUT WARRANTIES OR CONDITIONS OF ANY KIND, either express or
# implied.
# See the License for the specific language governing permissions and
# limitations under the License.

"""Tests for swift.obj.server"""

import six.moves.cPickle as pickle
import datetime
import json
import errno
import operator
import os
import mock
import six
from six import StringIO
import unittest
import math
import random
from shutil import rmtree
from time import gmtime, strftime, time, struct_time
from tempfile import mkdtemp
from hashlib import md5
import itertools
import tempfile
from collections import defaultdict
from contextlib import contextmanager

from eventlet import sleep, spawn, wsgi, listen, Timeout, tpool, greenthread
from eventlet.green import httplib

from nose import SkipTest

from swift import __version__ as swift_version
from swift.common.http import is_success
from test.unit import FakeLogger, debug_logger, mocked_http_conn, \
    make_timestamp_iter, DEFAULT_TEST_EC_TYPE
from test.unit import connect_tcp, readuntil2crlfs, patch_policies
from swift.obj import server as object_server
from swift.obj import updater
from swift.obj import diskfile
from swift.common import utils, bufferedhttp
from swift.common.header_key_dict import HeaderKeyDict
from swift.common.utils import hash_path, mkdirs, normalize_timestamp, \
    NullLogger, storage_directory, public, replication, encode_timestamps, \
    Timestamp
from swift.common import constraints
from swift.common.swob import Request, WsgiBytesIO
from swift.common.splice import splice
from swift.common.storage_policy import (StoragePolicy, ECStoragePolicy,
                                         POLICIES, EC_POLICY)
from swift.common.exceptions import DiskFileDeviceUnavailable, DiskFileNoSpace


def mock_time(*args, **kwargs):
    return 5000.0


test_policies = [
    StoragePolicy(0, name='zero', is_default=True),
    ECStoragePolicy(1, name='one', ec_type=DEFAULT_TEST_EC_TYPE,
                    ec_ndata=10, ec_nparity=4),
]


@contextmanager
def fake_spawn():
    """
    Spawn and capture the result so we can later wait on it. This means we can
    test code executing in a greenthread but still wait() on the result to
    ensure that the method has completed.
    """

    greenlets = []

    def _inner_fake_spawn(func, *a, **kw):
        gt = greenthread.spawn(func, *a, **kw)
        greenlets.append(gt)
        return gt

    object_server.spawn = _inner_fake_spawn
    with mock.patch('swift.obj.server.spawn', _inner_fake_spawn):
        try:
            yield
        finally:
            for gt in greenlets:
                gt.wait()


@patch_policies(test_policies)
class TestObjectController(unittest.TestCase):
    """Test swift.obj.server.ObjectController"""

    def setUp(self):
        """Set up for testing swift.object.server.ObjectController"""
        utils.HASH_PATH_SUFFIX = 'endcap'
        utils.HASH_PATH_PREFIX = 'startcap'
        self.tmpdir = mkdtemp()
        self.testdir = os.path.join(self.tmpdir,
                                    'tmp_test_object_server_ObjectController')
        mkdirs(os.path.join(self.testdir, 'sda1'))
        self.conf = {'devices': self.testdir, 'mount_check': 'false',
                     'container_update_timeout': 0.0}
        self.object_controller = object_server.ObjectController(
            self.conf, logger=debug_logger())
        self.object_controller.bytes_per_sync = 1
        self._orig_tpool_exc = tpool.execute
        tpool.execute = lambda f, *args, **kwargs: f(*args, **kwargs)
        self.df_mgr = diskfile.DiskFileManager(self.conf,
                                               self.object_controller.logger)

        self.logger = debug_logger('test-object-controller')

    def tearDown(self):
        """Tear down for testing swift.object.server.ObjectController"""
        rmtree(self.tmpdir)
        tpool.execute = self._orig_tpool_exc

    def _stage_tmp_dir(self, policy):
        mkdirs(os.path.join(self.testdir, 'sda1',
                            diskfile.get_tmp_dir(policy)))

    def check_all_api_methods(self, obj_name='o', alt_res=None):
        path = '/sda1/p/a/c/%s' % obj_name
        body = 'SPECIAL_STRING'

        op_table = {
            "PUT": (body, alt_res or 201, ''),  # create one
            "GET": ('', alt_res or 200, body),  # check it
            "POST": ('', alt_res or 202, ''),   # update it
            "HEAD": ('', alt_res or 200, ''),   # head it
            "DELETE": ('', alt_res or 204, '')  # delete it
        }

        for method in ["PUT", "GET", "POST", "HEAD", "DELETE"]:
            in_body, res, out_body = op_table[method]
            timestamp = normalize_timestamp(time())
            req = Request.blank(
                path, environ={'REQUEST_METHOD': method},
                headers={'X-Timestamp': timestamp,
                         'Content-Type': 'application/x-test'})
            req.body = in_body
            resp = req.get_response(self.object_controller)
            self.assertEqual(resp.status_int, res)
            if out_body and (200 <= res < 300):
                self.assertEqual(resp.body, out_body)

    def test_REQUEST_SPECIAL_CHARS(self):
        obj = 'special昆%20/%'
        self.check_all_api_methods(obj)

    def test_device_unavailable(self):
        def raise_disk_unavail(*args, **kwargs):
            raise DiskFileDeviceUnavailable()

        self.object_controller.get_diskfile = raise_disk_unavail
        self.check_all_api_methods(alt_res=507)

    def test_allowed_headers(self):
        dah = ['content-disposition', 'content-encoding', 'x-delete-at',
               'x-object-manifest', 'x-static-large-object']
        conf = {'devices': self.testdir, 'mount_check': 'false',
                'allowed_headers': ','.join(['content-length'] + dah)}
        self.object_controller = object_server.ObjectController(
            conf, logger=debug_logger())
        self.assertEqual(self.object_controller.allowed_headers, set(dah))

    def test_POST_update_meta(self):
        # Test swift.obj.server.ObjectController.POST
        original_headers = self.object_controller.allowed_headers
        test_headers = 'content-encoding foo bar'.split()
        self.object_controller.allowed_headers = set(test_headers)
        timestamp = normalize_timestamp(time())
        req = Request.blank('/sda1/p/a/c/o', environ={'REQUEST_METHOD': 'PUT'},
                            headers={'X-Timestamp': timestamp,
                                     'Content-Type': 'application/x-test',
                                     'Foo': 'fooheader',
                                     'Baz': 'bazheader',
                                     'X-Object-Meta-1': 'One',
                                     'X-Object-Meta-Two': 'Two'})
        req.body = 'VERIFY'
        resp = req.get_response(self.object_controller)
        self.assertEqual(resp.status_int, 201)

        timestamp = normalize_timestamp(time())
        req = Request.blank('/sda1/p/a/c/o',
                            environ={'REQUEST_METHOD': 'POST'},
                            headers={'X-Timestamp': timestamp,
                                     'X-Object-Meta-3': 'Three',
                                     'X-Object-Meta-4': 'Four',
                                     'Content-Encoding': 'gzip',
                                     'Foo': 'fooheader',
                                     'Bar': 'barheader',
                                     'Content-Type': 'application/x-test'})
        resp = req.get_response(self.object_controller)
        self.assertEqual(resp.status_int, 202)

        req = Request.blank('/sda1/p/a/c/o')
        resp = req.get_response(self.object_controller)
        self.assertTrue("X-Object-Meta-1" not in resp.headers and
                        "X-Object-Meta-Two" not in resp.headers and
                        "X-Object-Meta-3" in resp.headers and
                        "X-Object-Meta-4" in resp.headers and
                        "Foo" in resp.headers and
                        "Bar" in resp.headers and
                        "Baz" not in resp.headers and
                        "Content-Encoding" in resp.headers)
        self.assertEqual(resp.headers['Content-Type'], 'application/x-test')

        req = Request.blank('/sda1/p/a/c/o',
                            environ={'REQUEST_METHOD': 'HEAD'})
        resp = req.get_response(self.object_controller)
        self.assertTrue("X-Object-Meta-1" not in resp.headers and
                        "X-Object-Meta-Two" not in resp.headers and
                        "X-Object-Meta-3" in resp.headers and
                        "X-Object-Meta-4" in resp.headers and
                        "Foo" in resp.headers and
                        "Bar" in resp.headers and
                        "Baz" not in resp.headers and
                        "Content-Encoding" in resp.headers)
        self.assertEqual(resp.headers['Content-Type'], 'application/x-test')

        timestamp = normalize_timestamp(time())
        req = Request.blank('/sda1/p/a/c/o',
                            environ={'REQUEST_METHOD': 'POST'},
                            headers={'X-Timestamp': timestamp,
                                     'Content-Type': 'application/x-test'})
        resp = req.get_response(self.object_controller)
        self.assertEqual(resp.status_int, 202)
        req = Request.blank('/sda1/p/a/c/o')
        resp = req.get_response(self.object_controller)
        self.assertTrue("X-Object-Meta-3" not in resp.headers and
                        "X-Object-Meta-4" not in resp.headers and
                        "Foo" not in resp.headers and
                        "Bar" not in resp.headers and
                        "Content-Encoding" not in resp.headers)
        self.assertEqual(resp.headers['Content-Type'], 'application/x-test')

        # test defaults
        self.object_controller.allowed_headers = original_headers
        timestamp = normalize_timestamp(time())
        req = Request.blank('/sda1/p/a/c/o', environ={'REQUEST_METHOD': 'PUT'},
                            headers={'X-Timestamp': timestamp,
                                     'Content-Type': 'application/x-test',
                                     'Foo': 'fooheader',
                                     'X-Object-Meta-1': 'One',
                                     'X-Object-Manifest': 'c/bar',
                                     'Content-Encoding': 'gzip',
                                     'Content-Disposition': 'bar',
                                     'X-Static-Large-Object': 'True',
                                     })
        req.body = 'VERIFY'
        resp = req.get_response(self.object_controller)
        self.assertEqual(resp.status_int, 201)
        req = Request.blank('/sda1/p/a/c/o')
        resp = req.get_response(self.object_controller)
        self.assertTrue("X-Object-Meta-1" in resp.headers and
                        "Foo" not in resp.headers and
                        "Content-Encoding" in resp.headers and
                        "X-Object-Manifest" in resp.headers and
                        "Content-Disposition" in resp.headers and
                        "X-Static-Large-Object" in resp.headers)
        self.assertEqual(resp.headers['Content-Type'], 'application/x-test')

        timestamp = normalize_timestamp(time())
        req = Request.blank('/sda1/p/a/c/o',
                            environ={'REQUEST_METHOD': 'POST'},
                            headers={'X-Timestamp': timestamp,
                                     'X-Object-Meta-3': 'Three',
                                     'Foo': 'fooheader',
                                     'Content-Type': 'application/x-test'})
        resp = req.get_response(self.object_controller)
        self.assertEqual(resp.status_int, 202)
        req = Request.blank('/sda1/p/a/c/o')
        resp = req.get_response(self.object_controller)
        self.assertTrue("X-Object-Meta-1" not in resp.headers and
                        "Foo" not in resp.headers and
                        "Content-Encoding" not in resp.headers and
                        "X-Object-Manifest" not in resp.headers and
                        "Content-Disposition" not in resp.headers and
                        "X-Object-Meta-3" in resp.headers and
                        "X-Static-Large-Object" in resp.headers)
        self.assertEqual(resp.headers['Content-Type'], 'application/x-test')

        # Test for empty metadata
        timestamp = normalize_timestamp(time())
        req = Request.blank('/sda1/p/a/c/o',
                            environ={'REQUEST_METHOD': 'POST'},
                            headers={'X-Timestamp': timestamp,
                                     'Content-Type': 'application/x-test',
                                     'X-Object-Meta-3': ''})
        resp = req.get_response(self.object_controller)
        self.assertEqual(resp.status_int, 202)
        req = Request.blank('/sda1/p/a/c/o')
        resp = req.get_response(self.object_controller)
        self.assertEqual(resp.headers["x-object-meta-3"], '')

    def test_POST_old_timestamp(self):
        ts = time()
        orig_timestamp = utils.Timestamp(ts).internal
        req = Request.blank('/sda1/p/a/c/o', environ={'REQUEST_METHOD': 'PUT'},
                            headers={'X-Timestamp': orig_timestamp,
                                     'Content-Type': 'application/x-test',
                                     'X-Object-Meta-1': 'One',
                                     'X-Object-Meta-Two': 'Two'})
        req.body = 'VERIFY'
        resp = req.get_response(self.object_controller)
        self.assertEqual(resp.status_int, 201)

        # Same timestamp should result in 409
        req = Request.blank('/sda1/p/a/c/o',
                            environ={'REQUEST_METHOD': 'POST'},
                            headers={'X-Timestamp': orig_timestamp,
                                     'X-Object-Meta-3': 'Three',
                                     'X-Object-Meta-4': 'Four',
                                     'Content-Encoding': 'gzip',
                                     'Content-Type': 'application/x-test'})
        resp = req.get_response(self.object_controller)
        self.assertEqual(resp.status_int, 409)
        self.assertEqual(resp.headers['X-Backend-Timestamp'], orig_timestamp)

        # Earlier timestamp should result in 409
        timestamp = normalize_timestamp(ts - 1)
        req = Request.blank('/sda1/p/a/c/o',
                            environ={'REQUEST_METHOD': 'POST'},
                            headers={'X-Timestamp': timestamp,
                                     'X-Object-Meta-5': 'Five',
                                     'X-Object-Meta-6': 'Six',
                                     'Content-Encoding': 'gzip',
                                     'Content-Type': 'application/x-test'})
        resp = req.get_response(self.object_controller)
        self.assertEqual(resp.status_int, 409)
        self.assertEqual(resp.headers['X-Backend-Timestamp'], orig_timestamp)

    def test_POST_conflicts_with_later_POST(self):
        ts_iter = make_timestamp_iter()
        t_put = next(ts_iter).internal
        req = Request.blank('/sda1/p/a/c/o',
                            environ={'REQUEST_METHOD': 'PUT'},
                            headers={'X-Timestamp': t_put,
                                     'Content-Length': 0,
                                     'Content-Type': 'plain/text'})
        resp = req.get_response(self.object_controller)
        self.assertEqual(resp.status_int, 201)

        t_post1 = next(ts_iter).internal
        t_post2 = next(ts_iter).internal
        req = Request.blank('/sda1/p/a/c/o',
                            environ={'REQUEST_METHOD': 'POST'},
                            headers={'X-Timestamp': t_post2})
        resp = req.get_response(self.object_controller)
        self.assertEqual(resp.status_int, 202)

        req = Request.blank('/sda1/p/a/c/o',
                            environ={'REQUEST_METHOD': 'POST'},
                            headers={'X-Timestamp': t_post1})
        resp = req.get_response(self.object_controller)
        self.assertEqual(resp.status_int, 409)

        obj_dir = os.path.join(
            self.testdir, 'sda1',
            storage_directory(diskfile.get_data_dir(0), 'p',
                              hash_path('a', 'c', 'o')))

        ts_file = os.path.join(obj_dir, t_post2 + '.meta')
        self.assertTrue(os.path.isfile(ts_file))
        meta_file = os.path.join(obj_dir, t_post1 + '.meta')
        self.assertFalse(os.path.isfile(meta_file))

    def test_POST_not_exist(self):
        timestamp = normalize_timestamp(time())
        req = Request.blank('/sda1/p/a/c/fail',
                            environ={'REQUEST_METHOD': 'POST'},
                            headers={'X-Timestamp': timestamp,
                                     'X-Object-Meta-1': 'One',
                                     'X-Object-Meta-2': 'Two',
                                     'Content-Type': 'text/plain'})
        resp = req.get_response(self.object_controller)
        self.assertEqual(resp.status_int, 404)

    def test_POST_invalid_path(self):
        timestamp = normalize_timestamp(time())
        req = Request.blank('/sda1/p/a/c', environ={'REQUEST_METHOD': 'POST'},
                            headers={'X-Timestamp': timestamp,
                                     'X-Object-Meta-1': 'One',
                                     'X-Object-Meta-2': 'Two',
                                     'Content-Type': 'text/plain'})
        resp = req.get_response(self.object_controller)
        self.assertEqual(resp.status_int, 400)

    def test_POST_no_timestamp(self):
        req = Request.blank('/sda1/p/a/c/o',
                            environ={'REQUEST_METHOD': 'POST'},
                            headers={'X-Object-Meta-1': 'One',
                                     'X-Object-Meta-2': 'Two',
                                     'Content-Type': 'text/plain'})
        resp = req.get_response(self.object_controller)
        self.assertEqual(resp.status_int, 400)

    def test_POST_bad_timestamp(self):
        req = Request.blank('/sda1/p/a/c/o',
                            environ={'REQUEST_METHOD': 'POST'},
                            headers={'X-Timestamp': 'bad',
                                     'X-Object-Meta-1': 'One',
                                     'X-Object-Meta-2': 'Two',
                                     'Content-Type': 'text/plain'})
        resp = req.get_response(self.object_controller)
        self.assertEqual(resp.status_int, 400)

    def test_POST_container_connection(self):
        # Test that POST does call container_update and returns success
        # whether update to container server succeeds or fails
        def mock_http_connect(calls, response, with_exc=False):

            class FakeConn(object):

                def __init__(self, calls, status, with_exc):
                    self.calls = calls
                    self.status = status
                    self.reason = 'Fake'
                    self.host = '1.2.3.4'
                    self.port = '1234'
                    self.with_exc = with_exc

                def getresponse(self):
                    calls[0] += 1
                    if self.with_exc:
                        raise Exception('test')
                    return self

                def read(self, amt=None):
                    return ''

            return lambda *args, **kwargs: FakeConn(calls, response, with_exc)

        ts = time()
        timestamp = normalize_timestamp(ts)
        req = Request.blank(
            '/sda1/p/a/c/o', environ={'REQUEST_METHOD': 'PUT'},
            headers={'X-Timestamp': timestamp,
                     'Content-Type': 'text/plain',
                     'Content-Length': '0'})
        resp = req.get_response(self.object_controller)
        self.assertEqual(resp.status_int, 201)
        req = Request.blank(
            '/sda1/p/a/c/o',
            environ={'REQUEST_METHOD': 'POST'},
            headers={'X-Timestamp': normalize_timestamp(ts + 1),
                     'X-Container-Host': '1.2.3.4:0',
                     'X-Container-Partition': '3',
                     'X-Container-Device': 'sda1',
                     'X-Container-Timestamp': '1',
                     'Content-Type': 'application/new1'})
        calls = [0]
        with mock.patch.object(object_server, 'http_connect',
                               mock_http_connect(calls, 202)):
            resp = req.get_response(self.object_controller)
        self.assertEqual(resp.status_int, 202)
        req = Request.blank(
            '/sda1/p/a/c/o',
            environ={'REQUEST_METHOD': 'POST'},
            headers={'X-Timestamp': normalize_timestamp(ts + 2),
                     'X-Container-Host': '1.2.3.4:0',
                     'X-Container-Partition': '3',
                     'X-Container-Device': 'sda1',
                     'X-Container-Timestamp': '1',
                     'Content-Type': 'application/new1'})
        calls = [0]
        with mock.patch.object(object_server, 'http_connect',
                               mock_http_connect(calls, 202, with_exc=True)):
            resp = req.get_response(self.object_controller)
        self.assertEqual(resp.status_int, 202)
        req = Request.blank(
            '/sda1/p/a/c/o',
            environ={'REQUEST_METHOD': 'POST'},
            headers={'X-Timestamp': normalize_timestamp(ts + 3),
                     'X-Container-Host': '1.2.3.4:0',
                     'X-Container-Partition': '3',
                     'X-Container-Device': 'sda1',
                     'X-Container-Timestamp': '1',
                     'Content-Type': 'application/new2'})
        calls = [0]
        with mock.patch.object(object_server, 'http_connect',
                               mock_http_connect(calls, 500)):
            resp = req.get_response(self.object_controller)
        self.assertEqual(resp.status_int, 202)

    def _test_POST_container_updates(self, policy, update_etag=None):
        # Test that POST requests result in correct calls to container_update
        ts_iter = (Timestamp(t) for t in itertools.count(int(time())))
        t = [ts_iter.next() for _ in range(0, 5)]
        calls_made = []
        update_etag = update_etag or '098f6bcd4621d373cade4e832627b4f6'

        def mock_container_update(ctlr, op, account, container, obj, request,
                                  headers_out, objdevice, policy):
            calls_made.append((headers_out, policy))

        body = 'test'
        headers = {
            'X-Timestamp': t[1].internal,
            'Content-Type': 'application/octet-stream;swift_bytes=123456789',
            'X-Backend-Storage-Policy-Index': int(policy)}
        if policy.policy_type == EC_POLICY:
<<<<<<< HEAD
            headers['X-Object-Sysmeta-Container-Update-Override-Etag'] = \
                update_etag
=======
            # EC fragments will typically have a different size to the body and
            # for small bodies the fragments may be longer. For this test all
            # that matters is that the fragment and body lengths differ.
            body = body + 'ec_overhead'
            headers['X-Backend-Container-Update-Override-Etag'] = update_etag
            headers['X-Backend-Container-Update-Override-Size'] = '4'
>>>>>>> e80a5a0d
            headers['X-Object-Sysmeta-Ec-Etag'] = update_etag
            headers['X-Object-Sysmeta-Ec-Content-Length'] = '4'
            headers['X-Object-Sysmeta-Ec-Frag-Index'] = 2
        headers['Content-Length'] = str(len(body))

        req = Request.blank('/sda1/p/a/c/o', body=body,
                            environ={'REQUEST_METHOD': 'PUT'},
<<<<<<< HEAD
                            headers=headers, body='test')

=======
                            headers=headers)
>>>>>>> e80a5a0d
        with mock.patch('swift.obj.server.ObjectController.container_update',
                        mock_container_update):
            resp = req.get_response(self.object_controller)

        self.assertEqual(resp.status_int, 201)
        self.assertEqual(1, len(calls_made))
        expected_headers = HeaderKeyDict({
            'x-size': '4',
            'x-content-type': 'application/octet-stream;swift_bytes=123456789',
            'x-timestamp': t[1].internal,
            'x-etag': update_etag})
        self.assertDictEqual(expected_headers, calls_made[0][0])
        self.assertEqual(policy, calls_made[0][1])

        # POST with no metadata newer than the data should return 409,
        # container update not expected
        calls_made = []
        req = Request.blank(
            '/sda1/p/a/c/o', environ={'REQUEST_METHOD': 'POST'},
            headers={'X-Timestamp': t[0].internal,
                     'X-Backend-Storage-Policy-Index': int(policy)})

        with mock.patch('swift.obj.server.ObjectController.container_update',
                        mock_container_update):
            resp = req.get_response(self.object_controller)

        self.assertEqual(resp.status_int, 409)
        self.assertEqual(resp.headers['x-backend-timestamp'],
                         t[1].internal)
        self.assertEqual(0, len(calls_made))

        # POST with newer metadata returns success and container update
        # is expected
        calls_made = []
        req = Request.blank(
            '/sda1/p/a/c/o', environ={'REQUEST_METHOD': 'POST'},
            headers={'X-Timestamp': t[3].internal,
                     'X-Backend-Storage-Policy-Index': int(policy)})

        with mock.patch('swift.obj.server.ObjectController.container_update',
                        mock_container_update):
            resp = req.get_response(self.object_controller)

        self.assertEqual(resp.status_int, 202)
        self.assertEqual(1, len(calls_made))
        expected_headers = HeaderKeyDict({
            'x-size': '4',
            'x-content-type': 'application/octet-stream;swift_bytes=123456789',
            'x-timestamp': t[1].internal,
            'x-content-type-timestamp': t[1].internal,
            'x-meta-timestamp': t[3].internal,
            'x-etag': update_etag})
        self.assertDictEqual(expected_headers, calls_made[0][0])
        self.assertEqual(policy, calls_made[0][1])

        # POST with no metadata newer than existing metadata should return
        # 409, container update not expected
        calls_made = []
        req = Request.blank(
            '/sda1/p/a/c/o', environ={'REQUEST_METHOD': 'POST'},
            headers={'X-Timestamp': t[2].internal,
                     'X-Backend-Storage-Policy-Index': int(policy)})

        with mock.patch('swift.obj.server.ObjectController.container_update',
                        mock_container_update):
            resp = req.get_response(self.object_controller)

        self.assertEqual(resp.status_int, 409)
        self.assertEqual(resp.headers['x-backend-timestamp'],
                         t[3].internal)
        self.assertEqual(0, len(calls_made))

        # POST with newer content-type but older metadata returns success
        # and container update is expected newer content-type should have
        # existing swift_bytes appended
        calls_made = []
        req = Request.blank('/sda1/p/a/c/o',
                            environ={'REQUEST_METHOD': 'POST'},
                            headers={
                                'X-Timestamp': t[2].internal,
                                'Content-Type': 'text/plain',
                                'Content-Type-Timestamp': t[2].internal,
                                'X-Backend-Storage-Policy-Index': int(policy)
                            })

        with mock.patch('swift.obj.server.ObjectController.container_update',
                        mock_container_update):
            resp = req.get_response(self.object_controller)

        self.assertEqual(resp.status_int, 202)
        self.assertEqual(1, len(calls_made))
        expected_headers = HeaderKeyDict({
            'x-size': '4',
            'x-content-type': 'text/plain;swift_bytes=123456789',
            'x-timestamp': t[1].internal,
            'x-content-type-timestamp': t[2].internal,
            'x-meta-timestamp': t[3].internal,
            'x-etag': update_etag})
        self.assertDictEqual(expected_headers, calls_made[0][0])
        self.assertEqual(policy, calls_made[0][1])

        # POST with older content-type but newer metadata returns success
        # and container update is expected
        calls_made = []
        req = Request.blank('/sda1/p/a/c/o',
                            environ={'REQUEST_METHOD': 'POST'},
                            headers={
                                'X-Timestamp': t[4].internal,
                                'Content-Type': 'older',
                                'Content-Type-Timestamp': t[1].internal,
                                'X-Backend-Storage-Policy-Index': int(policy)
                            })

        with mock.patch('swift.obj.server.ObjectController.container_update',
                        mock_container_update):
            resp = req.get_response(self.object_controller)

        self.assertEqual(resp.status_int, 202)
        self.assertEqual(1, len(calls_made))
        expected_headers = HeaderKeyDict({
            'x-size': '4',
            'x-content-type': 'text/plain;swift_bytes=123456789',
            'x-timestamp': t[1].internal,
            'x-content-type-timestamp': t[2].internal,
            'x-meta-timestamp': t[4].internal,
            'x-etag': update_etag})
        self.assertDictEqual(expected_headers, calls_made[0][0])
        self.assertEqual(policy, calls_made[0][1])

        # POST with same-time content-type and metadata returns 409
        # and no container update is expected
        calls_made = []
        req = Request.blank('/sda1/p/a/c/o',
                            environ={'REQUEST_METHOD': 'POST'},
                            headers={
                                'X-Timestamp': t[4].internal,
                                'Content-Type': 'ignored',
                                'Content-Type-Timestamp': t[2].internal,
                                'X-Backend-Storage-Policy-Index': int(policy)
                            })

        with mock.patch('swift.obj.server.ObjectController.container_update',
                        mock_container_update):
            resp = req.get_response(self.object_controller)

        self.assertEqual(resp.status_int, 409)
        self.assertEqual(0, len(calls_made))

        # POST with implicit newer content-type but older metadata
        # returns success and container update is expected,
        # update reports existing metadata timestamp
        calls_made = []
        req = Request.blank('/sda1/p/a/c/o',
                            environ={'REQUEST_METHOD': 'POST'},
                            headers={
                                'X-Timestamp': t[3].internal,
                                'Content-Type': 'text/newer',
                                'X-Backend-Storage-Policy-Index': int(policy)
                            })

        with mock.patch('swift.obj.server.ObjectController.container_update',
                        mock_container_update):
            resp = req.get_response(self.object_controller)

        self.assertEqual(resp.status_int, 202)
        self.assertEqual(1, len(calls_made))
        expected_headers = HeaderKeyDict({
            'x-size': '4',
            'x-content-type': 'text/newer;swift_bytes=123456789',
            'x-timestamp': t[1].internal,
            'x-content-type-timestamp': t[3].internal,
            'x-meta-timestamp': t[4].internal,
            'x-etag': update_etag})
        self.assertDictEqual(expected_headers, calls_made[0][0])
        self.assertEqual(policy, calls_made[0][1])

    def test_POST_container_updates_with_replication_policy(self):
        self._test_POST_container_updates(POLICIES[0])

    def test_POST_container_updates_with_EC_policy(self):
        self._test_POST_container_updates(
            POLICIES[1], update_etag='override_etag')

    def test_POST_container_updates_backwards_compatibility(self):
        # Older proxies send X-Backend-Container-Update-Override-Etag with an
        # EC PUT.
        # Newer proxies send X-Object-Sysmeta-Container-Update-Override-Etag.
        # Both send X-Object-Sysmeta-Ec-Etag.
        # Test backwards compatibility i.e. that both old and new proxy PUTs
        # result in the correct etag being sent with container updates for the
        # PUT and for a subsequent POST.
        policy = POLICIES[1]
        ts_iter = make_timestamp_iter()

        def do_test(headers):
            def mock_container_update(ctlr, op, account, container, obj, req,
                                      headers_out, objdevice, policy):
                calls_made.append((headers_out, policy))
            calls_made = []
            ts_put = next(ts_iter)

            # make PUT with given headers and verify correct etag is sent in
            # container update
            headers['X-Timestamp'] = ts_put.internal
            req = Request.blank('/sda1/p/a/c/o',
                                environ={'REQUEST_METHOD': 'PUT'},
                                headers=headers, body='test')

            with mock.patch(
                    'swift.obj.server.ObjectController.container_update',
                    mock_container_update):
                resp = req.get_response(self.object_controller)

            self.assertEqual(resp.status_int, 201)
            self.assertEqual(1, len(calls_made))
            expected_headers = HeaderKeyDict({
                'x-size': '4',
                'x-content-type':
                    'application/octet-stream;swift_bytes=123456789',
                'x-timestamp': ts_put.internal,
                'x-etag': 'expected'})
            self.assertDictEqual(expected_headers, calls_made[0][0])
            self.assertEqual(policy, calls_made[0][1])

            # make a POST and verify container update has the same etag
            calls_made = []
            ts_post = next(ts_iter)
            req = Request.blank(
                '/sda1/p/a/c/o', environ={'REQUEST_METHOD': 'POST'},
                headers={'X-Timestamp': ts_post.internal,
                         'X-Backend-Storage-Policy-Index': int(policy)})

            with mock.patch(
                    'swift.obj.server.ObjectController.container_update',
                    mock_container_update):
                resp = req.get_response(self.object_controller)

            self.assertEqual(resp.status_int, 202)
            self.assertEqual(1, len(calls_made))
            expected_headers = HeaderKeyDict({
                'x-size': '4',
                'x-content-type':
                    'application/octet-stream;swift_bytes=123456789',
                'x-timestamp': ts_put.internal,
                'x-content-type-timestamp': ts_put.internal,
                'x-meta-timestamp': ts_post.internal,
                'x-etag': 'expected'})
            self.assertDictEqual(expected_headers, calls_made[0][0])
            self.assertEqual(policy, calls_made[0][1])

        base_headers = {
            'Content-Type': 'application/octet-stream;swift_bytes=123456789',
            'Content-Length': '4',
            'X-Backend-Storage-Policy-Index': int(policy),
            'X-Object-Sysmeta-Ec-Frag-Index': 2}

        # PUT - old style headers are sufficient
        headers = dict(base_headers)
        headers['X-Backend-Container-Update-Override-Etag'] = 'expected'
        headers['X-Object-Sysmeta-Ec-Etag'] = 'expected'
        do_test(headers)

        # PUT - old style headers not required (note that
        # 'X-Object-Sysmeta-Ec-Etag' is required for other purposes - here we
        # are testing that it is not required for populating the POST container
        # update with the correct etag).
        headers = dict(base_headers)
        headers['X-Object-Sysmeta-Container-Update-Override-Etag'] = 'expected'
        do_test(headers)

        # PUT - X-Object-Sysmeta-Container-Update-Override-Etag trumps
        # 'X-Object-Sysmeta-Ec-Etag' for container update
        headers = dict(base_headers)
        headers['X-Object-Sysmeta-Ec-Etag'] = 'ec etag'
        headers['X-Object-Sysmeta-Container-Update-Override-Etag'] = 'expected'
        do_test(headers)

    def _test_PUT_then_POST_async_pendings(self, policy, update_etag=None):
        # Test that PUT and POST requests result in distinct async pending
        # files when sync container update fails.
        def fake_http_connect(*args):
            raise Exception('test')

        device_dir = os.path.join(self.testdir, 'sda1')
        ts_iter = make_timestamp_iter()
        t_put = ts_iter.next()
        update_etag = update_etag or '098f6bcd4621d373cade4e832627b4f6'

        put_headers = {
            'X-Trans-Id': 'put_trans_id',
            'X-Timestamp': t_put.internal,
            'Content-Type': 'application/octet-stream;swift_bytes=123456789',
            'Content-Length': '4',
            'X-Backend-Storage-Policy-Index': int(policy),
            'X-Container-Host': 'chost:cport',
            'X-Container-Partition': 'cpartition',
            'X-Container-Device': 'cdevice'}
        if policy.policy_type == EC_POLICY:
            put_headers.update({
                'X-Object-Sysmeta-Ec-Frag-Index': '2',
                'X-Backend-Container-Update-Override-Etag': update_etag,
                'X-Object-Sysmeta-Ec-Etag': update_etag})

        req = Request.blank('/sda1/p/a/c/o',
                            environ={'REQUEST_METHOD': 'PUT'},
                            headers=put_headers, body='test')

        with mock.patch('swift.obj.server.http_connect', fake_http_connect), \
                mock.patch('swift.common.utils.HASH_PATH_PREFIX', ''), \
                fake_spawn():
            resp = req.get_response(self.object_controller)

        self.assertEqual(resp.status_int, 201)

        async_pending_file_put = os.path.join(
            device_dir, diskfile.get_async_dir(policy), 'a83',
            '06fbf0b514e5199dfc4e00f42eb5ea83-%s' % t_put.internal)
        self.assertTrue(os.path.isfile(async_pending_file_put),
                        'Expected %s to be a file but it is not.'
                        % async_pending_file_put)
        expected_put_headers = {
            'Referer': 'PUT http://localhost/sda1/p/a/c/o',
            'X-Trans-Id': 'put_trans_id',
            'X-Timestamp': t_put.internal,
            'X-Content-Type': 'application/octet-stream;swift_bytes=123456789',
            'X-Size': '4',
            'X-Etag': '098f6bcd4621d373cade4e832627b4f6',
            'User-Agent': 'object-server %s' % os.getpid(),
            'X-Backend-Storage-Policy-Index': '%d' % int(policy)}
        if policy.policy_type == EC_POLICY:
            expected_put_headers['X-Etag'] = update_etag
        self.assertDictEqual(
            pickle.load(open(async_pending_file_put)),
            {'headers': expected_put_headers,
             'account': 'a', 'container': 'c', 'obj': 'o', 'op': 'PUT'})

        # POST with newer metadata returns success and container update
        # is expected
        t_post = ts_iter.next()
        post_headers = {
            'X-Trans-Id': 'post_trans_id',
            'X-Timestamp': t_post.internal,
            'Content-Type': 'application/other',
            'X-Backend-Storage-Policy-Index': int(policy),
            'X-Container-Host': 'chost:cport',
            'X-Container-Partition': 'cpartition',
            'X-Container-Device': 'cdevice'}
        req = Request.blank('/sda1/p/a/c/o',
                            environ={'REQUEST_METHOD': 'POST'},
                            headers=post_headers)

        with mock.patch('swift.obj.server.http_connect', fake_http_connect), \
                mock.patch('swift.common.utils.HASH_PATH_PREFIX', ''), \
                fake_spawn():
            resp = req.get_response(self.object_controller)

        self.assertEqual(resp.status_int, 202)

        self.maxDiff = None
        # check async pending file for PUT is still intact
        self.assertDictEqual(
            pickle.load(open(async_pending_file_put)),
            {'headers': expected_put_headers,
             'account': 'a', 'container': 'c', 'obj': 'o', 'op': 'PUT'})

        # check distinct async pending file for POST
        async_pending_file_post = os.path.join(
            device_dir, diskfile.get_async_dir(policy), 'a83',
            '06fbf0b514e5199dfc4e00f42eb5ea83-%s' % t_post.internal)
        self.assertTrue(os.path.isfile(async_pending_file_post),
                        'Expected %s to be a file but it is not.'
                        % async_pending_file_post)
        expected_post_headers = {
            'Referer': 'POST http://localhost/sda1/p/a/c/o',
            'X-Trans-Id': 'post_trans_id',
            'X-Timestamp': t_put.internal,
            'X-Content-Type': 'application/other;swift_bytes=123456789',
            'X-Size': '4',
            'X-Etag': '098f6bcd4621d373cade4e832627b4f6',
            'User-Agent': 'object-server %s' % os.getpid(),
            'X-Backend-Storage-Policy-Index': '%d' % int(policy),
            'X-Meta-Timestamp': t_post.internal,
            'X-Content-Type-Timestamp': t_post.internal,
        }
        if policy.policy_type == EC_POLICY:
            expected_post_headers['X-Etag'] = update_etag
        self.assertDictEqual(
            pickle.load(open(async_pending_file_post)),
            {'headers': expected_post_headers,
             'account': 'a', 'container': 'c', 'obj': 'o', 'op': 'PUT'})

        # verify that only the POST (most recent) async update gets sent by the
        # object updater, and that both update files are deleted
        with mock.patch(
            'swift.obj.updater.ObjectUpdater.object_update') as mock_update, \
                mock.patch('swift.obj.updater.dump_recon_cache'):
            object_updater = updater.ObjectUpdater(
                {'devices': self.testdir,
                 'mount_check': 'false'}, logger=debug_logger())
            node = {'id': 1}
            mock_ring = mock.MagicMock()
            mock_ring.get_nodes.return_value = (99, [node])
            object_updater.container_ring = mock_ring
            mock_update.return_value = ((True, 1))
            object_updater.run_once()
        self.assertEqual(1, mock_update.call_count)
        self.assertEqual((node, 99, 'PUT', '/a/c/o'),
                         mock_update.call_args_list[0][0][0:4])
        actual_headers = mock_update.call_args_list[0][0][4]
        self.assertTrue(
            actual_headers.pop('user-agent').startswith('object-updater'))
        self.assertDictEqual(expected_post_headers, actual_headers)
        self.assertFalse(
            os.listdir(os.path.join(
                device_dir, diskfile.get_async_dir(policy))))

    def test_PUT_then_POST_async_pendings_with_repl_policy(self):
        self._test_PUT_then_POST_async_pendings(POLICIES[0])

    def test_PUT_then_POST_async_pendings_with_EC_policy(self):
        self._test_PUT_then_POST_async_pendings(
            POLICIES[1], update_etag='override_etag')

    def test_POST_quarantine_zbyte(self):
        timestamp = normalize_timestamp(time())
        req = Request.blank('/sda1/p/a/c/o', environ={'REQUEST_METHOD': 'PUT'},
                            headers={'X-Timestamp': timestamp,
                                     'Content-Type': 'application/x-test'})
        req.body = 'VERIFY'
        resp = req.get_response(self.object_controller)
        self.assertEqual(resp.status_int, 201)

        objfile = self.df_mgr.get_diskfile('sda1', 'p', 'a', 'c', 'o',
                                           policy=POLICIES.legacy)
        objfile.open()
        file_name = os.path.basename(objfile._data_file)
        with open(objfile._data_file) as fp:
            metadata = diskfile.read_metadata(fp)
        os.unlink(objfile._data_file)
        with open(objfile._data_file, 'w') as fp:
            diskfile.write_metadata(fp, metadata)
        self.assertEqual(os.listdir(objfile._datadir)[0], file_name)

        req = Request.blank(
            '/sda1/p/a/c/o',
            environ={'REQUEST_METHOD': 'POST'},
            headers={'X-Timestamp': normalize_timestamp(time())})
        resp = req.get_response(self.object_controller)
        self.assertEqual(resp.status_int, 404)

        quar_dir = os.path.join(
            self.testdir, 'sda1', 'quarantined', 'objects',
            os.path.basename(os.path.dirname(objfile._data_file)))
        self.assertEqual(os.listdir(quar_dir)[0], file_name)

    def test_PUT_invalid_path(self):
        req = Request.blank('/sda1/p/a/c', environ={'REQUEST_METHOD': 'PUT'})
        resp = req.get_response(self.object_controller)
        self.assertEqual(resp.status_int, 400)

    def test_PUT_no_timestamp(self):
        req = Request.blank('/sda1/p/a/c/o', environ={'REQUEST_METHOD': 'PUT',
                                                      'CONTENT_LENGTH': '0'})
        resp = req.get_response(self.object_controller)
        self.assertEqual(resp.status_int, 400)

    def test_PUT_no_content_type(self):
        req = Request.blank(
            '/sda1/p/a/c/o', environ={'REQUEST_METHOD': 'PUT'},
            headers={'X-Timestamp': normalize_timestamp(time()),
                     'Content-Length': '6'})
        req.body = 'VERIFY'
        resp = req.get_response(self.object_controller)
        self.assertEqual(resp.status_int, 400)

    def test_PUT_invalid_content_type(self):
        req = Request.blank(
            '/sda1/p/a/c/o', environ={'REQUEST_METHOD': 'PUT'},
            headers={'X-Timestamp': normalize_timestamp(time()),
                     'Content-Length': '6',
                     'Content-Type': '\xff\xff'})
        req.body = 'VERIFY'
        resp = req.get_response(self.object_controller)
        self.assertEqual(resp.status_int, 400)
        self.assertTrue('Content-Type' in resp.body)

    def test_PUT_no_content_length(self):
        req = Request.blank(
            '/sda1/p/a/c/o', environ={'REQUEST_METHOD': 'PUT'},
            headers={'X-Timestamp': normalize_timestamp(time()),
                     'Content-Type': 'application/octet-stream'})
        req.body = 'VERIFY'
        del req.headers['Content-Length']
        resp = req.get_response(self.object_controller)
        self.assertEqual(resp.status_int, 411)

    def test_PUT_zero_content_length(self):
        req = Request.blank(
            '/sda1/p/a/c/o', environ={'REQUEST_METHOD': 'PUT'},
            headers={'X-Timestamp': normalize_timestamp(time()),
                     'Content-Type': 'application/octet-stream'})
        req.body = ''
        self.assertEqual(req.headers['Content-Length'], '0')
        resp = req.get_response(self.object_controller)
        self.assertEqual(resp.status_int, 201)

    def test_PUT_bad_transfer_encoding(self):
        req = Request.blank(
            '/sda1/p/a/c/o', environ={'REQUEST_METHOD': 'PUT'},
            headers={'X-Timestamp': normalize_timestamp(time()),
                     'Content-Type': 'application/octet-stream'})
        req.body = 'VERIFY'
        req.headers['Transfer-Encoding'] = 'bad'
        resp = req.get_response(self.object_controller)
        self.assertEqual(resp.status_int, 400)

    def test_PUT_if_none_match_star(self):
        # First PUT should succeed
        timestamp = normalize_timestamp(time())
        req = Request.blank(
            '/sda1/p/a/c/o', environ={'REQUEST_METHOD': 'PUT'},
            headers={'X-Timestamp': timestamp,
                     'Content-Length': '6',
                     'Content-Type': 'application/octet-stream',
                     'If-None-Match': '*'})
        req.body = 'VERIFY'
        resp = req.get_response(self.object_controller)
        self.assertEqual(resp.status_int, 201)
        # File should already exist so it should fail
        timestamp = normalize_timestamp(time())
        req = Request.blank(
            '/sda1/p/a/c/o', environ={'REQUEST_METHOD': 'PUT'},
            headers={'X-Timestamp': timestamp,
                     'Content-Length': '6',
                     'Content-Type': 'application/octet-stream',
                     'If-None-Match': '*'})
        req.body = 'VERIFY'
        resp = req.get_response(self.object_controller)
        self.assertEqual(resp.status_int, 412)

    def test_PUT_if_none_match(self):
        # PUT with if-none-match set and nothing there should succeed
        timestamp = normalize_timestamp(time())
        req = Request.blank(
            '/sda1/p/a/c/o', environ={'REQUEST_METHOD': 'PUT'},
            headers={'X-Timestamp': timestamp,
                     'Content-Length': '6',
                     'Content-Type': 'application/octet-stream',
                     'If-None-Match': 'notthere'})
        req.body = 'VERIFY'
        resp = req.get_response(self.object_controller)
        self.assertEqual(resp.status_int, 201)
        # PUT with if-none-match of the object etag should fail
        timestamp = normalize_timestamp(time())
        req = Request.blank(
            '/sda1/p/a/c/o', environ={'REQUEST_METHOD': 'PUT'},
            headers={'X-Timestamp': timestamp,
                     'Content-Length': '6',
                     'Content-Type': 'application/octet-stream',
                     'If-None-Match': '0b4c12d7e0a73840c1c4f148fda3b037'})
        req.body = 'VERIFY'
        resp = req.get_response(self.object_controller)
        self.assertEqual(resp.status_int, 412)

    def test_PUT_common(self):
        timestamp = normalize_timestamp(time())
        req = Request.blank(
            '/sda1/p/a/c/o', environ={'REQUEST_METHOD': 'PUT'},
            headers={'X-Timestamp': timestamp,
                     'Content-Length': '6',
                     'Content-Type': 'application/octet-stream',
                     'x-object-meta-test': 'one',
                     'Custom-Header': '*',
                     'X-Backend-Replication-Headers':
                     'Content-Type Content-Length'})
        req.body = 'VERIFY'
        with mock.patch.object(self.object_controller, 'allowed_headers',
                               ['Custom-Header']):
            self.object_controller.allowed_headers = ['Custom-Header']
            resp = req.get_response(self.object_controller)

        self.assertEqual(resp.status_int, 201)
        objfile = os.path.join(
            self.testdir, 'sda1',
            storage_directory(diskfile.get_data_dir(POLICIES[0]),
                              'p', hash_path('a', 'c', 'o')),
            utils.Timestamp(timestamp).internal + '.data')
        self.assertTrue(os.path.isfile(objfile))
        self.assertEqual(open(objfile).read(), 'VERIFY')
        self.assertEqual(diskfile.read_metadata(objfile),
                         {'X-Timestamp': utils.Timestamp(timestamp).internal,
                          'Content-Length': '6',
                          'ETag': '0b4c12d7e0a73840c1c4f148fda3b037',
                          'Content-Type': 'application/octet-stream',
                          'name': '/a/c/o',
                          'X-Object-Meta-Test': 'one',
                          'Custom-Header': '*'})

    def test_PUT_overwrite(self):
        req = Request.blank(
            '/sda1/p/a/c/o', environ={'REQUEST_METHOD': 'PUT'},
            headers={'X-Timestamp': normalize_timestamp(time()),
                     'Content-Length': '6',
                     'Content-Type': 'application/octet-stream'})
        req.body = 'VERIFY'
        resp = req.get_response(self.object_controller)
        self.assertEqual(resp.status_int, 201)
        sleep(.00001)
        timestamp = normalize_timestamp(time())
        req = Request.blank(
            '/sda1/p/a/c/o', environ={'REQUEST_METHOD': 'PUT'},
            headers={'X-Timestamp': timestamp,
                     'Content-Type': 'text/plain',
                     'Content-Encoding': 'gzip'})
        req.body = 'VERIFY TWO'
        resp = req.get_response(self.object_controller)
        self.assertEqual(resp.status_int, 201)
        objfile = os.path.join(
            self.testdir, 'sda1',
            storage_directory(diskfile.get_data_dir(POLICIES[0]), 'p',
                              hash_path('a', 'c', 'o')),
            utils.Timestamp(timestamp).internal + '.data')
        self.assertTrue(os.path.isfile(objfile))
        self.assertEqual(open(objfile).read(), 'VERIFY TWO')
        self.assertEqual(diskfile.read_metadata(objfile),
                         {'X-Timestamp': utils.Timestamp(timestamp).internal,
                          'Content-Length': '10',
                          'ETag': 'b381a4c5dab1eaa1eb9711fa647cd039',
                          'Content-Type': 'text/plain',
                          'name': '/a/c/o',
                          'Content-Encoding': 'gzip'})

    def test_PUT_overwrite_to_older_ts_succcess(self):
        ts_iter = make_timestamp_iter()
        old_timestamp = next(ts_iter)
        new_timestamp = next(ts_iter)

        req = Request.blank(
            '/sda1/p/a/c/o', environ={'REQUEST_METHOD': 'DELETE'},
            headers={'X-Timestamp': old_timestamp.normal,
                     'Content-Length': '0',
                     'Content-Type': 'application/octet-stream'})
        resp = req.get_response(self.object_controller)
        self.assertEqual(resp.status_int, 404)

        req = Request.blank(
            '/sda1/p/a/c/o', environ={'REQUEST_METHOD': 'PUT'},
            headers={'X-Timestamp': new_timestamp.normal,
                     'Content-Type': 'text/plain',
                     'Content-Encoding': 'gzip'})
        req.body = 'VERIFY TWO'
        resp = req.get_response(self.object_controller)

        self.assertEqual(resp.status_int, 201)
        objfile = os.path.join(
            self.testdir, 'sda1',
            storage_directory(diskfile.get_data_dir(POLICIES[0]), 'p',
                              hash_path('a', 'c', 'o')),
            new_timestamp.internal + '.data')
        self.assertTrue(os.path.isfile(objfile))
        self.assertEqual(open(objfile).read(), 'VERIFY TWO')
        self.assertEqual(
            diskfile.read_metadata(objfile),
            {'X-Timestamp': new_timestamp.internal,
             'Content-Length': '10',
             'ETag': 'b381a4c5dab1eaa1eb9711fa647cd039',
             'Content-Type': 'text/plain',
             'name': '/a/c/o',
             'Content-Encoding': 'gzip'})

    def test_PUT_overwrite_to_newer_ts_failed(self):
        ts_iter = make_timestamp_iter()
        old_timestamp = next(ts_iter)
        new_timestamp = next(ts_iter)

        req = Request.blank(
            '/sda1/p/a/c/o', environ={'REQUEST_METHOD': 'DELETE'},
            headers={'X-Timestamp': new_timestamp.normal,
                     'Content-Length': '0',
                     'Content-Type': 'application/octet-stream'})
        resp = req.get_response(self.object_controller)
        self.assertEqual(resp.status_int, 404)
        req = Request.blank(
            '/sda1/p/a/c/o', environ={'REQUEST_METHOD': 'PUT'},
            headers={'X-Timestamp': old_timestamp.normal,
                     'Content-Type': 'text/plain',
                     'Content-Encoding': 'gzip'})
        req.body = 'VERIFY TWO'

        with mock.patch(
                'swift.obj.diskfile.BaseDiskFile.create') as mock_create:
            resp = req.get_response(self.object_controller)

        self.assertEqual(resp.status_int, 409)
        self.assertEqual(mock_create.call_count, 0)

        # data file doesn't exist there (This is sanity because
        # if .data written unexpectedly, it will be removed
        # by cleanup_ondisk_files)
        datafile = os.path.join(
            self.testdir, 'sda1',
            storage_directory(diskfile.get_data_dir(POLICIES[0]), 'p',
                              hash_path('a', 'c', 'o')),
            old_timestamp.internal + '.data')
        self.assertFalse(os.path.exists(datafile))

        # ts file sitll exists
        tsfile = os.path.join(
            self.testdir, 'sda1',
            storage_directory(diskfile.get_data_dir(POLICIES[0]), 'p',
                              hash_path('a', 'c', 'o')),
            new_timestamp.internal + '.ts')
        self.assertTrue(os.path.isfile(tsfile))

    def test_PUT_overwrite_w_delete_at(self):
        req = Request.blank(
            '/sda1/p/a/c/o', environ={'REQUEST_METHOD': 'PUT'},
            headers={'X-Timestamp': normalize_timestamp(time()),
                     'X-Delete-At': 9999999999,
                     'Content-Length': '6',
                     'Content-Type': 'application/octet-stream'})
        req.body = 'VERIFY'
        resp = req.get_response(self.object_controller)
        self.assertEqual(resp.status_int, 201)
        sleep(.00001)
        timestamp = normalize_timestamp(time())
        req = Request.blank(
            '/sda1/p/a/c/o', environ={'REQUEST_METHOD': 'PUT'},
            headers={'X-Timestamp': timestamp,
                     'Content-Type': 'text/plain',
                     'Content-Encoding': 'gzip'})
        req.body = 'VERIFY TWO'
        resp = req.get_response(self.object_controller)
        self.assertEqual(resp.status_int, 201)
        objfile = os.path.join(
            self.testdir, 'sda1',
            storage_directory(diskfile.get_data_dir(POLICIES[0]), 'p',
                              hash_path('a', 'c', 'o')),
            utils.Timestamp(timestamp).internal + '.data')
        self.assertTrue(os.path.isfile(objfile))
        self.assertEqual(open(objfile).read(), 'VERIFY TWO')
        self.assertEqual(diskfile.read_metadata(objfile),
                         {'X-Timestamp': utils.Timestamp(timestamp).internal,
                          'Content-Length': '10',
                          'ETag': 'b381a4c5dab1eaa1eb9711fa647cd039',
                          'Content-Type': 'text/plain',
                          'name': '/a/c/o',
                          'Content-Encoding': 'gzip'})

    def test_PUT_old_timestamp(self):
        ts = time()
        orig_timestamp = utils.Timestamp(ts).internal
        req = Request.blank(
            '/sda1/p/a/c/o', environ={'REQUEST_METHOD': 'PUT'},
            headers={'X-Timestamp': orig_timestamp,
                     'Content-Length': '6',
                     'Content-Type': 'application/octet-stream'})
        req.body = 'VERIFY'
        resp = req.get_response(self.object_controller)
        self.assertEqual(resp.status_int, 201)

        req = Request.blank('/sda1/p/a/c/o', environ={'REQUEST_METHOD': 'PUT'},
                            headers={'X-Timestamp': normalize_timestamp(ts),
                                     'Content-Type': 'text/plain',
                                     'Content-Encoding': 'gzip'})
        req.body = 'VERIFY TWO'
        resp = req.get_response(self.object_controller)
        self.assertEqual(resp.status_int, 409)
        self.assertEqual(resp.headers['X-Backend-Timestamp'], orig_timestamp)

        req = Request.blank('/sda1/p/a/c/o', environ={'REQUEST_METHOD': 'PUT'},
                            headers={
                                'X-Timestamp': normalize_timestamp(ts - 1),
                                'Content-Type': 'text/plain',
                                'Content-Encoding': 'gzip'})
        req.body = 'VERIFY THREE'
        resp = req.get_response(self.object_controller)
        self.assertEqual(resp.status_int, 409)
        self.assertEqual(resp.headers['X-Backend-Timestamp'], orig_timestamp)

    def test_PUT_new_object_really_old_timestamp(self):
        req = Request.blank(
            '/sda1/p/a/c/o', environ={'REQUEST_METHOD': 'PUT'},
            headers={'X-Timestamp': '-1',  # 1969-12-31 23:59:59
                     'Content-Length': '6',
                     'Content-Type': 'application/octet-stream'})
        req.body = 'VERIFY'
        resp = req.get_response(self.object_controller)
        self.assertEqual(resp.status_int, 400)

        req = Request.blank(
            '/sda1/p/a/c/o', environ={'REQUEST_METHOD': 'PUT'},
            headers={'X-Timestamp': '1',  # 1970-01-01 00:00:01
                     'Content-Length': '6',
                     'Content-Type': 'application/octet-stream'})
        req.body = 'VERIFY'
        resp = req.get_response(self.object_controller)
        self.assertEqual(resp.status_int, 201)

    def test_PUT_object_really_new_timestamp(self):
        req = Request.blank(
            '/sda1/p/a/c/o', environ={'REQUEST_METHOD': 'PUT'},
            headers={'X-Timestamp': '9999999999',  # 2286-11-20 17:46:40
                     'Content-Length': '6',
                     'Content-Type': 'application/octet-stream'})
        req.body = 'VERIFY'
        resp = req.get_response(self.object_controller)
        self.assertEqual(resp.status_int, 201)

        # roll over to 11 digits before the decimal
        req = Request.blank(
            '/sda1/p/a/c/o', environ={'REQUEST_METHOD': 'PUT'},
            headers={'X-Timestamp': '10000000000',
                     'Content-Length': '6',
                     'Content-Type': 'application/octet-stream'})
        req.body = 'VERIFY'
        resp = req.get_response(self.object_controller)
        self.assertEqual(resp.status_int, 400)

    def test_PUT_no_etag(self):
        req = Request.blank(
            '/sda1/p/a/c/o', environ={'REQUEST_METHOD': 'PUT'},
            headers={'X-Timestamp': normalize_timestamp(time()),
                     'Content-Type': 'text/plain'})
        req.body = 'test'
        resp = req.get_response(self.object_controller)
        self.assertEqual(resp.status_int, 201)

    def test_PUT_invalid_etag(self):
        req = Request.blank(
            '/sda1/p/a/c/o', environ={'REQUEST_METHOD': 'PUT'},
            headers={'X-Timestamp': normalize_timestamp(time()),
                     'Content-Type': 'text/plain',
                     'ETag': 'invalid'})
        req.body = 'test'
        resp = req.get_response(self.object_controller)
        self.assertEqual(resp.status_int, 422)

    def test_PUT_user_metadata(self):
        timestamp = normalize_timestamp(time())
        req = Request.blank(
            '/sda1/p/a/c/o', environ={'REQUEST_METHOD': 'PUT'},
            headers={'X-Timestamp': timestamp,
                     'Content-Type': 'text/plain',
                     'ETag': 'b114ab7b90d9ccac4bd5d99cc7ebb568',
                     'X-Object-Meta-1': 'One',
                     'X-Object-Meta-Two': 'Two'})
        req.body = 'VERIFY THREE'
        resp = req.get_response(self.object_controller)
        self.assertEqual(resp.status_int, 201)
        objfile = os.path.join(
            self.testdir, 'sda1',
            storage_directory(diskfile.get_data_dir(POLICIES[0]), 'p',
                              hash_path('a', 'c', 'o')),
            utils.Timestamp(timestamp).internal + '.data')
        self.assertTrue(os.path.isfile(objfile))
        self.assertEqual(open(objfile).read(), 'VERIFY THREE')
        self.assertEqual(diskfile.read_metadata(objfile),
                         {'X-Timestamp': utils.Timestamp(timestamp).internal,
                          'Content-Length': '12',
                          'ETag': 'b114ab7b90d9ccac4bd5d99cc7ebb568',
                          'Content-Type': 'text/plain',
                          'name': '/a/c/o',
                          'X-Object-Meta-1': 'One',
                          'X-Object-Meta-Two': 'Two'})

    def test_PUT_etag_in_footer(self):
        timestamp = normalize_timestamp(time())
        req = Request.blank(
            '/sda1/p/a/c/o',
            headers={'X-Timestamp': timestamp,
                     'Content-Type': 'text/plain',
                     'Transfer-Encoding': 'chunked',
                     'Etag': 'other-etag',
                     'X-Backend-Obj-Metadata-Footer': 'yes',
                     'X-Backend-Obj-Multipart-Mime-Boundary': 'boundary'},
            environ={'REQUEST_METHOD': 'PUT'})

        obj_etag = md5("obj data").hexdigest()
        footer_meta = json.dumps({"Etag": obj_etag})
        footer_meta_cksum = md5(footer_meta).hexdigest()

        req.body = "\r\n".join((
            "--boundary",
            "",
            "obj data",
            "--boundary",
            "Content-MD5: " + footer_meta_cksum,
            "",
            footer_meta,
            "--boundary--",
        ))
        req.headers.pop("Content-Length", None)

        resp = req.get_response(self.object_controller)
        self.assertEqual(resp.etag, obj_etag)
        self.assertEqual(resp.status_int, 201)

        objfile = os.path.join(
            self.testdir, 'sda1',
            storage_directory(diskfile.get_data_dir(POLICIES[0]), 'p',
                              hash_path('a', 'c', 'o')),
            utils.Timestamp(timestamp).internal + '.data')
        with open(objfile) as fh:
            self.assertEqual(fh.read(), "obj data")

    def test_PUT_etag_in_footer_mismatch(self):
        timestamp = normalize_timestamp(time())
        req = Request.blank(
            '/sda1/p/a/c/o',
            headers={'X-Timestamp': timestamp,
                     'Content-Type': 'text/plain',
                     'Transfer-Encoding': 'chunked',
                     'X-Backend-Obj-Metadata-Footer': 'yes',
                     'X-Backend-Obj-Multipart-Mime-Boundary': 'boundary'},
            environ={'REQUEST_METHOD': 'PUT'})

        footer_meta = json.dumps({"Etag": md5("green").hexdigest()})
        footer_meta_cksum = md5(footer_meta).hexdigest()

        req.body = "\r\n".join((
            "--boundary",
            "",
            "blue",
            "--boundary",
            "Content-MD5: " + footer_meta_cksum,
            "",
            footer_meta,
            "--boundary--",
        ))
        req.headers.pop("Content-Length", None)

        resp = req.get_response(self.object_controller)
        self.assertEqual(resp.status_int, 422)

    def test_PUT_meta_in_footer(self):
        timestamp = normalize_timestamp(time())
        req = Request.blank(
            '/sda1/p/a/c/o',
            headers={'X-Timestamp': timestamp,
                     'Content-Type': 'text/plain',
                     'Transfer-Encoding': 'chunked',
                     'X-Object-Meta-X': 'Z',
                     'X-Object-Sysmeta-X': 'Z',
                     'X-Backend-Obj-Metadata-Footer': 'yes',
                     'X-Backend-Obj-Multipart-Mime-Boundary': 'boundary'},
            environ={'REQUEST_METHOD': 'PUT'})

        footer_meta = json.dumps({
            'X-Object-Meta-X': 'Y',
            'X-Object-Sysmeta-X': 'Y',
        })
        footer_meta_cksum = md5(footer_meta).hexdigest()

        req.body = "\r\n".join((
            "--boundary",
            "",
            "stuff stuff stuff",
            "--boundary",
            "Content-MD5: " + footer_meta_cksum,
            "",
            footer_meta,
            "--boundary--",
        ))
        req.headers.pop("Content-Length", None)

        resp = req.get_response(self.object_controller)
        self.assertEqual(resp.status_int, 201)

        timestamp = normalize_timestamp(time())
        req = Request.blank(
            '/sda1/p/a/c/o',
            headers={'X-Timestamp': timestamp},
            environ={'REQUEST_METHOD': 'HEAD'})
        resp = req.get_response(self.object_controller)
        self.assertEqual(resp.headers.get('X-Object-Meta-X'), 'Y')
        self.assertEqual(resp.headers.get('X-Object-Sysmeta-X'), 'Y')

    def test_PUT_missing_footer_checksum(self):
        timestamp = normalize_timestamp(time())
        req = Request.blank(
            '/sda1/p/a/c/o',
            headers={'X-Timestamp': timestamp,
                     'Content-Type': 'text/plain',
                     'Transfer-Encoding': 'chunked',
                     'X-Backend-Obj-Metadata-Footer': 'yes',
                     'X-Backend-Obj-Multipart-Mime-Boundary': 'boundary'},
            environ={'REQUEST_METHOD': 'PUT'})

        footer_meta = json.dumps({"Etag": md5("obj data").hexdigest()})

        req.body = "\r\n".join((
            "--boundary",
            "",
            "obj data",
            "--boundary",
            # no Content-MD5
            "",
            footer_meta,
            "--boundary--",
        ))
        req.headers.pop("Content-Length", None)

        resp = req.get_response(self.object_controller)
        self.assertEqual(resp.status_int, 400)

    def test_PUT_bad_footer_checksum(self):
        timestamp = normalize_timestamp(time())
        req = Request.blank(
            '/sda1/p/a/c/o',
            headers={'X-Timestamp': timestamp,
                     'Content-Type': 'text/plain',
                     'Transfer-Encoding': 'chunked',
                     'X-Backend-Obj-Metadata-Footer': 'yes',
                     'X-Backend-Obj-Multipart-Mime-Boundary': 'boundary'},
            environ={'REQUEST_METHOD': 'PUT'})

        footer_meta = json.dumps({"Etag": md5("obj data").hexdigest()})
        bad_footer_meta_cksum = md5(footer_meta + "bad").hexdigest()

        req.body = "\r\n".join((
            "--boundary",
            "",
            "obj data",
            "--boundary",
            "Content-MD5: " + bad_footer_meta_cksum,
            "",
            footer_meta,
            "--boundary--",
        ))
        req.headers.pop("Content-Length", None)

        resp = req.get_response(self.object_controller)
        self.assertEqual(resp.status_int, 422)

    def test_PUT_bad_footer_json(self):
        timestamp = normalize_timestamp(time())
        req = Request.blank(
            '/sda1/p/a/c/o',
            headers={'X-Timestamp': timestamp,
                     'Content-Type': 'text/plain',
                     'Transfer-Encoding': 'chunked',
                     'X-Backend-Obj-Metadata-Footer': 'yes',
                     'X-Backend-Obj-Multipart-Mime-Boundary': 'boundary'},
            environ={'REQUEST_METHOD': 'PUT'})

        footer_meta = "{{{[[{{[{[[{[{[[{{{[{{{{[[{{[{["
        footer_meta_cksum = md5(footer_meta).hexdigest()

        req.body = "\r\n".join((
            "--boundary",
            "",
            "obj data",
            "--boundary",
            "Content-MD5: " + footer_meta_cksum,
            "",
            footer_meta,
            "--boundary--",
        ))
        req.headers.pop("Content-Length", None)

        resp = req.get_response(self.object_controller)
        self.assertEqual(resp.status_int, 400)

    def test_PUT_extra_mime_docs_ignored(self):
        timestamp = normalize_timestamp(time())
        req = Request.blank(
            '/sda1/p/a/c/o',
            headers={'X-Timestamp': timestamp,
                     'Content-Type': 'text/plain',
                     'Transfer-Encoding': 'chunked',
                     'X-Backend-Obj-Metadata-Footer': 'yes',
                     'X-Backend-Obj-Multipart-Mime-Boundary': 'boundary'},
            environ={'REQUEST_METHOD': 'PUT'})

        footer_meta = json.dumps({'X-Object-Meta-Mint': 'pepper'})
        footer_meta_cksum = md5(footer_meta).hexdigest()

        req.body = "\r\n".join((
            "--boundary",
            "",
            "obj data",
            "--boundary",
            "Content-MD5: " + footer_meta_cksum,
            "",
            footer_meta,
            "--boundary",
            "This-Document-Is-Useless: yes",
            "",
            "blah blah I take up space",
            "--boundary--"
        ))
        req.headers.pop("Content-Length", None)

        resp = req.get_response(self.object_controller)
        self.assertEqual(resp.status_int, 201)

        # swob made this into a StringIO for us
        wsgi_input = req.environ['wsgi.input']
        self.assertEqual(wsgi_input.tell(), len(wsgi_input.getvalue()))

    def test_PUT_user_metadata_no_xattr(self):
        timestamp = normalize_timestamp(time())
        req = Request.blank(
            '/sda1/p/a/c/o', environ={'REQUEST_METHOD': 'PUT'},
            headers={'X-Timestamp': timestamp,
                     'Content-Type': 'text/plain',
                     'ETag': 'b114ab7b90d9ccac4bd5d99cc7ebb568',
                     'X-Object-Meta-1': 'One',
                     'X-Object-Meta-Two': 'Two'})
        req.body = 'VERIFY THREE'

        def mock_get_and_setxattr(*args, **kargs):
            error_num = errno.ENOTSUP if hasattr(errno, 'ENOTSUP') else \
                errno.EOPNOTSUPP
            raise IOError(error_num, 'Operation not supported')

        with mock.patch('xattr.getxattr', mock_get_and_setxattr):
            with mock.patch('xattr.setxattr', mock_get_and_setxattr):
                resp = req.get_response(self.object_controller)
                self.assertEqual(resp.status_int, 507)

    def test_PUT_client_timeout(self):
        class FakeTimeout(BaseException):
            def __enter__(self):
                raise self

            def __exit__(self, typ, value, tb):
                pass
        # This is just so the test fails when run on older object server code
        # instead of exploding.
        if not hasattr(object_server, 'ChunkReadTimeout'):
            object_server.ChunkReadTimeout = None
        with mock.patch.object(object_server, 'ChunkReadTimeout', FakeTimeout):
            timestamp = normalize_timestamp(time())
            req = Request.blank(
                '/sda1/p/a/c/o', environ={'REQUEST_METHOD': 'PUT'},
                headers={'X-Timestamp': timestamp,
                         'Content-Type': 'text/plain',
                         'Content-Length': '6'})
            req.environ['wsgi.input'] = WsgiBytesIO(b'VERIFY')
            resp = req.get_response(self.object_controller)
            self.assertEqual(resp.status_int, 408)

    def test_PUT_system_metadata(self):
        # check that sysmeta is stored in diskfile
        timestamp = normalize_timestamp(time())
        req = Request.blank(
            '/sda1/p/a/c/o', environ={'REQUEST_METHOD': 'PUT'},
            headers={'X-Timestamp': timestamp,
                     'Content-Type': 'text/plain',
                     'ETag': '1000d172764c9dbc3a5798a67ec5bb76',
                     'X-Object-Meta-1': 'One',
                     'X-Object-Sysmeta-1': 'One',
                     'X-Object-Sysmeta-Two': 'Two',
                     'X-Object-Transient-Sysmeta-Foo': 'Bar'})
        req.body = 'VERIFY SYSMETA'
        resp = req.get_response(self.object_controller)
        self.assertEqual(resp.status_int, 201)
        objfile = os.path.join(
            self.testdir, 'sda1',
            storage_directory(diskfile.get_data_dir(POLICIES[0]), 'p',
                              hash_path('a', 'c', 'o')),
            timestamp + '.data')
        self.assertTrue(os.path.isfile(objfile))
        self.assertEqual(open(objfile).read(), 'VERIFY SYSMETA')
        self.assertEqual(diskfile.read_metadata(objfile),
                         {'X-Timestamp': timestamp,
                          'Content-Length': '14',
                          'Content-Type': 'text/plain',
                          'ETag': '1000d172764c9dbc3a5798a67ec5bb76',
                          'name': '/a/c/o',
                          'X-Object-Meta-1': 'One',
                          'X-Object-Sysmeta-1': 'One',
                          'X-Object-Sysmeta-Two': 'Two',
                          'X-Object-Transient-Sysmeta-Foo': 'Bar'})

    def test_PUT_succeeds_with_later_POST(self):
        ts_iter = make_timestamp_iter()
        t_put = next(ts_iter).internal
        req = Request.blank('/sda1/p/a/c/o',
                            environ={'REQUEST_METHOD': 'PUT'},
                            headers={'X-Timestamp': t_put,
                                     'Content-Length': 0,
                                     'Content-Type': 'plain/text'})
        resp = req.get_response(self.object_controller)
        self.assertEqual(resp.status_int, 201)

        t_put2 = next(ts_iter).internal
        t_post = next(ts_iter).internal
        req = Request.blank('/sda1/p/a/c/o',
                            environ={'REQUEST_METHOD': 'POST'},
                            headers={'X-Timestamp': t_post})
        resp = req.get_response(self.object_controller)
        self.assertEqual(resp.status_int, 202)

        req = Request.blank('/sda1/p/a/c/o',
                            environ={'REQUEST_METHOD': 'PUT'},
                            headers={'X-Timestamp': t_put2,
                                     'Content-Length': 0,
                                     'Content-Type': 'plain/text'},
                            )
        resp = req.get_response(self.object_controller)
        self.assertEqual(resp.status_int, 201)

        obj_dir = os.path.join(
            self.testdir, 'sda1',
            storage_directory(diskfile.get_data_dir(0), 'p',
                              hash_path('a', 'c', 'o')))

        ts_file = os.path.join(obj_dir, t_put2 + '.data')
        self.assertTrue(os.path.isfile(ts_file))
        meta_file = os.path.join(obj_dir, t_post + '.meta')
        self.assertTrue(os.path.isfile(meta_file))

    def test_POST_system_metadata(self):
        # check that diskfile sysmeta is not changed by a POST
        timestamp1 = normalize_timestamp(time())
        req = Request.blank(
            '/sda1/p/a/c/o', environ={'REQUEST_METHOD': 'PUT'},
            headers={'X-Timestamp': timestamp1,
                     'Content-Type': 'text/plain',
                     'ETag': '1000d172764c9dbc3a5798a67ec5bb76',
                     'X-Object-Meta-1': 'One',
                     'X-Object-Sysmeta-1': 'One',
                     'X-Object-Sysmeta-Two': 'Two'})
        req.body = 'VERIFY SYSMETA'
        resp = req.get_response(self.object_controller)
        self.assertEqual(resp.status_int, 201)

        timestamp2 = normalize_timestamp(time())
        req = Request.blank(
            '/sda1/p/a/c/o', environ={'REQUEST_METHOD': 'POST'},
            headers={'X-Timestamp': timestamp2,
                     'X-Object-Meta-1': 'Not One',
                     'X-Object-Sysmeta-1': 'Not One',
                     'X-Object-Sysmeta-Two': 'Not Two'})
        resp = req.get_response(self.object_controller)
        self.assertEqual(resp.status_int, 202)

        # original .data file metadata should be unchanged
        objfile = os.path.join(
            self.testdir, 'sda1',
            storage_directory(diskfile.get_data_dir(POLICIES[0]), 'p',
                              hash_path('a', 'c', 'o')),
            timestamp1 + '.data')
        self.assertTrue(os.path.isfile(objfile))
        self.assertEqual(open(objfile).read(), 'VERIFY SYSMETA')
        self.assertEqual(diskfile.read_metadata(objfile),
                         {'X-Timestamp': timestamp1,
                          'Content-Length': '14',
                          'Content-Type': 'text/plain',
                          'ETag': '1000d172764c9dbc3a5798a67ec5bb76',
                          'name': '/a/c/o',
                          'X-Object-Meta-1': 'One',
                          'X-Object-Sysmeta-1': 'One',
                          'X-Object-Sysmeta-Two': 'Two'})

        # .meta file metadata should have only user meta items
        metafile = os.path.join(
            self.testdir, 'sda1',
            storage_directory(diskfile.get_data_dir(POLICIES[0]), 'p',
                              hash_path('a', 'c', 'o')),
            timestamp2 + '.meta')
        self.assertTrue(os.path.isfile(metafile))
        self.assertEqual(diskfile.read_metadata(metafile),
                         {'X-Timestamp': timestamp2,
                          'name': '/a/c/o',
                          'X-Object-Meta-1': 'Not One'})

    def test_POST_then_fetch_content_type(self):
        # check that content_type is updated by a POST
        timestamp1 = normalize_timestamp(time())
        req = Request.blank(
            '/sda1/p/a/c/o', environ={'REQUEST_METHOD': 'PUT'},
            headers={'X-Timestamp': timestamp1,
                     'Content-Type': 'text/plain',
                     'ETag': '1000d172764c9dbc3a5798a67ec5bb76',
                     'X-Object-Meta-1': 'One'})
        req.body = 'VERIFY SYSMETA'
        resp = req.get_response(self.object_controller)
        self.assertEqual(resp.status_int, 201)

        timestamp2 = normalize_timestamp(time())
        req = Request.blank(
            '/sda1/p/a/c/o', environ={'REQUEST_METHOD': 'POST'},
            headers={'X-Timestamp': timestamp2,
                     'X-Object-Meta-1': 'Not One',
                     'Content-Type': 'text/html'})
        resp = req.get_response(self.object_controller)
        self.assertEqual(resp.status_int, 202)

        # original .data file metadata should be unchanged
        objfile = os.path.join(
            self.testdir, 'sda1',
            storage_directory(diskfile.get_data_dir(0), 'p',
                              hash_path('a', 'c', 'o')),
            timestamp1 + '.data')
        self.assertTrue(os.path.isfile(objfile))
        self.assertEqual(open(objfile).read(), 'VERIFY SYSMETA')
        self.assertEqual(diskfile.read_metadata(objfile),
                         {'X-Timestamp': timestamp1,
                          'Content-Length': '14',
                          'Content-Type': 'text/plain',
                          'ETag': '1000d172764c9dbc3a5798a67ec5bb76',
                          'name': '/a/c/o',
                          'X-Object-Meta-1': 'One'})

        # .meta file metadata should have updated content-type
        metafile_name = encode_timestamps(Timestamp(timestamp2),
                                          Timestamp(timestamp2),
                                          explicit=True)
        metafile = os.path.join(
            self.testdir, 'sda1',
            storage_directory(diskfile.get_data_dir(0), 'p',
                              hash_path('a', 'c', 'o')),
            metafile_name + '.meta')
        self.assertTrue(os.path.isfile(metafile))
        self.assertEqual(diskfile.read_metadata(metafile),
                         {'X-Timestamp': timestamp2,
                          'name': '/a/c/o',
                          'Content-Type': 'text/html',
                          'Content-Type-Timestamp': timestamp2,
                          'X-Object-Meta-1': 'Not One'})

        def check_response(resp):
            self.assertEqual(resp.status_int, 200)
            self.assertEqual(resp.content_length, 14)
            self.assertEqual(resp.content_type, 'text/html')
            self.assertEqual(resp.headers['content-type'], 'text/html')
            self.assertEqual(
                resp.headers['last-modified'],
                strftime('%a, %d %b %Y %H:%M:%S GMT',
                         gmtime(math.ceil(float(timestamp2)))))
            self.assertEqual(resp.headers['etag'],
                             '"1000d172764c9dbc3a5798a67ec5bb76"')
            self.assertEqual(resp.headers['x-object-meta-1'], 'Not One')

        req = Request.blank('/sda1/p/a/c/o',
                            environ={'REQUEST_METHOD': 'HEAD'})
        resp = req.get_response(self.object_controller)
        check_response(resp)

        req = Request.blank('/sda1/p/a/c/o',
                            environ={'REQUEST_METHOD': 'GET'})
        resp = req.get_response(self.object_controller)
        check_response(resp)

    def test_POST_transient_sysmeta(self):
        # check that diskfile transient system meta is changed by a POST
        timestamp1 = normalize_timestamp(time())
        req = Request.blank(
            '/sda1/p/a/c/o', environ={'REQUEST_METHOD': 'PUT'},
            headers={'X-Timestamp': timestamp1,
                     'Content-Type': 'text/plain',
                     'ETag': '1000d172764c9dbc3a5798a67ec5bb76',
                     'X-Object-Meta-1': 'One',
                     'X-Object-Sysmeta-1': 'One',
                     'X-Object-Transient-Sysmeta-Foo': 'Bar'})
        req.body = 'VERIFY SYSMETA'
        resp = req.get_response(self.object_controller)
        self.assertEqual(resp.status_int, 201)

        timestamp2 = normalize_timestamp(time())
        req = Request.blank(
            '/sda1/p/a/c/o', environ={'REQUEST_METHOD': 'POST'},
            headers={'X-Timestamp': timestamp2,
                     'X-Object-Meta-1': 'Not One',
                     'X-Object-Sysmeta-1': 'Not One',
                     'X-Object-Transient-Sysmeta-Foo': 'Not Bar'})
        resp = req.get_response(self.object_controller)
        self.assertEqual(resp.status_int, 202)

        # original .data file metadata should be unchanged
        objfile = os.path.join(
            self.testdir, 'sda1',
            storage_directory(diskfile.get_data_dir(0), 'p',
                              hash_path('a', 'c', 'o')),
            timestamp1 + '.data')
        self.assertTrue(os.path.isfile(objfile))
        self.assertEqual(open(objfile).read(), 'VERIFY SYSMETA')
        self.assertDictEqual(diskfile.read_metadata(objfile),
                             {'X-Timestamp': timestamp1,
                              'Content-Length': '14',
                              'Content-Type': 'text/plain',
                              'ETag': '1000d172764c9dbc3a5798a67ec5bb76',
                              'name': '/a/c/o',
                              'X-Object-Meta-1': 'One',
                              'X-Object-Sysmeta-1': 'One',
                              'X-Object-Transient-Sysmeta-Foo': 'Bar'})

        # .meta file metadata should have only user meta items
        metafile = os.path.join(
            self.testdir, 'sda1',
            storage_directory(diskfile.get_data_dir(0), 'p',
                              hash_path('a', 'c', 'o')),
            timestamp2 + '.meta')
        self.assertTrue(os.path.isfile(metafile))
        self.assertDictEqual(diskfile.read_metadata(metafile),
                             {'X-Timestamp': timestamp2,
                              'name': '/a/c/o',
                              'X-Object-Meta-1': 'Not One',
                              'X-Object-Transient-Sysmeta-Foo': 'Not Bar'})

    def test_PUT_then_fetch_system_metadata(self):
        timestamp = normalize_timestamp(time())
        req = Request.blank(
            '/sda1/p/a/c/o', environ={'REQUEST_METHOD': 'PUT'},
            headers={'X-Timestamp': timestamp,
                     'Content-Type': 'text/plain',
                     'ETag': '1000d172764c9dbc3a5798a67ec5bb76',
                     'X-Object-Meta-1': 'One',
                     'X-Object-Sysmeta-1': 'One',
                     'X-Object-Sysmeta-Two': 'Two',
                     'X-Object-Transient-Sysmeta-Foo': 'Bar'})
        req.body = 'VERIFY SYSMETA'
        resp = req.get_response(self.object_controller)
        self.assertEqual(resp.status_int, 201)

        def check_response(resp):
            self.assertEqual(resp.status_int, 200)
            self.assertEqual(resp.content_length, 14)
            self.assertEqual(resp.content_type, 'text/plain')
            self.assertEqual(resp.headers['content-type'], 'text/plain')
            self.assertEqual(
                resp.headers['last-modified'],
                strftime('%a, %d %b %Y %H:%M:%S GMT',
                         gmtime(math.ceil(float(timestamp)))))
            self.assertEqual(resp.headers['etag'],
                             '"1000d172764c9dbc3a5798a67ec5bb76"')
            self.assertEqual(resp.headers['x-object-meta-1'], 'One')
            self.assertEqual(resp.headers['x-object-sysmeta-1'], 'One')
            self.assertEqual(resp.headers['x-object-sysmeta-two'], 'Two')
            self.assertEqual(resp.headers['x-object-transient-sysmeta-foo'],
                             'Bar')

        req = Request.blank('/sda1/p/a/c/o',
                            environ={'REQUEST_METHOD': 'HEAD'})
        resp = req.get_response(self.object_controller)
        check_response(resp)

        req = Request.blank('/sda1/p/a/c/o',
                            environ={'REQUEST_METHOD': 'GET'})
        resp = req.get_response(self.object_controller)
        check_response(resp)

    def test_PUT_then_POST_then_fetch_system_metadata(self):
        timestamp = normalize_timestamp(time())
        req = Request.blank(
            '/sda1/p/a/c/o', environ={'REQUEST_METHOD': 'PUT'},
            headers={'X-Timestamp': timestamp,
                     'Content-Type': 'text/plain',
                     'ETag': '1000d172764c9dbc3a5798a67ec5bb76',
                     'X-Object-Meta-1': 'One',
                     'X-Object-Sysmeta-1': 'One',
                     'X-Object-Sysmeta-Two': 'Two',
                     'X-Object-Transient-Sysmeta-Foo': 'Bar'})
        req.body = 'VERIFY SYSMETA'
        resp = req.get_response(self.object_controller)
        self.assertEqual(resp.status_int, 201)

        timestamp2 = normalize_timestamp(time())
        req = Request.blank(
            '/sda1/p/a/c/o', environ={'REQUEST_METHOD': 'POST'},
            headers={'X-Timestamp': timestamp2,
                     'X-Object-Meta-1': 'Not One',
                     'X-Object-Sysmeta-1': 'Not One',
                     'X-Object-Sysmeta-Two': 'Not Two',
                     'X-Object-Transient-Sysmeta-Foo': 'Not Bar'})
        resp = req.get_response(self.object_controller)
        self.assertEqual(resp.status_int, 202)

        def check_response(resp):
            # user meta should be updated but not sysmeta
            self.assertEqual(resp.status_int, 200)
            self.assertEqual(resp.content_length, 14)
            self.assertEqual(resp.content_type, 'text/plain')
            self.assertEqual(resp.headers['content-type'], 'text/plain')
            self.assertEqual(
                resp.headers['last-modified'],
                strftime('%a, %d %b %Y %H:%M:%S GMT',
                         gmtime(math.ceil(float(timestamp2)))))
            self.assertEqual(resp.headers['etag'],
                             '"1000d172764c9dbc3a5798a67ec5bb76"')
            self.assertEqual(resp.headers['x-object-meta-1'], 'Not One')
            self.assertEqual(resp.headers['x-object-sysmeta-1'], 'One')
            self.assertEqual(resp.headers['x-object-sysmeta-two'], 'Two')
            self.assertEqual(resp.headers['x-object-transient-sysmeta-foo'],
                             'Not Bar')

        req = Request.blank('/sda1/p/a/c/o',
                            environ={'REQUEST_METHOD': 'HEAD'})
        resp = req.get_response(self.object_controller)
        check_response(resp)

        req = Request.blank('/sda1/p/a/c/o',
                            environ={'REQUEST_METHOD': 'GET'})
        resp = req.get_response(self.object_controller)
        check_response(resp)

    def test_PUT_with_replication_headers(self):
        # check that otherwise disallowed headers are accepted when specified
        # by X-Backend-Replication-Headers

        # first PUT object
        timestamp1 = normalize_timestamp(time())
        req = Request.blank(
            '/sda1/p/a/c/o', environ={'REQUEST_METHOD': 'PUT'},
            headers={'X-Timestamp': timestamp1,
                     'Content-Type': 'text/plain',
                     'Content-Length': '14',
                     'Etag': '1000d172764c9dbc3a5798a67ec5bb76',
                     'Custom-Header': 'custom1',
                     'X-Object-Meta-1': 'meta1',
                     'X-Static-Large-Object': 'False'})
        req.body = 'VERIFY SYSMETA'

        # restrict set of allowed headers on this server
        with mock.patch.object(self.object_controller, 'allowed_headers',
                               ['Custom-Header']):
            resp = req.get_response(self.object_controller)
        self.assertEqual(resp.status_int, 201)

        objfile = os.path.join(
            self.testdir, 'sda1',
            storage_directory(diskfile.get_data_dir(0), 'p',
                              hash_path('a', 'c', 'o')),
            timestamp1 + '.data')
        # X-Static-Large-Object is disallowed.
        self.assertEqual(diskfile.read_metadata(objfile),
                         {'X-Timestamp': timestamp1,
                          'Content-Type': 'text/plain',
                          'Content-Length': '14',
                          'ETag': '1000d172764c9dbc3a5798a67ec5bb76',
                          'name': '/a/c/o',
                          'Custom-Header': 'custom1',
                          'X-Object-Meta-1': 'meta1'})

        # PUT object again with X-Backend-Replication-Headers
        timestamp2 = normalize_timestamp(time())
        req = Request.blank(
            '/sda1/p/a/c/o', environ={'REQUEST_METHOD': 'PUT'},
            headers={'X-Timestamp': timestamp2,
                     'Content-Type': 'text/plain',
                     'Content-Length': '14',
                     'Etag': '1000d172764c9dbc3a5798a67ec5bb76',
                     'Custom-Header': 'custom1',
                     'X-Object-Meta-1': 'meta1',
                     'X-Static-Large-Object': 'False',
                     'X-Backend-Replication-Headers':
                     'X-Static-Large-Object'})
        req.body = 'VERIFY SYSMETA'

        with mock.patch.object(self.object_controller, 'allowed_headers',
                               ['Custom-Header']):
            resp = req.get_response(self.object_controller)
        self.assertEqual(resp.status_int, 201)

        objfile = os.path.join(
            self.testdir, 'sda1',
            storage_directory(diskfile.get_data_dir(0), 'p',
                              hash_path('a', 'c', 'o')),
            timestamp2 + '.data')
        # X-Static-Large-Object should be copied since it is now allowed by
        # replication headers.
        self.assertEqual(diskfile.read_metadata(objfile),
                         {'X-Timestamp': timestamp2,
                          'Content-Type': 'text/plain',
                          'Content-Length': '14',
                          'ETag': '1000d172764c9dbc3a5798a67ec5bb76',
                          'name': '/a/c/o',
                          'Custom-Header': 'custom1',
                          'X-Object-Meta-1': 'meta1',
                          'X-Static-Large-Object': 'False'})

    def test_PUT_container_connection(self):

        def mock_http_connect(response, with_exc=False):

            class FakeConn(object):

                def __init__(self, status, with_exc):
                    self.status = status
                    self.reason = 'Fake'
                    self.host = '1.2.3.4'
                    self.port = '1234'
                    self.with_exc = with_exc

                def getresponse(self):
                    if self.with_exc:
                        raise Exception('test')
                    return self

                def read(self, amt=None):
                    return ''

            return lambda *args, **kwargs: FakeConn(response, with_exc)

        timestamp = normalize_timestamp(time())
        req = Request.blank(
            '/sda1/p/a/c/o',
            environ={'REQUEST_METHOD': 'PUT'},
            headers={'X-Timestamp': timestamp,
                     'X-Container-Host': '1.2.3.4:0',
                     'X-Container-Partition': '3',
                     'X-Container-Device': 'sda1',
                     'X-Container-Timestamp': '1',
                     'Content-Type': 'application/new1',
                     'Content-Length': '0'})
        with mock.patch.object(
                object_server, 'http_connect', mock_http_connect(201)):
            with fake_spawn():
                resp = req.get_response(self.object_controller)
        self.assertEqual(resp.status_int, 201)
        timestamp = normalize_timestamp(time())
        req = Request.blank(
            '/sda1/p/a/c/o',
            environ={'REQUEST_METHOD': 'PUT'},
            headers={'X-Timestamp': timestamp,
                     'X-Container-Host': '1.2.3.4:0',
                     'X-Container-Partition': '3',
                     'X-Container-Device': 'sda1',
                     'X-Container-Timestamp': '1',
                     'Content-Type': 'application/new1',
                     'Content-Length': '0'})
        with mock.patch.object(
                object_server, 'http_connect', mock_http_connect(500)):
            with fake_spawn():
                resp = req.get_response(self.object_controller)
        self.assertEqual(resp.status_int, 201)
        timestamp = normalize_timestamp(time())
        req = Request.blank(
            '/sda1/p/a/c/o',
            environ={'REQUEST_METHOD': 'PUT'},
            headers={'X-Timestamp': timestamp,
                     'X-Container-Host': '1.2.3.4:0',
                     'X-Container-Partition': '3',
                     'X-Container-Device': 'sda1',
                     'X-Container-Timestamp': '1',
                     'Content-Type': 'application/new1',
                     'Content-Length': '0'})
        with mock.patch.object(
                object_server, 'http_connect',
                mock_http_connect(500, with_exc=True)):
            with fake_spawn():
                resp = req.get_response(self.object_controller)
        self.assertEqual(resp.status_int, 201)

    def test_PUT_ssync_multi_frag(self):
        timestamp = utils.Timestamp(time()).internal

        def put_with_index(expected_rsp, frag_index, node_index=None):
            data_file_tail = '#%d.data' % frag_index
            headers = {'X-Timestamp': timestamp,
                       'Content-Length': '6',
                       'Content-Type': 'application/octet-stream',
                       'X-Backend-Ssync-Frag-Index': node_index,
                       'X-Object-Sysmeta-Ec-Frag-Index': frag_index,
                       'X-Backend-Storage-Policy-Index': int(policy)}
            req = Request.blank(
                '/sda1/p/a/c/o', environ={'REQUEST_METHOD': 'PUT'},
                headers=headers)
            req.body = 'VERIFY'
            resp = req.get_response(self.object_controller)

            self.assertEqual(
                resp.status_int, expected_rsp,
                'got %s != %s for frag_index=%s node_index=%s' % (
                    resp.status_int, expected_rsp,
                    frag_index, node_index))
            if expected_rsp == 409:
                return
            obj_dir = os.path.join(
                self.testdir, 'sda1',
                storage_directory(diskfile.get_data_dir(int(policy)),
                                  'p', hash_path('a', 'c', 'o')))
            data_file = os.path.join(obj_dir, timestamp) + data_file_tail
            self.assertTrue(os.path.isfile(data_file),
                            'Expected file %r not found in %r for policy %r'
                            % (data_file, os.listdir(obj_dir), int(policy)))

        for policy in POLICIES:
            if policy.policy_type == EC_POLICY:
                # upload with a ec-frag-index
                put_with_index(201, 3)
                # same timestamp will conflict a different ec-frag-index
                put_with_index(409, 2)
                # but with the ssync-frag-index (primary node) it will just
                # save both!
                put_with_index(201, 2, 2)
                # but even with the ssync-frag-index we can still get a
                # timestamp collisison if the file already exists
                put_with_index(409, 3, 3)

                # FWIW, ssync will never send in-consistent indexes - but if
                # something else did, from the object server perspective ...

                # ... the ssync-frag-index is canonical on the
                # read/pre-existance check
                put_with_index(409, 7, 2)
                # ... but the ec-frag-index is canonical when it comes to on
                # disk file
                put_with_index(201, 7, 6)

    def test_PUT_durable_files(self):
        for policy in POLICIES:
            timestamp = utils.Timestamp(int(time())).internal
            data_file_tail = '.data'
            headers = {'X-Timestamp': timestamp,
                       'Content-Length': '6',
                       'Content-Type': 'application/octet-stream',
                       'X-Backend-Storage-Policy-Index': int(policy)}
            if policy.policy_type == EC_POLICY:
                headers['X-Object-Sysmeta-Ec-Frag-Index'] = '2'
                data_file_tail = '#2.data'
            req = Request.blank(
                '/sda1/p/a/c/o', environ={'REQUEST_METHOD': 'PUT'},
                headers=headers)
            req.body = 'VERIFY'
            resp = req.get_response(self.object_controller)

            self.assertEqual(resp.status_int, 201)
            obj_dir = os.path.join(
                self.testdir, 'sda1',
                storage_directory(diskfile.get_data_dir(int(policy)),
                                  'p', hash_path('a', 'c', 'o')))
            data_file = os.path.join(obj_dir, timestamp) + data_file_tail
            self.assertTrue(os.path.isfile(data_file),
                            'Expected file %r not found in %r for policy %r'
                            % (data_file, os.listdir(obj_dir), int(policy)))
            durable_file = os.path.join(obj_dir, timestamp) + '.durable'
            if policy.policy_type == EC_POLICY:
                self.assertTrue(os.path.isfile(durable_file))
                self.assertFalse(os.path.getsize(durable_file))
            else:
                self.assertFalse(os.path.isfile(durable_file))
            rmtree(obj_dir)

    def test_HEAD(self):
        # Test swift.obj.server.ObjectController.HEAD
        req = Request.blank('/sda1/p/a/c', environ={'REQUEST_METHOD': 'HEAD'})
        resp = req.get_response(self.object_controller)
        self.assertEqual(resp.status_int, 400)

        req = Request.blank('/sda1/p/a/c/o',
                            environ={'REQUEST_METHOD': 'HEAD'})
        resp = req.get_response(self.object_controller)
        self.assertEqual(resp.status_int, 404)
        self.assertFalse('X-Backend-Timestamp' in resp.headers)

        timestamp = normalize_timestamp(time())
        req = Request.blank(
            '/sda1/p/a/c/o', environ={'REQUEST_METHOD': 'PUT'},
            headers={'X-Timestamp': timestamp,
                     'Content-Type': 'application/x-test',
                     'X-Object-Meta-1': 'One',
                     'X-Object-Meta-Two': 'Two'})
        req.body = 'VERIFY'
        resp = req.get_response(self.object_controller)
        self.assertEqual(resp.status_int, 201)

        req = Request.blank('/sda1/p/a/c/o',
                            environ={'REQUEST_METHOD': 'HEAD'})
        resp = req.get_response(self.object_controller)
        self.assertEqual(resp.status_int, 200)
        self.assertEqual(resp.content_length, 6)
        self.assertEqual(resp.content_type, 'application/x-test')
        self.assertEqual(resp.headers['content-type'], 'application/x-test')
        self.assertEqual(
            resp.headers['last-modified'],
            strftime('%a, %d %b %Y %H:%M:%S GMT',
                     gmtime(math.ceil(float(timestamp)))))
        self.assertEqual(resp.headers['etag'],
                         '"0b4c12d7e0a73840c1c4f148fda3b037"')
        self.assertEqual(resp.headers['x-object-meta-1'], 'One')
        self.assertEqual(resp.headers['x-object-meta-two'], 'Two')

        objfile = os.path.join(
            self.testdir, 'sda1',
            storage_directory(diskfile.get_data_dir(POLICIES[0]), 'p',
                              hash_path('a', 'c', 'o')),
            utils.Timestamp(timestamp).internal + '.data')
        os.unlink(objfile)
        req = Request.blank('/sda1/p/a/c/o',
                            environ={'REQUEST_METHOD': 'HEAD'})
        resp = req.get_response(self.object_controller)
        self.assertEqual(resp.status_int, 404)

        sleep(.00001)
        timestamp = normalize_timestamp(time())
        req = Request.blank('/sda1/p/a/c/o', environ={'REQUEST_METHOD': 'PUT'},
                            headers={
                                'X-Timestamp': timestamp,
                                'Content-Type': 'application/octet-stream',
                                'Content-length': '6'})
        req.body = 'VERIFY'
        resp = req.get_response(self.object_controller)
        self.assertEqual(resp.status_int, 201)

        sleep(.00001)
        timestamp = normalize_timestamp(time())
        req = Request.blank('/sda1/p/a/c/o',
                            environ={'REQUEST_METHOD': 'DELETE'},
                            headers={'X-Timestamp': timestamp})
        resp = req.get_response(self.object_controller)
        self.assertEqual(resp.status_int, 204)

        req = Request.blank('/sda1/p/a/c/o',
                            environ={'REQUEST_METHOD': 'HEAD'})
        resp = req.get_response(self.object_controller)
        self.assertEqual(resp.status_int, 404)
        self.assertEqual(resp.headers['X-Backend-Timestamp'],
                         utils.Timestamp(timestamp).internal)

    def test_HEAD_quarantine_zbyte(self):
        # Test swift.obj.server.ObjectController.GET
        timestamp = normalize_timestamp(time())
        req = Request.blank('/sda1/p/a/c/o', environ={'REQUEST_METHOD': 'PUT'},
                            headers={'X-Timestamp': timestamp,
                                     'Content-Type': 'application/x-test'})
        req.body = 'VERIFY'
        resp = req.get_response(self.object_controller)
        self.assertEqual(resp.status_int, 201)
        disk_file = self.df_mgr.get_diskfile('sda1', 'p', 'a', 'c', 'o',
                                             policy=POLICIES.legacy)
        disk_file.open()

        file_name = os.path.basename(disk_file._data_file)
        with open(disk_file._data_file) as fp:
            metadata = diskfile.read_metadata(fp)
        os.unlink(disk_file._data_file)
        with open(disk_file._data_file, 'w') as fp:
            diskfile.write_metadata(fp, metadata)

        file_name = os.path.basename(disk_file._data_file)
        self.assertEqual(os.listdir(disk_file._datadir)[0], file_name)
        req = Request.blank('/sda1/p/a/c/o',
                            environ={'REQUEST_METHOD': 'HEAD'})
        resp = req.get_response(self.object_controller)
        self.assertEqual(resp.status_int, 404)

        quar_dir = os.path.join(
            self.testdir, 'sda1', 'quarantined', 'objects',
            os.path.basename(os.path.dirname(disk_file._data_file)))
        self.assertEqual(os.listdir(quar_dir)[0], file_name)

    def test_OPTIONS(self):
        conf = {'devices': self.testdir, 'mount_check': 'false'}
        server_handler = object_server.ObjectController(
            conf, logger=debug_logger())
        req = Request.blank('/sda1/p/a/c/o', {'REQUEST_METHOD': 'OPTIONS'})
        req.content_length = 0
        resp = server_handler.OPTIONS(req)
        self.assertEqual(200, resp.status_int)
        for verb in 'OPTIONS GET POST PUT DELETE HEAD REPLICATE \
                SSYNC'.split():
            self.assertTrue(
                verb in resp.headers['Allow'].split(', '))
        self.assertEqual(len(resp.headers['Allow'].split(', ')), 8)
        self.assertEqual(resp.headers['Server'],
                         (server_handler.server_type + '/' + swift_version))

    def test_GET(self):
        # Test swift.obj.server.ObjectController.GET
        req = Request.blank('/sda1/p/a/c', environ={'REQUEST_METHOD': 'GET'})
        resp = req.get_response(self.object_controller)
        self.assertEqual(resp.status_int, 400)

        req = Request.blank('/sda1/p/a/c/o', environ={'REQUEST_METHOD': 'GET'})
        resp = req.get_response(self.object_controller)
        self.assertEqual(resp.status_int, 404)
        self.assertFalse('X-Backend-Timestamp' in resp.headers)

        timestamp = normalize_timestamp(time())
        req = Request.blank('/sda1/p/a/c/o', environ={'REQUEST_METHOD': 'PUT'},
                            headers={'X-Timestamp': timestamp,
                                     'Content-Type': 'application/x-test',
                                     'X-Object-Meta-1': 'One',
                                     'X-Object-Meta-Two': 'Two'})
        req.body = 'VERIFY'
        resp = req.get_response(self.object_controller)
        self.assertEqual(resp.status_int, 201)

        req = Request.blank('/sda1/p/a/c/o', environ={'REQUEST_METHOD': 'GET'})
        resp = req.get_response(self.object_controller)
        self.assertEqual(resp.status_int, 200)
        self.assertEqual(resp.body, 'VERIFY')
        self.assertEqual(resp.content_length, 6)
        self.assertEqual(resp.content_type, 'application/x-test')
        self.assertEqual(resp.headers['content-length'], '6')
        self.assertEqual(resp.headers['content-type'], 'application/x-test')
        self.assertEqual(
            resp.headers['last-modified'],
            strftime('%a, %d %b %Y %H:%M:%S GMT',
                     gmtime(math.ceil(float(timestamp)))))
        self.assertEqual(resp.headers['etag'],
                         '"0b4c12d7e0a73840c1c4f148fda3b037"')
        self.assertEqual(resp.headers['x-object-meta-1'], 'One')
        self.assertEqual(resp.headers['x-object-meta-two'], 'Two')

        req = Request.blank('/sda1/p/a/c/o', environ={'REQUEST_METHOD': 'GET'})
        req.range = 'bytes=1-3'
        resp = req.get_response(self.object_controller)
        self.assertEqual(resp.status_int, 206)
        self.assertEqual(resp.body, 'ERI')
        self.assertEqual(resp.headers['content-length'], '3')

        req = Request.blank('/sda1/p/a/c/o', environ={'REQUEST_METHOD': 'GET'})
        req.range = 'bytes=1-'
        resp = req.get_response(self.object_controller)
        self.assertEqual(resp.status_int, 206)
        self.assertEqual(resp.body, 'ERIFY')
        self.assertEqual(resp.headers['content-length'], '5')

        req = Request.blank('/sda1/p/a/c/o', environ={'REQUEST_METHOD': 'GET'})
        req.range = 'bytes=-2'
        resp = req.get_response(self.object_controller)
        self.assertEqual(resp.status_int, 206)
        self.assertEqual(resp.body, 'FY')
        self.assertEqual(resp.headers['content-length'], '2')

        objfile = os.path.join(
            self.testdir, 'sda1',
            storage_directory(diskfile.get_data_dir(POLICIES[0]), 'p',
                              hash_path('a', 'c', 'o')),
            utils.Timestamp(timestamp).internal + '.data')
        os.unlink(objfile)
        req = Request.blank('/sda1/p/a/c/o', environ={'REQUEST_METHOD': 'GET'})
        resp = req.get_response(self.object_controller)
        self.assertEqual(resp.status_int, 404)

        sleep(.00001)
        timestamp = normalize_timestamp(time())
        req = Request.blank('/sda1/p/a/c/o', environ={'REQUEST_METHOD': 'PUT'},
                            headers={
                                'X-Timestamp': timestamp,
                                'Content-Type': 'application:octet-stream',
                                'Content-Length': '6'})
        req.body = 'VERIFY'
        resp = req.get_response(self.object_controller)
        self.assertEqual(resp.status_int, 201)

        sleep(.00001)
        timestamp = normalize_timestamp(time())
        req = Request.blank('/sda1/p/a/c/o',
                            environ={'REQUEST_METHOD': 'DELETE'},
                            headers={'X-Timestamp': timestamp})
        resp = req.get_response(self.object_controller)
        self.assertEqual(resp.status_int, 204)

        req = Request.blank('/sda1/p/a/c/o', environ={'REQUEST_METHOD': 'GET'})
        resp = req.get_response(self.object_controller)
        self.assertEqual(resp.status_int, 404)
        self.assertEqual(resp.headers['X-Backend-Timestamp'],
                         utils.Timestamp(timestamp).internal)

    def test_GET_if_match(self):
        req = Request.blank('/sda1/p/a/c/o', environ={'REQUEST_METHOD': 'PUT'},
                            headers={
                                'X-Timestamp': normalize_timestamp(time()),
                                'Content-Type': 'application/octet-stream',
                                'Content-Length': '4'})
        req.body = 'test'
        resp = req.get_response(self.object_controller)
        self.assertEqual(resp.status_int, 201)
        etag = resp.etag

        req = Request.blank('/sda1/p/a/c/o', environ={'REQUEST_METHOD': 'GET'})
        resp = req.get_response(self.object_controller)
        self.assertEqual(resp.status_int, 200)
        self.assertEqual(resp.etag, etag)

        req = Request.blank('/sda1/p/a/c/o', environ={'REQUEST_METHOD': 'GET'},
                            headers={'If-Match': '*'})
        resp = req.get_response(self.object_controller)
        self.assertEqual(resp.status_int, 200)
        self.assertEqual(resp.etag, etag)

        req = Request.blank('/sda1/p/a/c/o2',
                            environ={'REQUEST_METHOD': 'GET'},
                            headers={'If-Match': '*'})
        resp = req.get_response(self.object_controller)
        self.assertEqual(resp.status_int, 412)

        req = Request.blank('/sda1/p/a/c/o', environ={'REQUEST_METHOD': 'GET'},
                            headers={'If-Match': '"%s"' % etag})
        resp = req.get_response(self.object_controller)
        self.assertEqual(resp.status_int, 200)
        self.assertEqual(resp.etag, etag)

        req = Request.blank(
            '/sda1/p/a/c/o', environ={'REQUEST_METHOD': 'GET'},
            headers={'If-Match': '"11111111111111111111111111111111"'})
        resp = req.get_response(self.object_controller)
        self.assertEqual(resp.status_int, 412)

        req = Request.blank(
            '/sda1/p/a/c/o', environ={'REQUEST_METHOD': 'GET'},
            headers={
                'If-Match': '"11111111111111111111111111111111", "%s"' % etag})
        resp = req.get_response(self.object_controller)
        self.assertEqual(resp.status_int, 200)

        req = Request.blank(
            '/sda1/p/a/c/o', environ={'REQUEST_METHOD': 'GET'},
            headers={
                'If-Match':
                '"11111111111111111111111111111111", '
                '"22222222222222222222222222222222"'})
        resp = req.get_response(self.object_controller)
        self.assertEqual(resp.status_int, 412)

    def test_GET_if_match_etag_is_at(self):
        headers = {
            'X-Timestamp': utils.Timestamp(time()).internal,
            'Content-Type': 'application/octet-stream',
            'X-Object-Meta-Xtag': 'madeup',
        }
        req = Request.blank('/sda1/p/a/c/o', method='PUT',
                            headers=headers)
        req.body = 'test'
        resp = req.get_response(self.object_controller)
        self.assertEqual(resp.status_int, 201)
        real_etag = resp.etag

        # match x-backend-etag-is-at
        req = Request.blank('/sda1/p/a/c/o', headers={
            'If-Match': 'madeup',
            'X-Backend-Etag-Is-At': 'X-Object-Meta-Xtag'})
        resp = req.get_response(self.object_controller)
        self.assertEqual(resp.status_int, 200)

        # match x-backend-etag-is-at, using first in list of alternates
        req = Request.blank('/sda1/p/a/c/o', headers={
            'If-Match': 'madeup',
            'X-Backend-Etag-Is-At':
                'X-Object-Meta-Xtag,X-Object-Sysmeta-Z'})
        resp = req.get_response(self.object_controller)
        self.assertEqual(resp.status_int, 200)

        # match x-backend-etag-is-at, using second in list of alternates
        alts = 'X-Object-Sysmeta-Y,X-Object-Meta-Xtag,X-Object-Sysmeta-Z'
        req = Request.blank('/sda1/p/a/c/o', headers={
            'If-Match': 'madeup',
            'X-Backend-Etag-Is-At': alts})
        resp = req.get_response(self.object_controller)
        self.assertEqual(resp.status_int, 200)

        # no match x-backend-etag-is-at
        req = Request.blank('/sda1/p/a/c/o', headers={
            'If-Match': real_etag,
            'X-Backend-Etag-Is-At': 'X-Object-Meta-Xtag'})
        resp = req.get_response(self.object_controller)
        self.assertEqual(resp.status_int, 412)

        # etag-is-at metadata doesn't exist, default to real etag
        req = Request.blank('/sda1/p/a/c/o', headers={
            'If-Match': real_etag,
            'X-Backend-Etag-Is-At': 'X-Object-Meta-Missing'})
        resp = req.get_response(self.object_controller)
        self.assertEqual(resp.status_int, 200)

        # sanity no-match with no etag-is-at
        req = Request.blank('/sda1/p/a/c/o', headers={
            'If-Match': 'madeup'})
        resp = req.get_response(self.object_controller)
        self.assertEqual(resp.status_int, 412)

        # sanity match with no etag-is-at
        req = Request.blank('/sda1/p/a/c/o', headers={
            'If-Match': real_etag})
        resp = req.get_response(self.object_controller)
        self.assertEqual(resp.status_int, 200)

        # sanity with no if-match
        req = Request.blank('/sda1/p/a/c/o', headers={
            'X-Backend-Etag-Is-At': 'X-Object-Meta-Xtag'})
        resp = req.get_response(self.object_controller)
        self.assertEqual(resp.status_int, 200)

    def test_HEAD_if_match(self):
        req = Request.blank('/sda1/p/a/c/o', environ={'REQUEST_METHOD': 'PUT'},
                            headers={
                                'X-Timestamp': normalize_timestamp(time()),
                                'Content-Type': 'application/octet-stream',
                                'Content-Length': '4'})
        req.body = 'test'
        resp = req.get_response(self.object_controller)
        self.assertEqual(resp.status_int, 201)
        etag = resp.etag

        req = Request.blank('/sda1/p/a/c/o',
                            environ={'REQUEST_METHOD': 'HEAD'})
        resp = req.get_response(self.object_controller)
        self.assertEqual(resp.status_int, 200)
        self.assertEqual(resp.etag, etag)

        req = Request.blank('/sda1/p/a/c/o',
                            environ={'REQUEST_METHOD': 'HEAD'},
                            headers={'If-Match': '*'})
        resp = req.get_response(self.object_controller)
        self.assertEqual(resp.status_int, 200)
        self.assertEqual(resp.etag, etag)

        req = Request.blank('/sda1/p/a/c/o2',
                            environ={'REQUEST_METHOD': 'HEAD'},
                            headers={'If-Match': '*'})
        resp = req.get_response(self.object_controller)
        self.assertEqual(resp.status_int, 412)

        req = Request.blank('/sda1/p/a/c/o',
                            environ={'REQUEST_METHOD': 'HEAD'},
                            headers={'If-Match': '"%s"' % etag})
        resp = req.get_response(self.object_controller)
        self.assertEqual(resp.status_int, 200)
        self.assertEqual(resp.etag, etag)

        req = Request.blank(
            '/sda1/p/a/c/o', environ={'REQUEST_METHOD': 'HEAD'},
            headers={'If-Match': '"11111111111111111111111111111111"'})
        resp = req.get_response(self.object_controller)
        self.assertEqual(resp.status_int, 412)

        req = Request.blank(
            '/sda1/p/a/c/o', environ={'REQUEST_METHOD': 'HEAD'},
            headers={
                'If-Match': '"11111111111111111111111111111111", "%s"' % etag})
        resp = req.get_response(self.object_controller)
        self.assertEqual(resp.status_int, 200)

        req = Request.blank(
            '/sda1/p/a/c/o', environ={'REQUEST_METHOD': 'HEAD'},
            headers={
                'If-Match':
                '"11111111111111111111111111111111", '
                '"22222222222222222222222222222222"'})
        resp = req.get_response(self.object_controller)
        self.assertEqual(resp.status_int, 412)

    def test_GET_if_none_match(self):
        req = Request.blank('/sda1/p/a/c/o', environ={'REQUEST_METHOD': 'PUT'},
                            headers={
                                'X-Timestamp': normalize_timestamp(time()),
                                'X-Object-Meta-Soup': 'gazpacho',
                                'Content-Type': 'application/fizzbuzz',
                                'Content-Length': '4'})
        req.body = 'test'
        resp = req.get_response(self.object_controller)
        self.assertEqual(resp.status_int, 201)
        etag = resp.etag

        req = Request.blank('/sda1/p/a/c/o', environ={'REQUEST_METHOD': 'GET'})
        resp = req.get_response(self.object_controller)
        self.assertEqual(resp.status_int, 200)
        self.assertEqual(resp.etag, etag)

        req = Request.blank('/sda1/p/a/c/o', environ={'REQUEST_METHOD': 'GET'},
                            headers={'If-None-Match': '*'})
        resp = req.get_response(self.object_controller)
        self.assertEqual(resp.status_int, 304)
        self.assertEqual(resp.etag, etag)
        self.assertEqual(resp.headers['Content-Type'], 'application/fizzbuzz')
        self.assertEqual(resp.headers['X-Object-Meta-Soup'], 'gazpacho')

        req = Request.blank('/sda1/p/a/c/o2',
                            environ={'REQUEST_METHOD': 'GET'},
                            headers={'If-None-Match': '*'})
        resp = req.get_response(self.object_controller)
        self.assertEqual(resp.status_int, 404)

        req = Request.blank('/sda1/p/a/c/o', environ={'REQUEST_METHOD': 'GET'},
                            headers={'If-None-Match': '"%s"' % etag})
        resp = req.get_response(self.object_controller)
        self.assertEqual(resp.status_int, 304)
        self.assertEqual(resp.etag, etag)

        req = Request.blank(
            '/sda1/p/a/c/o', environ={'REQUEST_METHOD': 'GET'},
            headers={'If-None-Match': '"11111111111111111111111111111111"'})
        resp = req.get_response(self.object_controller)
        self.assertEqual(resp.status_int, 200)
        self.assertEqual(resp.etag, etag)

        req = Request.blank(
            '/sda1/p/a/c/o', environ={'REQUEST_METHOD': 'GET'},
            headers={'If-None-Match':
                     '"11111111111111111111111111111111", '
                     '"%s"' % etag})
        resp = req.get_response(self.object_controller)
        self.assertEqual(resp.status_int, 304)
        self.assertEqual(resp.etag, etag)

    def test_HEAD_if_none_match(self):
        req = Request.blank('/sda1/p/a/c/o',
                            environ={'REQUEST_METHOD': 'PUT'},
                            headers={
                                'X-Timestamp': normalize_timestamp(time()),
                                'Content-Type': 'application/octet-stream',
                                'Content-Length': '4'})
        req.body = 'test'
        resp = req.get_response(self.object_controller)
        self.assertEqual(resp.status_int, 201)
        etag = resp.etag

        req = Request.blank('/sda1/p/a/c/o',
                            environ={'REQUEST_METHOD': 'HEAD'})
        resp = req.get_response(self.object_controller)
        self.assertEqual(resp.status_int, 200)
        self.assertEqual(resp.etag, etag)

        req = Request.blank('/sda1/p/a/c/o',
                            environ={'REQUEST_METHOD': 'HEAD'},
                            headers={'If-None-Match': '*'})
        resp = req.get_response(self.object_controller)
        self.assertEqual(resp.status_int, 304)
        self.assertEqual(resp.etag, etag)

        req = Request.blank('/sda1/p/a/c/o2',
                            environ={'REQUEST_METHOD': 'HEAD'},
                            headers={'If-None-Match': '*'})
        resp = req.get_response(self.object_controller)
        self.assertEqual(resp.status_int, 404)

        req = Request.blank('/sda1/p/a/c/o',
                            environ={'REQUEST_METHOD': 'HEAD'},
                            headers={'If-None-Match': '"%s"' % etag})
        resp = req.get_response(self.object_controller)
        self.assertEqual(resp.status_int, 304)
        self.assertEqual(resp.etag, etag)

        req = Request.blank(
            '/sda1/p/a/c/o', environ={'REQUEST_METHOD': 'HEAD'},
            headers={'If-None-Match': '"11111111111111111111111111111111"'})
        resp = req.get_response(self.object_controller)
        self.assertEqual(resp.status_int, 200)
        self.assertEqual(resp.etag, etag)

        req = Request.blank(
            '/sda1/p/a/c/o', environ={'REQUEST_METHOD': 'HEAD'},
            headers={'If-None-Match':
                     '"11111111111111111111111111111111", '
                     '"%s"' % etag})
        resp = req.get_response(self.object_controller)
        self.assertEqual(resp.status_int, 304)
        self.assertEqual(resp.etag, etag)

    def test_GET_if_modified_since(self):
        timestamp = normalize_timestamp(time())
        req = Request.blank('/sda1/p/a/c/o', environ={'REQUEST_METHOD': 'PUT'},
                            headers={
                                'X-Timestamp': timestamp,
                                'Content-Type': 'application/octet-stream',
                                'Content-Length': '4'})
        req.body = 'test'
        resp = req.get_response(self.object_controller)
        self.assertEqual(resp.status_int, 201)

        req = Request.blank('/sda1/p/a/c/o', environ={'REQUEST_METHOD': 'GET'})
        resp = req.get_response(self.object_controller)
        self.assertEqual(resp.status_int, 200)

        since = strftime('%a, %d %b %Y %H:%M:%S GMT',
                         gmtime(float(timestamp) + 1))
        req = Request.blank('/sda1/p/a/c/o', environ={'REQUEST_METHOD': 'GET'},
                            headers={'If-Modified-Since': since})
        resp = req.get_response(self.object_controller)
        self.assertEqual(resp.status_int, 304)

        since = \
            strftime('%a, %d %b %Y %H:%M:%S GMT', gmtime(float(timestamp) - 1))
        req = Request.blank('/sda1/p/a/c/o', environ={'REQUEST_METHOD': 'GET'},
                            headers={'If-Modified-Since': since})
        resp = req.get_response(self.object_controller)
        self.assertEqual(resp.status_int, 200)

        since = \
            strftime('%a, %d %b %Y %H:%M:%S GMT', gmtime(float(timestamp) + 1))
        req = Request.blank('/sda1/p/a/c/o', environ={'REQUEST_METHOD': 'GET'},
                            headers={'If-Modified-Since': since})
        resp = req.get_response(self.object_controller)
        self.assertEqual(resp.status_int, 304)

        req = Request.blank('/sda1/p/a/c/o',
                            environ={'REQUEST_METHOD': 'HEAD'})
        resp = req.get_response(self.object_controller)
        since = resp.headers['Last-Modified']
        self.assertEqual(since, strftime('%a, %d %b %Y %H:%M:%S GMT',
                                         gmtime(math.ceil(float(timestamp)))))

        req = Request.blank('/sda1/p/a/c/o', environ={'REQUEST_METHOD': 'GET'},
                            headers={'If-Modified-Since': since})
        resp = req.get_response(self.object_controller)
        self.assertEqual(resp.status_int, 304)

        timestamp = normalize_timestamp(int(time()))
        req = Request.blank('/sda1/p/a/c/o2',
                            environ={'REQUEST_METHOD': 'PUT'},
                            headers={
                                'X-Timestamp': timestamp,
                                'Content-Type': 'application/octet-stream',
                                'Content-Length': '4'})
        req.body = 'test'
        resp = req.get_response(self.object_controller)
        self.assertEqual(resp.status_int, 201)

        since = strftime('%a, %d %b %Y %H:%M:%S GMT',
                         gmtime(float(timestamp)))
        req = Request.blank('/sda1/p/a/c/o2',
                            environ={'REQUEST_METHOD': 'GET'},
                            headers={'If-Modified-Since': since})
        resp = req.get_response(self.object_controller)
        self.assertEqual(resp.status_int, 304)

    def test_HEAD_if_modified_since(self):
        timestamp = normalize_timestamp(time())
        req = Request.blank('/sda1/p/a/c/o', environ={'REQUEST_METHOD': 'PUT'},
                            headers={
                                'X-Timestamp': timestamp,
                                'Content-Type': 'application/octet-stream',
                                'Content-Length': '4'})
        req.body = 'test'
        resp = req.get_response(self.object_controller)
        self.assertEqual(resp.status_int, 201)

        req = Request.blank('/sda1/p/a/c/o',
                            environ={'REQUEST_METHOD': 'HEAD'})
        resp = req.get_response(self.object_controller)
        self.assertEqual(resp.status_int, 200)

        since = strftime('%a, %d %b %Y %H:%M:%S GMT',
                         gmtime(float(timestamp) + 1))
        req = Request.blank('/sda1/p/a/c/o',
                            environ={'REQUEST_METHOD': 'HEAD'},
                            headers={'If-Modified-Since': since})
        resp = req.get_response(self.object_controller)
        self.assertEqual(resp.status_int, 304)

        since = \
            strftime('%a, %d %b %Y %H:%M:%S GMT', gmtime(float(timestamp) - 1))
        req = Request.blank('/sda1/p/a/c/o',
                            environ={'REQUEST_METHOD': 'HEAD'},
                            headers={'If-Modified-Since': since})
        resp = req.get_response(self.object_controller)
        self.assertEqual(resp.status_int, 200)

        since = \
            strftime('%a, %d %b %Y %H:%M:%S GMT', gmtime(float(timestamp) + 1))
        req = Request.blank('/sda1/p/a/c/o',
                            environ={'REQUEST_METHOD': 'HEAD'},
                            headers={'If-Modified-Since': since})
        resp = req.get_response(self.object_controller)
        self.assertEqual(resp.status_int, 304)

        req = Request.blank('/sda1/p/a/c/o',
                            environ={'REQUEST_METHOD': 'HEAD'})
        resp = req.get_response(self.object_controller)
        since = resp.headers['Last-Modified']
        self.assertEqual(since, strftime('%a, %d %b %Y %H:%M:%S GMT',
                                         gmtime(math.ceil(float(timestamp)))))

        req = Request.blank('/sda1/p/a/c/o',
                            environ={'REQUEST_METHOD': 'HEAD'},
                            headers={'If-Modified-Since': since})
        resp = self.object_controller.GET(req)
        self.assertEqual(resp.status_int, 304)

        timestamp = normalize_timestamp(int(time()))
        req = Request.blank('/sda1/p/a/c/o2',
                            environ={'REQUEST_METHOD': 'PUT'},
                            headers={
                                'X-Timestamp': timestamp,
                                'Content-Type': 'application/octet-stream',
                                'Content-Length': '4'})
        req.body = 'test'
        resp = req.get_response(self.object_controller)
        self.assertEqual(resp.status_int, 201)

        since = strftime('%a, %d %b %Y %H:%M:%S GMT',
                         gmtime(float(timestamp)))
        req = Request.blank('/sda1/p/a/c/o2',
                            environ={'REQUEST_METHOD': 'HEAD'},
                            headers={'If-Modified-Since': since})
        resp = req.get_response(self.object_controller)
        self.assertEqual(resp.status_int, 304)

    def test_GET_if_unmodified_since(self):
        timestamp = normalize_timestamp(time())
        req = Request.blank('/sda1/p/a/c/o', environ={'REQUEST_METHOD': 'PUT'},
                            headers={
                                'X-Timestamp': timestamp,
                                'X-Object-Meta-Burr': 'ito',
                                'Content-Type': 'application/cat-picture',
                                'Content-Length': '4'})
        req.body = 'test'
        resp = req.get_response(self.object_controller)
        self.assertEqual(resp.status_int, 201)

        req = Request.blank('/sda1/p/a/c/o', environ={'REQUEST_METHOD': 'GET'})
        resp = req.get_response(self.object_controller)
        self.assertEqual(resp.status_int, 200)

        since = strftime('%a, %d %b %Y %H:%M:%S GMT',
                         gmtime(float(timestamp) + 1))
        req = Request.blank('/sda1/p/a/c/o', environ={'REQUEST_METHOD': 'GET'},
                            headers={'If-Unmodified-Since': since})
        resp = req.get_response(self.object_controller)
        self.assertEqual(resp.status_int, 200)

        since = \
            strftime('%a, %d %b %Y %H:%M:%S GMT', gmtime(float(timestamp) - 9))
        req = Request.blank('/sda1/p/a/c/o', environ={'REQUEST_METHOD': 'GET'},
                            headers={'If-Unmodified-Since': since})
        resp = req.get_response(self.object_controller)
        self.assertEqual(resp.status_int, 412)
        self.assertEqual(resp.headers['Content-Type'],
                         'application/cat-picture')
        self.assertEqual(resp.headers['X-Object-Meta-Burr'], 'ito')

        since = \
            strftime('%a, %d %b %Y %H:%M:%S GMT', gmtime(float(timestamp) + 9))
        req = Request.blank('/sda1/p/a/c/o', environ={'REQUEST_METHOD': 'GET'},
                            headers={'If-Unmodified-Since': since})
        resp = req.get_response(self.object_controller)
        self.assertEqual(resp.status_int, 200)

        req = Request.blank('/sda1/p/a/c/o',
                            environ={'REQUEST_METHOD': 'HEAD'})
        resp = req.get_response(self.object_controller)
        since = resp.headers['Last-Modified']
        self.assertEqual(since, strftime('%a, %d %b %Y %H:%M:%S GMT',
                                         gmtime(math.ceil(float(timestamp)))))

        req = Request.blank('/sda1/p/a/c/o', environ={'REQUEST_METHOD': 'GET'},
                            headers={'If-Unmodified-Since': since})
        resp = req.get_response(self.object_controller)
        self.assertEqual(resp.status_int, 200)

    def test_HEAD_if_unmodified_since(self):
        timestamp = normalize_timestamp(time())
        req = Request.blank(
            '/sda1/p/a/c/o',
            environ={'REQUEST_METHOD': 'PUT'},
            headers={'X-Timestamp': timestamp,
                     'Content-Type': 'application/octet-stream',
                     'Content-Length': '4'})
        req.body = 'test'
        resp = req.get_response(self.object_controller)
        self.assertEqual(resp.status_int, 201)

        since = strftime('%a, %d %b %Y %H:%M:%S GMT',
                         gmtime(math.ceil(float(timestamp)) + 1))
        req = Request.blank('/sda1/p/a/c/o',
                            environ={'REQUEST_METHOD': 'HEAD'},
                            headers={'If-Unmodified-Since': since})
        resp = req.get_response(self.object_controller)
        self.assertEqual(resp.status_int, 200)

        since = strftime('%a, %d %b %Y %H:%M:%S GMT',
                         gmtime(math.ceil(float(timestamp))))
        req = Request.blank('/sda1/p/a/c/o',
                            environ={'REQUEST_METHOD': 'HEAD'},
                            headers={'If-Unmodified-Since': since})
        resp = req.get_response(self.object_controller)
        self.assertEqual(resp.status_int, 200)

        since = strftime('%a, %d %b %Y %H:%M:%S GMT',
                         gmtime(math.ceil(float(timestamp)) - 1))
        req = Request.blank('/sda1/p/a/c/o',
                            environ={'REQUEST_METHOD': 'HEAD'},
                            headers={'If-Unmodified-Since': since})
        resp = req.get_response(self.object_controller)
        self.assertEqual(resp.status_int, 412)

    def test_GET_quarantine(self):
        # Test swift.obj.server.ObjectController.GET
        timestamp = normalize_timestamp(time())
        req = Request.blank('/sda1/p/a/c/o', environ={'REQUEST_METHOD': 'PUT'},
                            headers={'X-Timestamp': timestamp,
                                     'Content-Type': 'application/x-test'})
        req.body = 'VERIFY'
        resp = req.get_response(self.object_controller)
        self.assertEqual(resp.status_int, 201)
        disk_file = self.df_mgr.get_diskfile('sda1', 'p', 'a', 'c', 'o',
                                             policy=POLICIES.legacy)
        disk_file.open()
        file_name = os.path.basename(disk_file._data_file)
        etag = md5()
        etag.update('VERIF')
        etag = etag.hexdigest()
        metadata = {'X-Timestamp': timestamp, 'name': '/a/c/o',
                    'Content-Length': 6, 'ETag': etag}
        diskfile.write_metadata(disk_file._fp, metadata)
        self.assertEqual(os.listdir(disk_file._datadir)[0], file_name)
        req = Request.blank('/sda1/p/a/c/o')
        resp = req.get_response(self.object_controller)
        quar_dir = os.path.join(
            self.testdir, 'sda1', 'quarantined', 'objects',
            os.path.basename(os.path.dirname(disk_file._data_file)))
        self.assertEqual(os.listdir(disk_file._datadir)[0], file_name)
        body = resp.body  # actually does quarantining
        self.assertEqual(body, 'VERIFY')
        self.assertEqual(os.listdir(quar_dir)[0], file_name)
        req = Request.blank('/sda1/p/a/c/o')
        resp = req.get_response(self.object_controller)
        self.assertEqual(resp.status_int, 404)

    def test_GET_quarantine_zbyte(self):
        # Test swift.obj.server.ObjectController.GET
        timestamp = normalize_timestamp(time())
        req = Request.blank('/sda1/p/a/c/o', environ={'REQUEST_METHOD': 'PUT'},
                            headers={'X-Timestamp': timestamp,
                                     'Content-Type': 'application/x-test'})
        req.body = 'VERIFY'
        resp = req.get_response(self.object_controller)
        self.assertEqual(resp.status_int, 201)
        disk_file = self.df_mgr.get_diskfile('sda1', 'p', 'a', 'c', 'o',
                                             policy=POLICIES.legacy)
        disk_file.open()
        file_name = os.path.basename(disk_file._data_file)
        with open(disk_file._data_file) as fp:
            metadata = diskfile.read_metadata(fp)
        os.unlink(disk_file._data_file)
        with open(disk_file._data_file, 'w') as fp:
            diskfile.write_metadata(fp, metadata)

        self.assertEqual(os.listdir(disk_file._datadir)[0], file_name)
        req = Request.blank('/sda1/p/a/c/o')
        resp = req.get_response(self.object_controller)
        self.assertEqual(resp.status_int, 404)

        quar_dir = os.path.join(
            self.testdir, 'sda1', 'quarantined', 'objects',
            os.path.basename(os.path.dirname(disk_file._data_file)))
        self.assertEqual(os.listdir(quar_dir)[0], file_name)

    def test_GET_quarantine_range(self):
        # Test swift.obj.server.ObjectController.GET
        timestamp = normalize_timestamp(time())
        req = Request.blank('/sda1/p/a/c/o', environ={'REQUEST_METHOD': 'PUT'},
                            headers={'X-Timestamp': timestamp,
                                     'Content-Type': 'application/x-test'})
        req.body = 'VERIFY'
        resp = req.get_response(self.object_controller)
        self.assertEqual(resp.status_int, 201)
        disk_file = self.df_mgr.get_diskfile('sda1', 'p', 'a', 'c', 'o',
                                             policy=POLICIES.legacy)
        disk_file.open()
        file_name = os.path.basename(disk_file._data_file)
        etag = md5()
        etag.update('VERIF')
        etag = etag.hexdigest()
        metadata = {'X-Timestamp': timestamp, 'name': '/a/c/o',
                    'Content-Length': 6, 'ETag': etag}
        diskfile.write_metadata(disk_file._fp, metadata)
        self.assertEqual(os.listdir(disk_file._datadir)[0], file_name)
        req = Request.blank('/sda1/p/a/c/o')
        req.range = 'bytes=0-4'  # partial
        resp = req.get_response(self.object_controller)
        quar_dir = os.path.join(
            self.testdir, 'sda1', 'quarantined', 'objects',
            os.path.basename(os.path.dirname(disk_file._data_file)))
        resp.body
        self.assertEqual(os.listdir(disk_file._datadir)[0], file_name)
        self.assertFalse(os.path.isdir(quar_dir))
        req = Request.blank('/sda1/p/a/c/o')
        resp = req.get_response(self.object_controller)
        self.assertEqual(resp.status_int, 200)

        req = Request.blank('/sda1/p/a/c/o')
        req.range = 'bytes=1-6'  # partial
        resp = req.get_response(self.object_controller)
        quar_dir = os.path.join(
            self.testdir, 'sda1', 'quarantined', 'objects',
            os.path.basename(os.path.dirname(disk_file._data_file)))
        resp.body
        self.assertEqual(os.listdir(disk_file._datadir)[0], file_name)
        self.assertFalse(os.path.isdir(quar_dir))

        req = Request.blank('/sda1/p/a/c/o')
        req.range = 'bytes=0-14'  # full
        resp = req.get_response(self.object_controller)
        quar_dir = os.path.join(
            self.testdir, 'sda1', 'quarantined', 'objects',
            os.path.basename(os.path.dirname(disk_file._data_file)))
        self.assertEqual(os.listdir(disk_file._datadir)[0], file_name)
        resp.body
        self.assertTrue(os.path.isdir(quar_dir))
        req = Request.blank('/sda1/p/a/c/o')
        resp = req.get_response(self.object_controller)
        self.assertEqual(resp.status_int, 404)

    @mock.patch("time.time", mock_time)
    def test_DELETE(self):
        # Test swift.obj.server.ObjectController.DELETE
        req = Request.blank('/sda1/p/a/c',
                            environ={'REQUEST_METHOD': 'DELETE'})
        resp = req.get_response(self.object_controller)
        self.assertEqual(resp.status_int, 400)

        req = Request.blank('/sda1/p/a/c/o',
                            environ={'REQUEST_METHOD': 'DELETE'})
        resp = req.get_response(self.object_controller)
        self.assertEqual(resp.status_int, 400)

        # The following should have created a tombstone file
        timestamp = normalize_timestamp(1000)
        req = Request.blank('/sda1/p/a/c/o',
                            environ={'REQUEST_METHOD': 'DELETE'},
                            headers={'X-Timestamp': timestamp})
        resp = req.get_response(self.object_controller)
        self.assertEqual(resp.status_int, 404)
        ts_1000_file = os.path.join(
            self.testdir, 'sda1',
            storage_directory(diskfile.get_data_dir(POLICIES[0]), 'p',
                              hash_path('a', 'c', 'o')),
            utils.Timestamp(timestamp).internal + '.ts')
        self.assertTrue(os.path.isfile(ts_1000_file))
        # There should now be a 1000 ts file.
        self.assertEqual(len(os.listdir(os.path.dirname(ts_1000_file))), 1)

        # The following should *not* have created a tombstone file.
        timestamp = normalize_timestamp(999)
        req = Request.blank('/sda1/p/a/c/o',
                            environ={'REQUEST_METHOD': 'DELETE'},
                            headers={'X-Timestamp': timestamp})
        resp = req.get_response(self.object_controller)
        self.assertEqual(resp.status_int, 404)
        ts_999_file = os.path.join(
            self.testdir, 'sda1',
            storage_directory(diskfile.get_data_dir(POLICIES[0]), 'p',
                              hash_path('a', 'c', 'o')),
            utils.Timestamp(timestamp).internal + '.ts')
        self.assertFalse(os.path.isfile(ts_999_file))
        self.assertTrue(os.path.isfile(ts_1000_file))
        self.assertEqual(len(os.listdir(os.path.dirname(ts_1000_file))), 1)

        orig_timestamp = utils.Timestamp(1002).internal
        headers = {'X-Timestamp': orig_timestamp,
                   'Content-Type': 'application/octet-stream',
                   'Content-Length': '4'}
        req = Request.blank('/sda1/p/a/c/o', environ={'REQUEST_METHOD': 'PUT'},
                            headers=headers)
        req.body = 'test'
        resp = req.get_response(self.object_controller)
        self.assertEqual(resp.status_int, 201)
        # There should now be 1000 ts and a 1001 data file.
        data_1002_file = os.path.join(
            self.testdir, 'sda1',
            storage_directory(diskfile.get_data_dir(POLICIES[0]), 'p',
                              hash_path('a', 'c', 'o')),
            orig_timestamp + '.data')
        self.assertTrue(os.path.isfile(data_1002_file))
        self.assertEqual(len(os.listdir(os.path.dirname(data_1002_file))), 1)

        # The following should *not* have created a tombstone file.
        timestamp = normalize_timestamp(1001)
        req = Request.blank('/sda1/p/a/c/o',
                            environ={'REQUEST_METHOD': 'DELETE'},
                            headers={'X-Timestamp': timestamp})
        resp = req.get_response(self.object_controller)
        self.assertEqual(resp.status_int, 409)
        self.assertEqual(resp.headers['X-Backend-Timestamp'], orig_timestamp)
        ts_1001_file = os.path.join(
            self.testdir, 'sda1',
            storage_directory(diskfile.get_data_dir(POLICIES[0]), 'p',
                              hash_path('a', 'c', 'o')),
            utils.Timestamp(timestamp).internal + '.ts')
        self.assertFalse(os.path.isfile(ts_1001_file))
        self.assertTrue(os.path.isfile(data_1002_file))
        self.assertEqual(len(os.listdir(os.path.dirname(ts_1001_file))), 1)

        timestamp = normalize_timestamp(1003)
        req = Request.blank('/sda1/p/a/c/o',
                            environ={'REQUEST_METHOD': 'DELETE'},
                            headers={'X-Timestamp': timestamp})
        resp = req.get_response(self.object_controller)
        self.assertEqual(resp.status_int, 204)
        ts_1003_file = os.path.join(
            self.testdir, 'sda1',
            storage_directory(diskfile.get_data_dir(POLICIES[0]), 'p',
                              hash_path('a', 'c', 'o')),
            utils.Timestamp(timestamp).internal + '.ts')
        self.assertTrue(os.path.isfile(ts_1003_file))
        self.assertEqual(len(os.listdir(os.path.dirname(ts_1003_file))), 1)

    def test_DELETE_succeeds_with_later_POST(self):
        ts_iter = make_timestamp_iter()
        t_put = next(ts_iter).internal
        req = Request.blank('/sda1/p/a/c/o',
                            environ={'REQUEST_METHOD': 'PUT'},
                            headers={'X-Timestamp': t_put,
                                     'Content-Length': 0,
                                     'Content-Type': 'plain/text'})
        resp = req.get_response(self.object_controller)
        self.assertEqual(resp.status_int, 201)

        t_delete = next(ts_iter).internal
        t_post = next(ts_iter).internal
        req = Request.blank('/sda1/p/a/c/o',
                            environ={'REQUEST_METHOD': 'POST'},
                            headers={'X-Timestamp': t_post})
        resp = req.get_response(self.object_controller)
        self.assertEqual(resp.status_int, 202)

        req = Request.blank('/sda1/p/a/c/o',
                            environ={'REQUEST_METHOD': 'DELETE'},
                            headers={'X-Timestamp': t_delete},
                            )
        resp = req.get_response(self.object_controller)
        self.assertEqual(resp.status_int, 204)

        obj_dir = os.path.join(
            self.testdir, 'sda1',
            storage_directory(diskfile.get_data_dir(0), 'p',
                              hash_path('a', 'c', 'o')))

        ts_file = os.path.join(obj_dir, t_delete + '.ts')
        self.assertTrue(os.path.isfile(ts_file))
        meta_file = os.path.join(obj_dir, t_post + '.meta')
        self.assertTrue(os.path.isfile(meta_file))

    def test_DELETE_container_updates(self):
        # Test swift.obj.server.ObjectController.DELETE and container
        # updates, making sure container update is called in the correct
        # state.
        start = time()
        orig_timestamp = utils.Timestamp(start)
        headers = {'X-Timestamp': orig_timestamp.internal,
                   'Content-Type': 'application/octet-stream',
                   'Content-Length': '4'}
        req = Request.blank('/sda1/p/a/c/o', environ={'REQUEST_METHOD': 'PUT'},
                            headers=headers)
        req.body = 'test'
        resp = req.get_response(self.object_controller)
        self.assertEqual(resp.status_int, 201)

        calls_made = [0]

        def our_container_update(*args, **kwargs):
            calls_made[0] += 1

        orig_cu = self.object_controller.container_update
        self.object_controller.container_update = our_container_update
        try:
            # The following request should return 409 (HTTP Conflict). A
            # tombstone file should not have been created with this timestamp.
            timestamp = utils.Timestamp(start - 0.00001)
            req = Request.blank('/sda1/p/a/c/o',
                                environ={'REQUEST_METHOD': 'DELETE'},
                                headers={'X-Timestamp': timestamp.internal})
            resp = req.get_response(self.object_controller)
            self.assertEqual(resp.status_int, 409)
            self.assertEqual(resp.headers['x-backend-timestamp'],
                             orig_timestamp.internal)
            objfile = os.path.join(
                self.testdir, 'sda1',
                storage_directory(diskfile.get_data_dir(POLICIES[0]), 'p',
                                  hash_path('a', 'c', 'o')),
                utils.Timestamp(timestamp).internal + '.ts')
            self.assertFalse(os.path.isfile(objfile))
            self.assertEqual(len(os.listdir(os.path.dirname(objfile))), 1)
            self.assertEqual(0, calls_made[0])

            # The following request should return 204, and the object should
            # be truly deleted (container update is performed) because this
            # timestamp is newer. A tombstone file should have been created
            # with this timestamp.
            timestamp = utils.Timestamp(start + 0.00001)
            req = Request.blank('/sda1/p/a/c/o',
                                environ={'REQUEST_METHOD': 'DELETE'},
                                headers={'X-Timestamp': timestamp.internal})
            resp = req.get_response(self.object_controller)
            self.assertEqual(resp.status_int, 204)
            objfile = os.path.join(
                self.testdir, 'sda1',
                storage_directory(diskfile.get_data_dir(POLICIES[0]), 'p',
                                  hash_path('a', 'c', 'o')),
                utils.Timestamp(timestamp).internal + '.ts')
            self.assertTrue(os.path.isfile(objfile))
            self.assertEqual(1, calls_made[0])
            self.assertEqual(len(os.listdir(os.path.dirname(objfile))), 1)

            # The following request should return a 404, as the object should
            # already have been deleted, but it should have also performed a
            # container update because the timestamp is newer, and a tombstone
            # file should also exist with this timestamp.
            timestamp = utils.Timestamp(start + 0.00002)
            req = Request.blank('/sda1/p/a/c/o',
                                environ={'REQUEST_METHOD': 'DELETE'},
                                headers={'X-Timestamp': timestamp.internal})
            resp = req.get_response(self.object_controller)
            self.assertEqual(resp.status_int, 404)
            objfile = os.path.join(
                self.testdir, 'sda1',
                storage_directory(diskfile.get_data_dir(POLICIES[0]), 'p',
                                  hash_path('a', 'c', 'o')),
                utils.Timestamp(timestamp).internal + '.ts')
            self.assertTrue(os.path.isfile(objfile))
            self.assertEqual(2, calls_made[0])
            self.assertEqual(len(os.listdir(os.path.dirname(objfile))), 1)

            # The following request should return a 404, as the object should
            # already have been deleted, and it should not have performed a
            # container update because the timestamp is older, or created a
            # tombstone file with this timestamp.
            timestamp = utils.Timestamp(start + 0.00001)
            req = Request.blank('/sda1/p/a/c/o',
                                environ={'REQUEST_METHOD': 'DELETE'},
                                headers={'X-Timestamp': timestamp.internal})
            resp = req.get_response(self.object_controller)
            self.assertEqual(resp.status_int, 404)
            objfile = os.path.join(
                self.testdir, 'sda1',
                storage_directory(diskfile.get_data_dir(POLICIES[0]), 'p',
                                  hash_path('a', 'c', 'o')),
                utils.Timestamp(timestamp).internal + '.ts')
            self.assertFalse(os.path.isfile(objfile))
            self.assertEqual(2, calls_made[0])
            self.assertEqual(len(os.listdir(os.path.dirname(objfile))), 1)
        finally:
            self.object_controller.container_update = orig_cu

    def test_DELETE_full_drive(self):

        def mock_diskfile_delete(self, timestamp):
            raise DiskFileNoSpace()

        t_put = utils.Timestamp(time())
        req = Request.blank('/sda1/p/a/c/o',
                            environ={'REQUEST_METHOD': 'PUT'},
                            headers={'X-Timestamp': t_put.internal,
                                     'Content-Length': 0,
                                     'Content-Type': 'plain/text'})
        resp = req.get_response(self.object_controller)
        self.assertEqual(resp.status_int, 201)

        with mock.patch('swift.obj.diskfile.BaseDiskFile.delete',
                        mock_diskfile_delete):
            t_delete = utils.Timestamp(time())
            req = Request.blank('/sda1/p/a/c/o',
                                environ={'REQUEST_METHOD': 'DELETE'},
                                headers={'X-Timestamp': t_delete.internal})
            resp = req.get_response(self.object_controller)
        self.assertEqual(resp.status_int, 507)

    def test_object_update_with_offset(self):
        ts = (utils.Timestamp(t).internal for t in
              itertools.count(int(time())))
        container_updates = []

        def capture_updates(ip, port, method, path, headers, *args, **kwargs):
            container_updates.append((ip, port, method, path, headers))
        # create a new object
        create_timestamp = next(ts)
        req = Request.blank('/sda1/p/a/c/o', method='PUT', body='test1',
                            headers={'X-Timestamp': create_timestamp,
                                     'X-Container-Host': '10.0.0.1:8080',
                                     'X-Container-Device': 'sda1',
                                     'X-Container-Partition': 'p',
                                     'Content-Type': 'text/plain'})
        with mocked_http_conn(200, give_connect=capture_updates) as fake_conn:
            with fake_spawn():
                resp = req.get_response(self.object_controller)
        self.assertRaises(StopIteration, fake_conn.code_iter.next)
        self.assertEqual(resp.status_int, 201)
        self.assertEqual(1, len(container_updates))
        for update in container_updates:
            ip, port, method, path, headers = update
            self.assertEqual(ip, '10.0.0.1')
            self.assertEqual(port, '8080')
            self.assertEqual(method, 'PUT')
            self.assertEqual(path, '/sda1/p/a/c/o')
            expected = {
                'X-Size': len('test1'),
                'X-Etag': md5('test1').hexdigest(),
                'X-Content-Type': 'text/plain',
                'X-Timestamp': create_timestamp,
            }
            for key, value in expected.items():
                self.assertEqual(headers[key], str(value))
        container_updates = []  # reset
        # read back object
        req = Request.blank('/sda1/p/a/c/o', method='GET')
        resp = req.get_response(self.object_controller)
        self.assertEqual(resp.status_int, 200)
        self.assertEqual(resp.headers['X-Timestamp'],
                         utils.Timestamp(create_timestamp).normal)
        self.assertEqual(resp.headers['X-Backend-Timestamp'],
                         create_timestamp)
        self.assertEqual(resp.body, 'test1')
        # send an update with an offset
        offset_timestamp = utils.Timestamp(
            create_timestamp, offset=1).internal
        req = Request.blank('/sda1/p/a/c/o', method='PUT', body='test2',
                            headers={'X-Timestamp': offset_timestamp,
                                     'X-Container-Host': '10.0.0.1:8080',
                                     'X-Container-Device': 'sda1',
                                     'X-Container-Partition': 'p',
                                     'Content-Type': 'text/html'})
        with mocked_http_conn(200, give_connect=capture_updates) as fake_conn:
            with fake_spawn():
                resp = req.get_response(self.object_controller)
        self.assertRaises(StopIteration, fake_conn.code_iter.next)
        self.assertEqual(resp.status_int, 201)
        self.assertEqual(1, len(container_updates))
        for update in container_updates:
            ip, port, method, path, headers = update
            self.assertEqual(ip, '10.0.0.1')
            self.assertEqual(port, '8080')
            self.assertEqual(method, 'PUT')
            self.assertEqual(path, '/sda1/p/a/c/o')
            expected = {
                'X-Size': len('test2'),
                'X-Etag': md5('test2').hexdigest(),
                'X-Content-Type': 'text/html',
                'X-Timestamp': offset_timestamp,
            }
            for key, value in expected.items():
                self.assertEqual(headers[key], str(value))
        container_updates = []  # reset
        # read back new offset
        req = Request.blank('/sda1/p/a/c/o', method='GET')
        resp = req.get_response(self.object_controller)
        self.assertEqual(resp.status_int, 200)
        self.assertEqual(resp.headers['X-Timestamp'],
                         utils.Timestamp(offset_timestamp).normal)
        self.assertEqual(resp.headers['X-Backend-Timestamp'],
                         offset_timestamp)
        self.assertEqual(resp.body, 'test2')
        # now overwrite with a newer time
        overwrite_timestamp = next(ts)
        req = Request.blank('/sda1/p/a/c/o', method='PUT', body='test3',
                            headers={'X-Timestamp': overwrite_timestamp,
                                     'X-Container-Host': '10.0.0.1:8080',
                                     'X-Container-Device': 'sda1',
                                     'X-Container-Partition': 'p',
                                     'Content-Type': 'text/enriched'})
        with mocked_http_conn(200, give_connect=capture_updates) as fake_conn:
            with fake_spawn():
                resp = req.get_response(self.object_controller)
        self.assertRaises(StopIteration, fake_conn.code_iter.next)
        self.assertEqual(resp.status_int, 201)
        self.assertEqual(1, len(container_updates))
        for update in container_updates:
            ip, port, method, path, headers = update
            self.assertEqual(ip, '10.0.0.1')
            self.assertEqual(port, '8080')
            self.assertEqual(method, 'PUT')
            self.assertEqual(path, '/sda1/p/a/c/o')
            expected = {
                'X-Size': len('test3'),
                'X-Etag': md5('test3').hexdigest(),
                'X-Content-Type': 'text/enriched',
                'X-Timestamp': overwrite_timestamp,
            }
            for key, value in expected.items():
                self.assertEqual(headers[key], str(value))
        container_updates = []  # reset
        # read back overwrite
        req = Request.blank('/sda1/p/a/c/o', method='GET')
        resp = req.get_response(self.object_controller)
        self.assertEqual(resp.status_int, 200)
        self.assertEqual(resp.headers['X-Timestamp'],
                         utils.Timestamp(overwrite_timestamp).normal)
        self.assertEqual(resp.headers['X-Backend-Timestamp'],
                         overwrite_timestamp)
        self.assertEqual(resp.body, 'test3')
        # delete with an offset
        offset_delete = utils.Timestamp(overwrite_timestamp,
                                        offset=1).internal
        req = Request.blank('/sda1/p/a/c/o', method='DELETE',
                            headers={'X-Timestamp': offset_delete,
                                     'X-Container-Host': '10.0.0.1:8080',
                                     'X-Container-Device': 'sda1',
                                     'X-Container-Partition': 'p'})
        with mocked_http_conn(200, give_connect=capture_updates) as fake_conn:
            with fake_spawn():
                resp = req.get_response(self.object_controller)
        self.assertRaises(StopIteration, fake_conn.code_iter.next)
        self.assertEqual(resp.status_int, 204)
        self.assertEqual(1, len(container_updates))
        for update in container_updates:
            ip, port, method, path, headers = update
            self.assertEqual(ip, '10.0.0.1')
            self.assertEqual(port, '8080')
            self.assertEqual(method, 'DELETE')
            self.assertEqual(path, '/sda1/p/a/c/o')
            expected = {
                'X-Timestamp': offset_delete,
            }
            for key, value in expected.items():
                self.assertEqual(headers[key], str(value))
        container_updates = []  # reset
        # read back offset delete
        req = Request.blank('/sda1/p/a/c/o', method='GET')
        resp = req.get_response(self.object_controller)
        self.assertEqual(resp.status_int, 404)
        self.assertEqual(resp.headers['X-Timestamp'], None)
        self.assertEqual(resp.headers['X-Backend-Timestamp'], offset_delete)
        # and one more delete with a newer timestamp
        delete_timestamp = next(ts)
        req = Request.blank('/sda1/p/a/c/o', method='DELETE',
                            headers={'X-Timestamp': delete_timestamp,
                                     'X-Container-Host': '10.0.0.1:8080',
                                     'X-Container-Device': 'sda1',
                                     'X-Container-Partition': 'p'})
        with mocked_http_conn(200, give_connect=capture_updates) as fake_conn:
            with fake_spawn():
                resp = req.get_response(self.object_controller)
        self.assertRaises(StopIteration, fake_conn.code_iter.next)
        self.assertEqual(resp.status_int, 404)
        self.assertEqual(1, len(container_updates))
        for update in container_updates:
            ip, port, method, path, headers = update
            self.assertEqual(ip, '10.0.0.1')
            self.assertEqual(port, '8080')
            self.assertEqual(method, 'DELETE')
            self.assertEqual(path, '/sda1/p/a/c/o')
            expected = {
                'X-Timestamp': delete_timestamp,
            }
            for key, value in expected.items():
                self.assertEqual(headers[key], str(value))
        container_updates = []  # reset
        # read back delete
        req = Request.blank('/sda1/p/a/c/o', method='GET')
        resp = req.get_response(self.object_controller)
        self.assertEqual(resp.status_int, 404)
        self.assertEqual(resp.headers['X-Timestamp'], None)
        self.assertEqual(resp.headers['X-Backend-Timestamp'], delete_timestamp)

    def test_call_bad_request(self):
        # Test swift.obj.server.ObjectController.__call__
        inbuf = WsgiBytesIO()
        errbuf = StringIO()
        outbuf = StringIO()

        def start_response(*args):
            """Sends args to outbuf"""
            outbuf.writelines(args)

        self.object_controller.__call__({'REQUEST_METHOD': 'PUT',
                                         'SCRIPT_NAME': '',
                                         'PATH_INFO': '/sda1/p/a/c/o',
                                         'SERVER_NAME': '127.0.0.1',
                                         'SERVER_PORT': '8080',
                                         'SERVER_PROTOCOL': 'HTTP/1.0',
                                         'CONTENT_LENGTH': '0',
                                         'wsgi.version': (1, 0),
                                         'wsgi.url_scheme': 'http',
                                         'wsgi.input': inbuf,
                                         'wsgi.errors': errbuf,
                                         'wsgi.multithread': False,
                                         'wsgi.multiprocess': False,
                                         'wsgi.run_once': False},
                                        start_response)
        self.assertEqual(errbuf.getvalue(), '')
        self.assertEqual(outbuf.getvalue()[:4], '400 ')

    def test_call_not_found(self):
        inbuf = WsgiBytesIO()
        errbuf = StringIO()
        outbuf = StringIO()

        def start_response(*args):
            """Sends args to outbuf"""
            outbuf.writelines(args)

        self.object_controller.__call__({'REQUEST_METHOD': 'GET',
                                         'SCRIPT_NAME': '',
                                         'PATH_INFO': '/sda1/p/a/c/o',
                                         'SERVER_NAME': '127.0.0.1',
                                         'SERVER_PORT': '8080',
                                         'SERVER_PROTOCOL': 'HTTP/1.0',
                                         'CONTENT_LENGTH': '0',
                                         'wsgi.version': (1, 0),
                                         'wsgi.url_scheme': 'http',
                                         'wsgi.input': inbuf,
                                         'wsgi.errors': errbuf,
                                         'wsgi.multithread': False,
                                         'wsgi.multiprocess': False,
                                         'wsgi.run_once': False},
                                        start_response)
        self.assertEqual(errbuf.getvalue(), '')
        self.assertEqual(outbuf.getvalue()[:4], '404 ')

    def test_call_bad_method(self):
        inbuf = WsgiBytesIO()
        errbuf = StringIO()
        outbuf = StringIO()

        def start_response(*args):
            """Sends args to outbuf"""
            outbuf.writelines(args)

        self.object_controller.__call__({'REQUEST_METHOD': 'INVALID',
                                         'SCRIPT_NAME': '',
                                         'PATH_INFO': '/sda1/p/a/c/o',
                                         'SERVER_NAME': '127.0.0.1',
                                         'SERVER_PORT': '8080',
                                         'SERVER_PROTOCOL': 'HTTP/1.0',
                                         'CONTENT_LENGTH': '0',
                                         'wsgi.version': (1, 0),
                                         'wsgi.url_scheme': 'http',
                                         'wsgi.input': inbuf,
                                         'wsgi.errors': errbuf,
                                         'wsgi.multithread': False,
                                         'wsgi.multiprocess': False,
                                         'wsgi.run_once': False},
                                        start_response)
        self.assertEqual(errbuf.getvalue(), '')
        self.assertEqual(outbuf.getvalue()[:4], '405 ')

    def test_call_name_collision(self):
        def my_check(*args):
            return False

        def my_hash_path(*args):
            return md5('collide').hexdigest()

        with mock.patch("swift.obj.diskfile.hash_path", my_hash_path):
            with mock.patch("swift.obj.server.check_object_creation",
                            my_check):
                inbuf = WsgiBytesIO()
                errbuf = StringIO()
                outbuf = StringIO()

                def start_response(*args):
                    """Sends args to outbuf"""
                    outbuf.writelines(args)

                self.object_controller.__call__({
                    'REQUEST_METHOD': 'PUT',
                    'SCRIPT_NAME': '',
                    'PATH_INFO': '/sda1/p/a/c/o',
                    'SERVER_NAME': '127.0.0.1',
                    'SERVER_PORT': '8080',
                    'SERVER_PROTOCOL': 'HTTP/1.0',
                    'CONTENT_LENGTH': '0',
                    'CONTENT_TYPE': 'text/html',
                    'HTTP_X_TIMESTAMP': normalize_timestamp(1.2),
                    'wsgi.version': (1, 0),
                    'wsgi.url_scheme': 'http',
                    'wsgi.input': inbuf,
                    'wsgi.errors': errbuf,
                    'wsgi.multithread': False,
                    'wsgi.multiprocess': False,
                    'wsgi.run_once': False},
                    start_response)
                self.assertEqual(errbuf.getvalue(), '')
                self.assertEqual(outbuf.getvalue()[:4], '201 ')

                inbuf = WsgiBytesIO()
                errbuf = StringIO()
                outbuf = StringIO()

                def start_response(*args):
                    """Sends args to outbuf"""
                    outbuf.writelines(args)

                self.object_controller.__call__({
                    'REQUEST_METHOD': 'PUT',
                    'SCRIPT_NAME': '',
                    'PATH_INFO': '/sda1/p/b/d/x',
                    'SERVER_NAME': '127.0.0.1',
                    'SERVER_PORT': '8080',
                    'SERVER_PROTOCOL': 'HTTP/1.0',
                    'CONTENT_LENGTH': '0',
                    'CONTENT_TYPE': 'text/html',
                    'HTTP_X_TIMESTAMP': normalize_timestamp(1.3),
                    'wsgi.version': (1, 0),
                    'wsgi.url_scheme': 'http',
                    'wsgi.input': inbuf,
                    'wsgi.errors': errbuf,
                    'wsgi.multithread': False,
                    'wsgi.multiprocess': False,
                    'wsgi.run_once': False},
                    start_response)
                self.assertEqual(errbuf.getvalue(), '')
                self.assertEqual(outbuf.getvalue()[:4], '403 ')

    def test_invalid_method_doesnt_exist(self):
        errbuf = StringIO()
        outbuf = StringIO()

        def start_response(*args):
            outbuf.writelines(args)

        self.object_controller.__call__({
            'REQUEST_METHOD': 'method_doesnt_exist',
            'PATH_INFO': '/sda1/p/a/c/o'},
            start_response)
        self.assertEqual(errbuf.getvalue(), '')
        self.assertEqual(outbuf.getvalue()[:4], '405 ')

    def test_invalid_method_is_not_public(self):
        errbuf = StringIO()
        outbuf = StringIO()

        def start_response(*args):
            outbuf.writelines(args)

        self.object_controller.__call__({'REQUEST_METHOD': '__init__',
                                         'PATH_INFO': '/sda1/p/a/c/o'},
                                        start_response)
        self.assertEqual(errbuf.getvalue(), '')
        self.assertEqual(outbuf.getvalue()[:4], '405 ')

    def test_chunked_put(self):
        listener = listen(('localhost', 0))
        port = listener.getsockname()[1]
        killer = spawn(wsgi.server, listener, self.object_controller,
                       NullLogger())
        sock = connect_tcp(('localhost', port))
        fd = sock.makefile()
        fd.write('PUT /sda1/p/a/c/o HTTP/1.1\r\nHost: localhost\r\n'
                 'Content-Type: text/plain\r\n'
                 'Connection: close\r\nX-Timestamp: %s\r\n'
                 'Transfer-Encoding: chunked\r\n\r\n'
                 '2\r\noh\r\n4\r\n hai\r\n0\r\n\r\n' % normalize_timestamp(
                     1.0))
        fd.flush()
        headers = readuntil2crlfs(fd)
        exp = 'HTTP/1.1 201'
        self.assertEqual(headers[:len(exp)], exp)
        sock = connect_tcp(('localhost', port))
        fd = sock.makefile()
        fd.write('GET /sda1/p/a/c/o HTTP/1.1\r\nHost: localhost\r\n'
                 'Connection: close\r\n\r\n')
        fd.flush()
        headers = readuntil2crlfs(fd)
        exp = 'HTTP/1.1 200'
        self.assertEqual(headers[:len(exp)], exp)
        response = fd.read()
        self.assertEqual(response, 'oh hai')
        killer.kill()

    def test_chunked_content_length_mismatch_zero(self):
        listener = listen(('localhost', 0))
        port = listener.getsockname()[1]
        killer = spawn(wsgi.server, listener, self.object_controller,
                       NullLogger())
        sock = connect_tcp(('localhost', port))
        fd = sock.makefile()
        fd.write('PUT /sda1/p/a/c/o HTTP/1.1\r\nHost: localhost\r\n'
                 'Content-Type: text/plain\r\n'
                 'Connection: close\r\nX-Timestamp: %s\r\n'
                 'Content-Length: 0\r\n'
                 'Transfer-Encoding: chunked\r\n\r\n'
                 '2\r\noh\r\n4\r\n hai\r\n0\r\n\r\n' % normalize_timestamp(
                     1.0))
        fd.flush()
        headers = readuntil2crlfs(fd)
        exp = 'HTTP/1.1 201'
        self.assertEqual(headers[:len(exp)], exp)
        sock = connect_tcp(('localhost', port))
        fd = sock.makefile()
        fd.write('GET /sda1/p/a/c/o HTTP/1.1\r\nHost: localhost\r\n'
                 'Connection: close\r\n\r\n')
        fd.flush()
        headers = readuntil2crlfs(fd)
        exp = 'HTTP/1.1 200'
        self.assertEqual(headers[:len(exp)], exp)
        response = fd.read()
        self.assertEqual(response, 'oh hai')
        killer.kill()

    def test_max_object_name_length(self):
        timestamp = normalize_timestamp(time())
        max_name_len = constraints.MAX_OBJECT_NAME_LENGTH
        req = Request.blank(
            '/sda1/p/a/c/' + ('1' * max_name_len),
            environ={'REQUEST_METHOD': 'PUT'},
            headers={'X-Timestamp': timestamp,
                     'Content-Length': '4',
                     'Content-Type': 'application/octet-stream'})
        req.body = 'DATA'
        resp = req.get_response(self.object_controller)
        self.assertEqual(resp.status_int, 201)
        req = Request.blank(
            '/sda1/p/a/c/' + ('2' * (max_name_len + 1)),
            environ={'REQUEST_METHOD': 'PUT'},
            headers={'X-Timestamp': timestamp,
                     'Content-Length': '4',
                     'Content-Type': 'application/octet-stream'})
        req.body = 'DATA'
        resp = req.get_response(self.object_controller)
        self.assertEqual(resp.status_int, 400)

    def test_max_upload_time(self):

        class SlowBody(object):

            def __init__(self):
                self.sent = 0

            def read(self, size=-1):
                if self.sent < 4:
                    sleep(0.1)
                    self.sent += 1
                    return ' '
                return ''

            def set_hundred_continue_response_headers(*a, **kw):
                pass

        req = Request.blank(
            '/sda1/p/a/c/o',
            environ={'REQUEST_METHOD': 'PUT', 'wsgi.input': SlowBody()},
            headers={'X-Timestamp': normalize_timestamp(time()),
                     'Content-Length': '4', 'Content-Type': 'text/plain'})
        resp = req.get_response(self.object_controller)
        self.assertEqual(resp.status_int, 201)
        self.object_controller.max_upload_time = 0.1
        req = Request.blank(
            '/sda1/p/a/c/o',
            environ={'REQUEST_METHOD': 'PUT', 'wsgi.input': SlowBody()},
            headers={'X-Timestamp': normalize_timestamp(time()),
                     'Content-Length': '4', 'Content-Type': 'text/plain'})
        resp = req.get_response(self.object_controller)
        self.assertEqual(resp.status_int, 408)

    def test_short_body(self):

        class ShortBody(object):

            def __init__(self):
                self.sent = False

            def read(self, size=-1):
                if not self.sent:
                    self.sent = True
                    return '   '
                return ''

            def set_hundred_continue_response_headers(*a, **kw):
                pass

        req = Request.blank(
            '/sda1/p/a/c/o',
            environ={'REQUEST_METHOD': 'PUT', 'wsgi.input': ShortBody()},
            headers={'X-Timestamp': normalize_timestamp(time()),
                     'Content-Length': '4', 'Content-Type': 'text/plain'})
        resp = req.get_response(self.object_controller)
        self.assertEqual(resp.status_int, 499)

    def test_bad_sinces(self):
        req = Request.blank(
            '/sda1/p/a/c/o', environ={'REQUEST_METHOD': 'PUT'},
            headers={'X-Timestamp': normalize_timestamp(time()),
                     'Content-Length': '4', 'Content-Type': 'text/plain'},
            body='    ')
        resp = req.get_response(self.object_controller)
        self.assertEqual(resp.status_int, 201)
        req = Request.blank(
            '/sda1/p/a/c/o', environ={'REQUEST_METHOD': 'GET'},
            headers={'If-Unmodified-Since': 'Not a valid date'})
        resp = req.get_response(self.object_controller)
        self.assertEqual(resp.status_int, 200)
        req = Request.blank(
            '/sda1/p/a/c/o', environ={'REQUEST_METHOD': 'GET'},
            headers={'If-Modified-Since': 'Not a valid date'})
        resp = req.get_response(self.object_controller)
        self.assertEqual(resp.status_int, 200)

        too_big_date_list = list(datetime.datetime.max.timetuple())
        too_big_date_list[0] += 1  # bump up the year
        too_big_date = strftime(
            "%a, %d %b %Y %H:%M:%S UTC", struct_time(too_big_date_list))
        req = Request.blank(
            '/sda1/p/a/c/o', environ={'REQUEST_METHOD': 'GET'},
            headers={'If-Unmodified-Since': too_big_date})
        resp = req.get_response(self.object_controller)
        self.assertEqual(resp.status_int, 200)

    def test_content_encoding(self):
        req = Request.blank(
            '/sda1/p/a/c/o', environ={'REQUEST_METHOD': 'PUT'},
            headers={'X-Timestamp': normalize_timestamp(time()),
                     'Content-Length': '4', 'Content-Type': 'text/plain',
                     'Content-Encoding': 'gzip'},
            body='    ')
        resp = req.get_response(self.object_controller)
        self.assertEqual(resp.status_int, 201)
        req = Request.blank('/sda1/p/a/c/o', environ={'REQUEST_METHOD': 'GET'})
        resp = req.get_response(self.object_controller)
        self.assertEqual(resp.status_int, 200)
        self.assertEqual(resp.headers['content-encoding'], 'gzip')
        req = Request.blank(
            '/sda1/p/a/c/o', environ={'REQUEST_METHOD': 'HEAD'})
        resp = req.get_response(self.object_controller)
        self.assertEqual(resp.status_int, 200)
        self.assertEqual(resp.headers['content-encoding'], 'gzip')

    def test_async_update_http_connect(self):
        policy = random.choice(list(POLICIES))
        self._stage_tmp_dir(policy)
        given_args = []

        def fake_http_connect(*args):
            given_args.extend(args)
            raise Exception('test')

        orig_http_connect = object_server.http_connect
        try:
            object_server.http_connect = fake_http_connect
            self.object_controller.async_update(
                'PUT', 'a', 'c', 'o', '127.0.0.1:1234', 1, 'sdc1',
                {'x-timestamp': '1', 'x-out': 'set',
                 'X-Backend-Storage-Policy-Index': int(policy)}, 'sda1',
                policy)
        finally:
            object_server.http_connect = orig_http_connect
        self.assertEqual(
            given_args,
            ['127.0.0.1', '1234', 'sdc1', 1, 'PUT', '/a/c/o', {
                'x-timestamp': '1', 'x-out': 'set',
                'user-agent': 'object-server %s' % os.getpid(),
                'X-Backend-Storage-Policy-Index': int(policy)}])

    @patch_policies([StoragePolicy(0, 'zero', True),
                     StoragePolicy(1, 'one'),
                     StoragePolicy(37, 'fantastico')])
    def test_updating_multiple_delete_at_container_servers(self):
        # update router post patch
        self.object_controller._diskfile_router = diskfile.DiskFileRouter(
            self.conf, self.object_controller.logger)
        policy = random.choice(list(POLICIES))
        self.object_controller.expiring_objects_account = 'exp'
        self.object_controller.expiring_objects_container_divisor = 60

        http_connect_args = []

        def fake_http_connect(ipaddr, port, device, partition, method, path,
                              headers=None, query_string=None, ssl=False):

            class SuccessfulFakeConn(object):

                @property
                def status(self):
                    return 200

                def getresponse(self):
                    return self

                def read(self):
                    return ''

            captured_args = {'ipaddr': ipaddr, 'port': port,
                             'device': device, 'partition': partition,
                             'method': method, 'path': path, 'ssl': ssl,
                             'headers': headers, 'query_string': query_string}

            http_connect_args.append(
                dict((k, v) for k, v in captured_args.items()
                     if v is not None))

            return SuccessfulFakeConn()

        req = Request.blank(
            '/sda1/p/a/c/o',
            environ={'REQUEST_METHOD': 'PUT'},
            headers={'X-Timestamp': '12345',
                     'Content-Type': 'application/burrito',
                     'Content-Length': '0',
                     'X-Backend-Storage-Policy-Index': int(policy),
                     'X-Container-Partition': '20',
                     'X-Container-Host': '1.2.3.4:5',
                     'X-Container-Device': 'sdb1',
                     'X-Delete-At': 9999999999,
                     'X-Delete-At-Container': '9999999960',
                     'X-Delete-At-Host': "10.1.1.1:6201,10.2.2.2:6202",
                     'X-Delete-At-Partition': '6237',
                     'X-Delete-At-Device': 'sdp,sdq'})

        with mock.patch.object(
                object_server, 'http_connect', fake_http_connect):
            with fake_spawn():
                resp = req.get_response(self.object_controller)

        self.assertEqual(resp.status_int, 201)

        http_connect_args.sort(key=operator.itemgetter('ipaddr'))

        self.assertEqual(len(http_connect_args), 3)
        self.assertEqual(
            http_connect_args[0],
            {'ipaddr': '1.2.3.4',
             'port': '5',
             'path': '/a/c/o',
             'device': 'sdb1',
             'partition': '20',
             'method': 'PUT',
             'ssl': False,
             'headers': HeaderKeyDict({
                 'x-content-type': 'application/burrito',
                 'x-etag': 'd41d8cd98f00b204e9800998ecf8427e',
                 'x-size': '0',
                 'x-timestamp': utils.Timestamp('12345').internal,
                 'referer': 'PUT http://localhost/sda1/p/a/c/o',
                 'user-agent': 'object-server %d' % os.getpid(),
                 'X-Backend-Storage-Policy-Index': int(policy),
                 'x-trans-id': '-'})})
        self.assertEqual(
            http_connect_args[1],
            {'ipaddr': '10.1.1.1',
             'port': '6201',
             'path': '/exp/9999999960/9999999999-a/c/o',
             'device': 'sdp',
             'partition': '6237',
             'method': 'PUT',
             'ssl': False,
             'headers': HeaderKeyDict({
                 'x-content-type': 'text/plain',
                 'x-etag': 'd41d8cd98f00b204e9800998ecf8427e',
                 'x-size': '0',
                 'x-timestamp': utils.Timestamp('12345').internal,
                 'referer': 'PUT http://localhost/sda1/p/a/c/o',
                 'user-agent': 'object-server %d' % os.getpid(),
                 # system account storage policy is 0
                 'X-Backend-Storage-Policy-Index': 0,
                 'x-trans-id': '-'})})
        self.assertEqual(
            http_connect_args[2],
            {'ipaddr': '10.2.2.2',
             'port': '6202',
             'path': '/exp/9999999960/9999999999-a/c/o',
             'device': 'sdq',
             'partition': '6237',
             'method': 'PUT',
             'ssl': False,
             'headers': HeaderKeyDict({
                 'x-content-type': 'text/plain',
                 'x-etag': 'd41d8cd98f00b204e9800998ecf8427e',
                 'x-size': '0',
                 'x-timestamp': utils.Timestamp('12345').internal,
                 'referer': 'PUT http://localhost/sda1/p/a/c/o',
                 'user-agent': 'object-server %d' % os.getpid(),
                 # system account storage policy is 0
                 'X-Backend-Storage-Policy-Index': 0,
                 'x-trans-id': '-'})})

    @patch_policies([StoragePolicy(0, 'zero', True),
                     StoragePolicy(1, 'one'),
                     StoragePolicy(26, 'twice-thirteen')])
    def test_updating_multiple_container_servers(self):
        # update router post patch
        self.object_controller._diskfile_router = diskfile.DiskFileRouter(
            self.conf, self.object_controller.logger)
        http_connect_args = []

        def fake_http_connect(ipaddr, port, device, partition, method, path,
                              headers=None, query_string=None, ssl=False):

            class SuccessfulFakeConn(object):

                @property
                def status(self):
                    return 200

                def getresponse(self):
                    return self

                def read(self):
                    return ''

            captured_args = {'ipaddr': ipaddr, 'port': port,
                             'device': device, 'partition': partition,
                             'method': method, 'path': path, 'ssl': ssl,
                             'headers': headers, 'query_string': query_string}

            http_connect_args.append(
                dict((k, v) for k, v in captured_args.items()
                     if v is not None))

            return SuccessfulFakeConn()

        req = Request.blank(
            '/sda1/p/a/c/o',
            environ={'REQUEST_METHOD': 'PUT'},
            headers={'X-Timestamp': '12345',
                     'Content-Type': 'application/burrito',
                     'Content-Length': '0',
                     'X-Backend-Storage-Policy-Index': '26',
                     'X-Container-Partition': '20',
                     'X-Container-Host': '1.2.3.4:5, 6.7.8.9:10',
                     'X-Container-Device': 'sdb1, sdf1'})

        with mock.patch.object(
                object_server, 'http_connect', fake_http_connect):
            with fake_spawn():
                req.get_response(self.object_controller)

        http_connect_args.sort(key=operator.itemgetter('ipaddr'))

        self.assertEqual(len(http_connect_args), 2)
        self.assertEqual(
            http_connect_args[0],
            {'ipaddr': '1.2.3.4',
             'port': '5',
             'path': '/a/c/o',
             'device': 'sdb1',
             'partition': '20',
             'method': 'PUT',
             'ssl': False,
             'headers': HeaderKeyDict({
                 'x-content-type': 'application/burrito',
                 'x-etag': 'd41d8cd98f00b204e9800998ecf8427e',
                 'x-size': '0',
                 'x-timestamp': utils.Timestamp('12345').internal,
                 'X-Backend-Storage-Policy-Index': '26',
                 'referer': 'PUT http://localhost/sda1/p/a/c/o',
                 'user-agent': 'object-server %d' % os.getpid(),
                 'x-trans-id': '-'})})
        self.assertEqual(
            http_connect_args[1],
            {'ipaddr': '6.7.8.9',
             'port': '10',
             'path': '/a/c/o',
             'device': 'sdf1',
             'partition': '20',
             'method': 'PUT',
             'ssl': False,
             'headers': HeaderKeyDict({
                 'x-content-type': 'application/burrito',
                 'x-etag': 'd41d8cd98f00b204e9800998ecf8427e',
                 'x-size': '0',
                 'x-timestamp': utils.Timestamp('12345').internal,
                 'X-Backend-Storage-Policy-Index': '26',
                 'referer': 'PUT http://localhost/sda1/p/a/c/o',
                 'user-agent': 'object-server %d' % os.getpid(),
                 'x-trans-id': '-'})})

    def test_object_delete_at_async_update(self):
        policy = random.choice(list(POLICIES))
        ts = (utils.Timestamp(t) for t in
              itertools.count(int(time())))

        container_updates = []

        def capture_updates(ip, port, method, path, headers, *args, **kwargs):
            container_updates.append((ip, port, method, path, headers))

        put_timestamp = next(ts).internal
        delete_at_timestamp = utils.normalize_delete_at_timestamp(
            next(ts).normal)
        delete_at_container = (
            int(delete_at_timestamp) /
            self.object_controller.expiring_objects_container_divisor *
            self.object_controller.expiring_objects_container_divisor)
        headers = {
            'Content-Type': 'text/plain',
            'X-Timestamp': put_timestamp,
            'X-Container-Host': '10.0.0.1:6201',
            'X-Container-Device': 'sda1',
            'X-Container-Partition': 'p',
            'X-Delete-At': delete_at_timestamp,
            'X-Delete-At-Container': delete_at_container,
            'X-Delete-At-Partition': 'p',
            'X-Delete-At-Host': '10.0.0.2:6202',
            'X-Delete-At-Device': 'sda1',
            'X-Backend-Storage-Policy-Index': int(policy)}
        if policy.policy_type == EC_POLICY:
            headers['X-Object-Sysmeta-Ec-Frag-Index'] = '2'
        req = Request.blank(
            '/sda1/p/a/c/o', method='PUT', body='', headers=headers)
        with mocked_http_conn(
                500, 500, give_connect=capture_updates) as fake_conn:
            with fake_spawn():
                resp = req.get_response(self.object_controller)
        self.assertRaises(StopIteration, fake_conn.code_iter.next)
        self.assertEqual(resp.status_int, 201)
        self.assertEqual(2, len(container_updates))
        delete_at_update, container_update = container_updates
        # delete_at_update
        ip, port, method, path, headers = delete_at_update
        self.assertEqual(ip, '10.0.0.2')
        self.assertEqual(port, '6202')
        self.assertEqual(method, 'PUT')
        self.assertEqual(path, '/sda1/p/.expiring_objects/%s/%s-a/c/o' %
                         (delete_at_container, delete_at_timestamp))
        expected = {
            'X-Timestamp': put_timestamp,
            # system account storage policy is 0
            'X-Backend-Storage-Policy-Index': 0,
        }
        for key, value in expected.items():
            self.assertEqual(headers[key], str(value))
        # container_update
        ip, port, method, path, headers = container_update
        self.assertEqual(ip, '10.0.0.1')
        self.assertEqual(port, '6201')
        self.assertEqual(method, 'PUT')
        self.assertEqual(path, '/sda1/p/a/c/o')
        expected = {
            'X-Timestamp': put_timestamp,
            'X-Backend-Storage-Policy-Index': int(policy),
        }
        for key, value in expected.items():
            self.assertEqual(headers[key], str(value))
        # check async pendings
        async_dir = os.path.join(self.testdir, 'sda1',
                                 diskfile.get_async_dir(policy))
        found_files = []
        for root, dirs, files in os.walk(async_dir):
            for f in files:
                async_file = os.path.join(root, f)
                found_files.append(async_file)
                data = pickle.load(open(async_file))
                if data['account'] == 'a':
                    self.assertEqual(
                        int(data['headers']
                            ['X-Backend-Storage-Policy-Index']), int(policy))
                elif data['account'] == '.expiring_objects':
                    self.assertEqual(
                        int(data['headers']
                            ['X-Backend-Storage-Policy-Index']), 0)
                else:
                    self.fail('unexpected async pending data')
        self.assertEqual(2, len(found_files))

    def test_async_update_saves_on_exception(self):
        policy = random.choice(list(POLICIES))
        self._stage_tmp_dir(policy)
        _prefix = utils.HASH_PATH_PREFIX
        utils.HASH_PATH_PREFIX = ''

        def fake_http_connect(*args):
            raise Exception('test')

        orig_http_connect = object_server.http_connect
        try:
            object_server.http_connect = fake_http_connect
            self.object_controller.async_update(
                'PUT', 'a', 'c', 'o', '127.0.0.1:1234', 1, 'sdc1',
                {'x-timestamp': '1', 'x-out': 'set',
                 'X-Backend-Storage-Policy-Index': int(policy)}, 'sda1',
                policy)
        finally:
            object_server.http_connect = orig_http_connect
            utils.HASH_PATH_PREFIX = _prefix
        async_dir = diskfile.get_async_dir(policy)
        self.assertEqual(
            pickle.load(open(os.path.join(
                self.testdir, 'sda1', async_dir, 'a83',
                '06fbf0b514e5199dfc4e00f42eb5ea83-%s' %
                utils.Timestamp(1).internal))),
            {'headers': {'x-timestamp': '1', 'x-out': 'set',
                         'user-agent': 'object-server %s' % os.getpid(),
                         'X-Backend-Storage-Policy-Index': int(policy)},
             'account': 'a', 'container': 'c', 'obj': 'o', 'op': 'PUT'})

    def test_async_update_saves_on_non_2xx(self):
        policy = random.choice(list(POLICIES))
        self._stage_tmp_dir(policy)
        _prefix = utils.HASH_PATH_PREFIX
        utils.HASH_PATH_PREFIX = ''

        def fake_http_connect(status):

            class FakeConn(object):

                def __init__(self, status):
                    self.status = status

                def getresponse(self):
                    return self

                def read(self):
                    return ''

            return lambda *args: FakeConn(status)

        orig_http_connect = object_server.http_connect
        try:
            for status in (199, 300, 503):
                object_server.http_connect = fake_http_connect(status)
                self.object_controller.async_update(
                    'PUT', 'a', 'c', 'o', '127.0.0.1:1234', 1, 'sdc1',
                    {'x-timestamp': '1', 'x-out': str(status),
                     'X-Backend-Storage-Policy-Index': int(policy)}, 'sda1',
                    policy)
                async_dir = diskfile.get_async_dir(policy)
                self.assertEqual(
                    pickle.load(open(os.path.join(
                        self.testdir, 'sda1', async_dir, 'a83',
                        '06fbf0b514e5199dfc4e00f42eb5ea83-%s' %
                        utils.Timestamp(1).internal))),
                    {'headers': {'x-timestamp': '1', 'x-out': str(status),
                                 'user-agent':
                                 'object-server %s' % os.getpid(),
                                 'X-Backend-Storage-Policy-Index':
                                 int(policy)},
                     'account': 'a', 'container': 'c', 'obj': 'o',
                     'op': 'PUT'})
        finally:
            object_server.http_connect = orig_http_connect
            utils.HASH_PATH_PREFIX = _prefix

    def test_async_update_does_not_save_on_2xx(self):
        _prefix = utils.HASH_PATH_PREFIX
        utils.HASH_PATH_PREFIX = ''

        def fake_http_connect(status):

            class FakeConn(object):

                def __init__(self, status):
                    self.status = status

                def getresponse(self):
                    return self

                def read(self):
                    return ''

            return lambda *args: FakeConn(status)

        orig_http_connect = object_server.http_connect
        try:
            for status in (200, 299):
                object_server.http_connect = fake_http_connect(status)
                self.object_controller.async_update(
                    'PUT', 'a', 'c', 'o', '127.0.0.1:1234', 1, 'sdc1',
                    {'x-timestamp': '1', 'x-out': str(status)}, 'sda1', 0)
                self.assertFalse(
                    os.path.exists(os.path.join(
                        self.testdir, 'sda1', 'async_pending', 'a83',
                        '06fbf0b514e5199dfc4e00f42eb5ea83-0000000001.00000')))
        finally:
            object_server.http_connect = orig_http_connect
            utils.HASH_PATH_PREFIX = _prefix

    def test_async_update_saves_on_timeout(self):
        policy = random.choice(list(POLICIES))
        self._stage_tmp_dir(policy)
        _prefix = utils.HASH_PATH_PREFIX
        utils.HASH_PATH_PREFIX = ''

        def fake_http_connect():

            class FakeConn(object):

                def getresponse(self):
                    return sleep(1)

            return lambda *args: FakeConn()

        orig_http_connect = object_server.http_connect
        try:
            for status in (200, 299):
                object_server.http_connect = fake_http_connect()
                self.object_controller.node_timeout = 0.001
                self.object_controller.async_update(
                    'PUT', 'a', 'c', 'o', '127.0.0.1:1234', 1, 'sdc1',
                    {'x-timestamp': '1', 'x-out': str(status)}, 'sda1',
                    policy)
                async_dir = diskfile.get_async_dir(policy)
                self.assertTrue(
                    os.path.exists(os.path.join(
                        self.testdir, 'sda1', async_dir, 'a83',
                        '06fbf0b514e5199dfc4e00f42eb5ea83-%s' %
                        utils.Timestamp(1).internal)))
        finally:
            object_server.http_connect = orig_http_connect
            utils.HASH_PATH_PREFIX = _prefix

    def test_container_update_no_async_update(self):
        policy = random.choice(list(POLICIES))
        given_args = []

        def fake_async_update(*args):
            given_args.extend(args)

        self.object_controller.async_update = fake_async_update
        req = Request.blank(
            '/v1/a/c/o',
            environ={'REQUEST_METHOD': 'PUT'},
            headers={'X-Timestamp': 1,
                     'X-Trans-Id': '1234',
                     'X-Backend-Storage-Policy-Index': int(policy)})
        self.object_controller.container_update(
            'PUT', 'a', 'c', 'o', req, {
                'x-size': '0', 'x-etag': 'd41d8cd98f00b204e9800998ecf8427e',
                'x-content-type': 'text/plain', 'x-timestamp': '1'},
            'sda1', policy)
        self.assertEqual(given_args, [])

    def test_container_update_success(self):
        container_updates = []

        def capture_updates(ip, port, method, path, headers, *args, **kwargs):
            container_updates.append((ip, port, method, path, headers))

        req = Request.blank(
            '/sda1/0/a/c/o',
            environ={'REQUEST_METHOD': 'PUT'},
            headers={'X-Timestamp': 1,
                     'X-Trans-Id': '123',
                     'X-Container-Host': 'chost:cport',
                     'X-Container-Partition': 'cpartition',
                     'X-Container-Device': 'cdevice',
                     'Content-Type': 'text/plain'}, body='')
        with mocked_http_conn(200, give_connect=capture_updates) as fake_conn:
            with fake_spawn():
                resp = req.get_response(self.object_controller)
        self.assertRaises(StopIteration, fake_conn.code_iter.next)
        self.assertEqual(resp.status_int, 201)
        self.assertEqual(len(container_updates), 1)
        ip, port, method, path, headers = container_updates[0]
        self.assertEqual(ip, 'chost')
        self.assertEqual(port, 'cport')
        self.assertEqual(method, 'PUT')
        self.assertEqual(path, '/cdevice/cpartition/a/c/o')
        self.assertEqual(headers, HeaderKeyDict({
            'user-agent': 'object-server %s' % os.getpid(),
            'x-size': '0',
            'x-etag': 'd41d8cd98f00b204e9800998ecf8427e',
            'x-content-type': 'text/plain',
            'x-timestamp': utils.Timestamp(1).internal,
            'X-Backend-Storage-Policy-Index': '0',  # default when not given
            'x-trans-id': '123',
            'referer': 'PUT http://localhost/sda1/0/a/c/o'}))

    def test_PUT_container_update_overrides_for_backwards_compatibility(self):
        container_updates = []

        def capture_updates(ip, port, method, path, headers, *args, **kwargs):
            container_updates.append((ip, port, method, path, headers))

        headers = {
            'X-Timestamp': 1,
            'X-Trans-Id': '123',
            'X-Container-Host': 'chost:cport',
            'X-Container-Partition': 'cpartition',
            'X-Container-Device': 'cdevice',
            'Content-Type': 'text/plain',
            # older proxies use the following headers
            'X-Backend-Container-Update-Override-Etag': 'override_etag',
            'X-Backend-Container-Update-Override-Content-Type': 'override_val',
            'X-Backend-Container-Update-Override-Foo': 'bar',
            'X-Backend-Container-Ignored': 'ignored'
        }
        req = Request.blank('/sda1/0/a/c/o', environ={'REQUEST_METHOD': 'PUT'},
                            headers=headers, body='')
        with mocked_http_conn(200, give_connect=capture_updates) as fake_conn:
            with fake_spawn():
                resp = req.get_response(self.object_controller)
        self.assertRaises(StopIteration, fake_conn.code_iter.next)
        self.assertEqual(resp.status_int, 201)
        self.assertEqual(len(container_updates), 1)
        ip, port, method, path, headers = container_updates[0]
        self.assertEqual(ip, 'chost')
        self.assertEqual(port, 'cport')
        self.assertEqual(method, 'PUT')
        self.assertEqual(path, '/cdevice/cpartition/a/c/o')
        self.assertEqual(headers, HeaderKeyDict({
            'user-agent': 'object-server %s' % os.getpid(),
            'x-size': '0',
            'x-etag': 'override_etag',
            'x-content-type': 'override_val',
            'x-timestamp': utils.Timestamp(1).internal,
            'X-Backend-Storage-Policy-Index': '0',  # default when not given
            'x-trans-id': '123',
            'referer': 'PUT http://localhost/sda1/0/a/c/o',
            'x-foo': 'bar'}))

    def test_PUT_container_update_overrides(self):
        container_updates = []

        def capture_updates(ip, port, method, path, headers, *args, **kwargs):
            container_updates.append((ip, port, method, path, headers))

        headers = {
            'X-Timestamp': 1,
            'X-Trans-Id': '456',
            'X-Container-Host': 'chost:cport',
            'X-Container-Partition': 'cpartition',
            'X-Container-Device': 'cdevice',
            'Content-Type': 'text/plain',
            'X-Object-Sysmeta-Container-Update-Override-Etag': 'override_etag',
            'X-Object-Sysmeta-Container-Update-Override-Content-Type':
                'override_val',
            'X-Object-Sysmeta-Container-Update-Override-Foo': 'bar',
            'X-Object-Sysmeta-Ignored': 'ignored',
        }
        req = Request.blank('/sda1/0/a/c/o', environ={'REQUEST_METHOD': 'PUT'},
                            headers=headers, body='')
        with mocked_http_conn(200, give_connect=capture_updates) as fake_conn:
            with fake_spawn():
                resp = req.get_response(self.object_controller)
        self.assertRaises(StopIteration, fake_conn.code_iter.next)
        self.assertEqual(resp.status_int, 201)
        self.assertEqual(len(container_updates), 1)
        ip, port, method, path, headers = container_updates[0]
        self.assertEqual(ip, 'chost')
        self.assertEqual(port, 'cport')
        self.assertEqual(method, 'PUT')
        self.assertEqual(path, '/cdevice/cpartition/a/c/o')
        self.assertEqual(headers, HeaderKeyDict({
            'user-agent': 'object-server %s' % os.getpid(),
            'x-size': '0',
            'x-etag': 'override_etag',
            'x-content-type': 'override_val',
            'x-timestamp': utils.Timestamp(1).internal,
            'X-Backend-Storage-Policy-Index': '0',  # default when not given
            'x-trans-id': '456',
            'referer': 'PUT http://localhost/sda1/0/a/c/o',
            'x-foo': 'bar'}))

    def test_container_update_async(self):
        policy = random.choice(list(POLICIES))
        req = Request.blank(
            '/sda1/0/a/c/o',
            environ={'REQUEST_METHOD': 'PUT'},
            headers={'X-Timestamp': 1,
                     'X-Trans-Id': '123',
                     'X-Container-Host': 'chost:cport',
                     'X-Container-Partition': 'cpartition',
                     'X-Container-Device': 'cdevice',
                     'Content-Type': 'text/plain',
                     'X-Object-Sysmeta-Ec-Frag-Index': 0,
                     'X-Backend-Storage-Policy-Index': int(policy)}, body='')
        given_args = []

        def fake_pickle_async_update(*args):
            given_args[:] = args
        diskfile_mgr = self.object_controller._diskfile_router[policy]
        diskfile_mgr.pickle_async_update = fake_pickle_async_update
        with mocked_http_conn(500) as fake_conn, fake_spawn():
            resp = req.get_response(self.object_controller)
            self.assertRaises(StopIteration, fake_conn.code_iter.next)
        self.assertEqual(resp.status_int, 201)
        self.assertEqual(len(given_args), 7)
        (objdevice, account, container, obj, data, timestamp,
         policy) = given_args
        self.assertEqual(objdevice, 'sda1')
        self.assertEqual(account, 'a')
        self.assertEqual(container, 'c')
        self.assertEqual(obj, 'o')
        self.assertEqual(timestamp, utils.Timestamp(1).internal)
        self.assertEqual(policy, policy)
        self.assertEqual(data, {
            'headers': HeaderKeyDict({
                'X-Size': '0',
                'User-Agent': 'object-server %s' % os.getpid(),
                'X-Content-Type': 'text/plain',
                'X-Timestamp': utils.Timestamp(1).internal,
                'X-Trans-Id': '123',
                'Referer': 'PUT http://localhost/sda1/0/a/c/o',
                'X-Backend-Storage-Policy-Index': int(policy),
                'X-Etag': 'd41d8cd98f00b204e9800998ecf8427e'}),
            'obj': 'o',
            'account': 'a',
            'container': 'c',
            'op': 'PUT'})

    def test_container_update_as_greenthread(self):
        greenthreads = []
        saved_spawn_calls = []
        called_async_update_args = []

        def local_fake_spawn(func, *a, **kw):
            saved_spawn_calls.append((func, a, kw))
            return mock.MagicMock()

        def local_fake_async_update(*a, **kw):
            # just capture the args to see that we would have called
            called_async_update_args.append([a, kw])

        req = Request.blank(
            '/sda1/p/a/c/o',
            environ={'REQUEST_METHOD': 'PUT'},
            headers={'X-Timestamp': '12345',
                     'Content-Type': 'application/burrito',
                     'Content-Length': '0',
                     'X-Backend-Storage-Policy-Index': 0,
                     'X-Container-Partition': '20',
                     'X-Container-Host': '1.2.3.4:5',
                     'X-Container-Device': 'sdb1'})
        with mock.patch.object(object_server, 'spawn',
                               local_fake_spawn):
            with mock.patch.object(self.object_controller,
                                   'async_update',
                                   local_fake_async_update):
                resp = req.get_response(self.object_controller)
        # check the response is completed and successful
        self.assertEqual(resp.status_int, 201)
        # check that async_update hasn't been called
        self.assertFalse(len(called_async_update_args))
        # now do the work in greenthreads
        for func, a, kw in saved_spawn_calls:
            gt = spawn(func, *a, **kw)
            greenthreads.append(gt)
        # wait for the greenthreads to finish
        for gt in greenthreads:
            gt.wait()
        # check that the calls to async_update have happened
        headers_out = {'X-Size': '0',
                       'X-Content-Type': 'application/burrito',
                       'X-Timestamp': '0000012345.00000',
                       'X-Trans-Id': '-',
                       'Referer': 'PUT http://localhost/sda1/p/a/c/o',
                       'X-Backend-Storage-Policy-Index': '0',
                       'X-Etag': 'd41d8cd98f00b204e9800998ecf8427e'}
        expected = [('PUT', 'a', 'c', 'o', '1.2.3.4:5', '20', 'sdb1',
                     headers_out, 'sda1', POLICIES[0]),
                    {'logger_thread_locals': (None, None)}]
        self.assertEqual(called_async_update_args, [expected])

    def test_container_update_as_greenthread_with_timeout(self):
        '''
        give it one container to update (for only one greenthred)
        fake the greenthred so it will raise a timeout
        test that the right message is logged and the method returns None
        '''
        called_async_update_args = []

        def local_fake_spawn(func, *a, **kw):
            m = mock.MagicMock()

            def wait_with_error():
                raise Timeout()
            m.wait = wait_with_error  # because raise can't be in a lambda
            return m

        def local_fake_async_update(*a, **kw):
            # just capture the args to see that we would have called
            called_async_update_args.append([a, kw])

        req = Request.blank(
            '/sda1/p/a/c/o',
            environ={'REQUEST_METHOD': 'PUT'},
            headers={'X-Timestamp': '12345',
                     'Content-Type': 'application/burrito',
                     'Content-Length': '0',
                     'X-Backend-Storage-Policy-Index': 0,
                     'X-Container-Partition': '20',
                     'X-Container-Host': '1.2.3.4:5',
                     'X-Container-Device': 'sdb1'})
        with mock.patch.object(object_server, 'spawn',
                               local_fake_spawn):
            with mock.patch.object(self.object_controller,
                                   'container_update_timeout',
                                   1.414213562):
                resp = req.get_response(self.object_controller)
        # check the response is completed and successful
        self.assertEqual(resp.status_int, 201)
        # check that the timeout was logged
        expected_logged_error = "Container update timeout (1.4142s) " \
            "waiting for [('1.2.3.4:5', 'sdb1')]"
        self.assertTrue(
            expected_logged_error in
            self.object_controller.logger.get_lines_for_level('debug'))

    def test_container_update_bad_args(self):
        policy = random.choice(list(POLICIES))
        given_args = []

        def fake_async_update(*args):
            given_args.extend(args)

        req = Request.blank(
            '/v1/a/c/o',
            environ={'REQUEST_METHOD': 'PUT'},
            headers={'X-Timestamp': 1,
                     'X-Trans-Id': '123',
                     'X-Container-Host': 'chost,badhost',
                     'X-Container-Partition': 'cpartition',
                     'X-Container-Device': 'cdevice',
                     'X-Backend-Storage-Policy-Index': int(policy)})
        with mock.patch.object(self.object_controller, 'async_update',
                               fake_async_update):
            self.object_controller.container_update(
                'PUT', 'a', 'c', 'o', req, {
                    'x-size': '0',
                    'x-etag': 'd41d8cd98f00b204e9800998ecf8427e',
                    'x-content-type': 'text/plain', 'x-timestamp': '1'},
                'sda1', policy)
        self.assertEqual(given_args, [])
        errors = self.object_controller.logger.get_lines_for_level('error')
        self.assertEqual(len(errors), 1)
        msg = errors[0]
        self.assertTrue('Container update failed' in msg)
        self.assertTrue('different numbers of hosts and devices' in msg)
        self.assertTrue('chost,badhost' in msg)
        self.assertTrue('cdevice' in msg)

    def test_delete_at_update_on_put(self):
        # Test how delete_at_update works when issued a delete for old
        # expiration info after a new put with no new expiration info.
        policy = random.choice(list(POLICIES))
        given_args = []

        def fake_async_update(*args):
            given_args.extend(args)

        req = Request.blank(
            '/v1/a/c/o',
            environ={'REQUEST_METHOD': 'PUT'},
            headers={'X-Timestamp': 1,
                     'X-Trans-Id': '123',
                     'X-Backend-Storage-Policy-Index': int(policy)})
        with mock.patch.object(self.object_controller, 'async_update',
                               fake_async_update):
            self.object_controller.delete_at_update(
                'DELETE', 2, 'a', 'c', 'o', req, 'sda1', policy)
        self.assertEqual(
            given_args, [
                'DELETE', '.expiring_objects', '0000000000',
                '0000000002-a/c/o', None, None, None,
                HeaderKeyDict({
                    'X-Backend-Storage-Policy-Index': 0,
                    'x-timestamp': utils.Timestamp('1').internal,
                    'x-trans-id': '123',
                    'referer': 'PUT http://localhost/v1/a/c/o'}),
                'sda1', policy])

    def test_delete_at_negative(self):
        # Test how delete_at_update works when issued a delete for old
        # expiration info after a new put with no new expiration info.
        # Test negative is reset to 0
        policy = random.choice(list(POLICIES))
        given_args = []

        def fake_async_update(*args):
            given_args.extend(args)

        self.object_controller.async_update = fake_async_update
        req = Request.blank(
            '/v1/a/c/o',
            environ={'REQUEST_METHOD': 'PUT'},
            headers={'X-Timestamp': 1,
                     'X-Trans-Id': '1234', 'X-Backend-Storage-Policy-Index':
                     int(policy)})
        self.object_controller.delete_at_update(
            'DELETE', -2, 'a', 'c', 'o', req, 'sda1', policy)
        self.assertEqual(given_args, [
            'DELETE', '.expiring_objects', '0000000000', '0000000000-a/c/o',
            None, None, None,
            HeaderKeyDict({
                # the expiring objects account is always 0
                'X-Backend-Storage-Policy-Index': 0,
                'x-timestamp': utils.Timestamp('1').internal,
                'x-trans-id': '1234',
                'referer': 'PUT http://localhost/v1/a/c/o'}),
            'sda1', policy])

    def test_delete_at_cap(self):
        # Test how delete_at_update works when issued a delete for old
        # expiration info after a new put with no new expiration info.
        # Test past cap is reset to cap
        policy = random.choice(list(POLICIES))
        given_args = []

        def fake_async_update(*args):
            given_args.extend(args)

        self.object_controller.async_update = fake_async_update
        req = Request.blank(
            '/v1/a/c/o',
            environ={'REQUEST_METHOD': 'PUT'},
            headers={'X-Timestamp': 1,
                     'X-Trans-Id': '1234',
                     'X-Backend-Storage-Policy-Index': int(policy)})
        self.object_controller.delete_at_update(
            'DELETE', 12345678901, 'a', 'c', 'o', req, 'sda1', policy)
        expiring_obj_container = given_args.pop(2)
        expected_exp_cont = utils.get_expirer_container(
            utils.normalize_delete_at_timestamp(12345678901),
            86400, 'a', 'c', 'o')
        self.assertEqual(expiring_obj_container, expected_exp_cont)

        self.assertEqual(given_args, [
            'DELETE', '.expiring_objects', '9999999999-a/c/o',
            None, None, None,
            HeaderKeyDict({
                'X-Backend-Storage-Policy-Index': 0,
                'x-timestamp': utils.Timestamp('1').internal,
                'x-trans-id': '1234',
                'referer': 'PUT http://localhost/v1/a/c/o'}),
            'sda1', policy])

    def test_delete_at_update_put_with_info(self):
        # Keep next test,
        # test_delete_at_update_put_with_info_but_missing_container, in sync
        # with this one but just missing the X-Delete-At-Container header.
        policy = random.choice(list(POLICIES))
        given_args = []

        def fake_async_update(*args):
            given_args.extend(args)

        self.object_controller.async_update = fake_async_update
        req = Request.blank(
            '/v1/a/c/o',
            environ={'REQUEST_METHOD': 'PUT'},
            headers={'X-Timestamp': 1,
                     'X-Trans-Id': '1234',
                     'X-Delete-At-Container': '0',
                     'X-Delete-At-Host': '127.0.0.1:1234',
                     'X-Delete-At-Partition': '3',
                     'X-Delete-At-Device': 'sdc1',
                     'X-Backend-Storage-Policy-Index': int(policy)})
        self.object_controller.delete_at_update('PUT', 2, 'a', 'c', 'o',
                                                req, 'sda1', policy)
        self.assertEqual(
            given_args, [
                'PUT', '.expiring_objects', '0000000000', '0000000002-a/c/o',
                '127.0.0.1:1234',
                '3', 'sdc1', HeaderKeyDict({
                    # the .expiring_objects account is always policy-0
                    'X-Backend-Storage-Policy-Index': 0,
                    'x-size': '0',
                    'x-etag': 'd41d8cd98f00b204e9800998ecf8427e',
                    'x-content-type': 'text/plain',
                    'x-timestamp': utils.Timestamp('1').internal,
                    'x-trans-id': '1234',
                    'referer': 'PUT http://localhost/v1/a/c/o'}),
                'sda1', policy])

    def test_delete_at_update_put_with_info_but_missing_container(self):
        # Same as previous test, test_delete_at_update_put_with_info, but just
        # missing the X-Delete-At-Container header.
        policy = random.choice(list(POLICIES))
        given_args = []

        def fake_async_update(*args):
            given_args.extend(args)

        self.object_controller.async_update = fake_async_update
        self.object_controller.logger = self.logger
        req = Request.blank(
            '/v1/a/c/o',
            environ={'REQUEST_METHOD': 'PUT'},
            headers={'X-Timestamp': 1,
                     'X-Trans-Id': '1234',
                     'X-Delete-At-Host': '127.0.0.1:1234',
                     'X-Delete-At-Partition': '3',
                     'X-Delete-At-Device': 'sdc1',
                     'X-Backend-Storage-Policy-Index': int(policy)})
        self.object_controller.delete_at_update('PUT', 2, 'a', 'c', 'o',
                                                req, 'sda1', policy)
        self.assertEqual(
            self.logger.get_lines_for_level('warning'),
            ['X-Delete-At-Container header must be specified for expiring '
             'objects background PUT to work properly. Making best guess as '
             'to the container name for now.'])

    def test_delete_at_update_delete(self):
        policy = random.choice(list(POLICIES))
        given_args = []

        def fake_async_update(*args):
            given_args.extend(args)

        self.object_controller.async_update = fake_async_update
        req = Request.blank(
            '/v1/a/c/o',
            environ={'REQUEST_METHOD': 'DELETE'},
            headers={'X-Timestamp': 1,
                     'X-Trans-Id': '1234',
                     'X-Backend-Storage-Policy-Index': int(policy)})
        self.object_controller.delete_at_update('DELETE', 2, 'a', 'c', 'o',
                                                req, 'sda1', policy)
        self.assertEqual(
            given_args, [
                'DELETE', '.expiring_objects', '0000000000',
                '0000000002-a/c/o', None, None,
                None, HeaderKeyDict({
                    'X-Backend-Storage-Policy-Index': 0,
                    'x-timestamp': utils.Timestamp('1').internal,
                    'x-trans-id': '1234',
                    'referer': 'DELETE http://localhost/v1/a/c/o'}),
                'sda1', policy])

    def test_delete_backend_replication(self):
        # If X-Backend-Replication: True delete_at_update should completely
        # short-circuit.
        policy = random.choice(list(POLICIES))
        given_args = []

        def fake_async_update(*args):
            given_args.extend(args)

        self.object_controller.async_update = fake_async_update
        req = Request.blank(
            '/v1/a/c/o',
            environ={'REQUEST_METHOD': 'PUT'},
            headers={'X-Timestamp': 1,
                     'X-Trans-Id': '1234',
                     'X-Backend-Replication': 'True',
                     'X-Backend-Storage-Policy-Index': int(policy)})
        self.object_controller.delete_at_update(
            'DELETE', -2, 'a', 'c', 'o', req, 'sda1', policy)
        self.assertEqual(given_args, [])

    def test_POST_calls_delete_at(self):
        policy = random.choice(list(POLICIES))
        given_args = []

        def fake_delete_at_update(*args):
            given_args.extend(args)

        self.object_controller.delete_at_update = fake_delete_at_update

        req = Request.blank(
            '/sda1/p/a/c/o', environ={'REQUEST_METHOD': 'PUT'},
            headers={'X-Timestamp': normalize_timestamp(time()),
                     'Content-Length': '4',
                     'Content-Type': 'application/octet-stream',
                     'X-Backend-Storage-Policy-Index': int(policy),
                     'X-Object-Sysmeta-Ec-Frag-Index': 2})
        req.body = 'TEST'
        resp = req.get_response(self.object_controller)
        self.assertEqual(resp.status_int, 201)
        self.assertEqual(given_args, [])

        sleep(.00001)
        req = Request.blank(
            '/sda1/p/a/c/o',
            environ={'REQUEST_METHOD': 'POST'},
            headers={'X-Timestamp': normalize_timestamp(time()),
                     'Content-Type': 'application/x-test',
                     'X-Backend-Storage-Policy-Index': int(policy)})
        resp = req.get_response(self.object_controller)
        self.assertEqual(resp.status_int, 202)
        self.assertEqual(given_args, [])

        sleep(.00001)
        timestamp1 = normalize_timestamp(time())
        delete_at_timestamp1 = str(int(time() + 1000))
        req = Request.blank(
            '/sda1/p/a/c/o',
            environ={'REQUEST_METHOD': 'POST'},
            headers={'X-Timestamp': timestamp1,
                     'Content-Type': 'application/x-test',
                     'X-Delete-At': delete_at_timestamp1,
                     'X-Backend-Storage-Policy-Index': int(policy)})
        resp = req.get_response(self.object_controller)
        self.assertEqual(resp.status_int, 202)
        self.assertEqual(
            given_args, [
                'PUT', int(delete_at_timestamp1), 'a', 'c', 'o',
                given_args[5], 'sda1', policy])

        while given_args:
            given_args.pop()

        sleep(.00001)
        timestamp2 = normalize_timestamp(time())
        delete_at_timestamp2 = str(int(time() + 2000))
        req = Request.blank(
            '/sda1/p/a/c/o',
            environ={'REQUEST_METHOD': 'POST'},
            headers={'X-Timestamp': timestamp2,
                     'Content-Type': 'application/x-test',
                     'X-Delete-At': delete_at_timestamp2,
                     'X-Backend-Storage-Policy-Index': int(policy)})
        resp = req.get_response(self.object_controller)
        self.assertEqual(resp.status_int, 202)
        self.assertEqual(
            given_args, [
                'PUT', int(delete_at_timestamp2), 'a', 'c', 'o',
                given_args[5], 'sda1', policy,
                'DELETE', int(delete_at_timestamp1), 'a', 'c', 'o',
                given_args[5], 'sda1', policy])

    def test_PUT_calls_delete_at(self):
        policy = random.choice(list(POLICIES))
        given_args = []

        def fake_delete_at_update(*args):
            given_args.extend(args)

        self.object_controller.delete_at_update = fake_delete_at_update

        req = Request.blank(
            '/sda1/p/a/c/o', environ={'REQUEST_METHOD': 'PUT'},
            headers={'X-Timestamp': normalize_timestamp(time()),
                     'Content-Length': '4',
                     'Content-Type': 'application/octet-stream',
                     'X-Backend-Storage-Policy-Index': int(policy),
                     'X-Object-Sysmeta-Ec-Frag-Index': 4})
        req.body = 'TEST'
        resp = req.get_response(self.object_controller)
        self.assertEqual(resp.status_int, 201)
        self.assertEqual(given_args, [])

        sleep(.00001)
        timestamp1 = normalize_timestamp(time())
        delete_at_timestamp1 = str(int(time() + 1000))
        req = Request.blank(
            '/sda1/p/a/c/o', environ={'REQUEST_METHOD': 'PUT'},
            headers={'X-Timestamp': timestamp1,
                     'Content-Length': '4',
                     'Content-Type': 'application/octet-stream',
                     'X-Delete-At': delete_at_timestamp1,
                     'X-Backend-Storage-Policy-Index': int(policy),
                     'X-Object-Sysmeta-Ec-Frag-Index': 3})
        req.body = 'TEST'
        resp = req.get_response(self.object_controller)
        self.assertEqual(resp.status_int, 201)
        self.assertEqual(
            given_args, [
                'PUT', int(delete_at_timestamp1), 'a', 'c', 'o',
                given_args[5], 'sda1', policy])

        while given_args:
            given_args.pop()

        sleep(.00001)
        timestamp2 = normalize_timestamp(time())
        delete_at_timestamp2 = str(int(time() + 2000))
        req = Request.blank(
            '/sda1/p/a/c/o',
            environ={'REQUEST_METHOD': 'PUT'},
            headers={'X-Timestamp': timestamp2,
                     'Content-Length': '4',
                     'Content-Type': 'application/octet-stream',
                     'X-Delete-At': delete_at_timestamp2,
                     'X-Backend-Storage-Policy-Index': int(policy),
                     'X-Object-Sysmeta-Ec-Frag-Index': 3})
        req.body = 'TEST'
        resp = req.get_response(self.object_controller)
        self.assertEqual(resp.status_int, 201)
        self.assertEqual(
            given_args, [
                'PUT', int(delete_at_timestamp2), 'a', 'c', 'o',
                given_args[5], 'sda1', policy,
                'DELETE', int(delete_at_timestamp1), 'a', 'c', 'o',
                given_args[5], 'sda1', policy])

    def test_GET_but_expired(self):
        test_time = time() + 10000
        delete_at_timestamp = int(test_time + 100)
        delete_at_container = str(
            delete_at_timestamp /
            self.object_controller.expiring_objects_container_divisor *
            self.object_controller.expiring_objects_container_divisor)
        req = Request.blank(
            '/sda1/p/a/c/o', environ={'REQUEST_METHOD': 'PUT'},
            headers={'X-Timestamp': normalize_timestamp(test_time - 2000),
                     'X-Delete-At': str(delete_at_timestamp),
                     'X-Delete-At-Container': delete_at_container,
                     'Content-Length': '4',
                     'Content-Type': 'application/octet-stream'})
        req.body = 'TEST'
        resp = req.get_response(self.object_controller)
        self.assertEqual(resp.status_int, 201)

        req = Request.blank(
            '/sda1/p/a/c/o', environ={'REQUEST_METHOD': 'GET'},
            headers={'X-Timestamp': normalize_timestamp(test_time)})
        resp = req.get_response(self.object_controller)
        self.assertEqual(resp.status_int, 200)

        orig_time = object_server.time.time
        try:
            t = time()
            object_server.time.time = lambda: t
            delete_at_timestamp = int(t + 1)
            delete_at_container = str(
                delete_at_timestamp /
                self.object_controller.expiring_objects_container_divisor *
                self.object_controller.expiring_objects_container_divisor)
            put_timestamp = normalize_timestamp(test_time - 1000)
            req = Request.blank(
                '/sda1/p/a/c/o',
                environ={'REQUEST_METHOD': 'PUT'},
                headers={'X-Timestamp': put_timestamp,
                         'X-Delete-At': str(delete_at_timestamp),
                         'X-Delete-At-Container': delete_at_container,
                         'Content-Length': '4',
                         'Content-Type': 'application/octet-stream'})
            req.body = 'TEST'
            resp = req.get_response(self.object_controller)
            self.assertEqual(resp.status_int, 201)
            req = Request.blank(
                '/sda1/p/a/c/o',
                environ={'REQUEST_METHOD': 'GET'},
                headers={'X-Timestamp': normalize_timestamp(test_time)})
            resp = req.get_response(self.object_controller)
            self.assertEqual(resp.status_int, 200)
        finally:
            object_server.time.time = orig_time

        orig_time = object_server.time.time
        try:
            t = time() + 2
            object_server.time.time = lambda: t
            req = Request.blank(
                '/sda1/p/a/c/o',
                environ={'REQUEST_METHOD': 'GET'},
                headers={'X-Timestamp': normalize_timestamp(t)})
            resp = req.get_response(self.object_controller)
            self.assertEqual(resp.status_int, 404)
            self.assertEqual(resp.headers['X-Backend-Timestamp'],
                             utils.Timestamp(put_timestamp))
        finally:
            object_server.time.time = orig_time

    def test_HEAD_but_expired(self):
        test_time = time() + 10000
        delete_at_timestamp = int(test_time + 100)
        delete_at_container = str(
            delete_at_timestamp /
            self.object_controller.expiring_objects_container_divisor *
            self.object_controller.expiring_objects_container_divisor)
        req = Request.blank(
            '/sda1/p/a/c/o', environ={'REQUEST_METHOD': 'PUT'},
            headers={'X-Timestamp': normalize_timestamp(test_time - 2000),
                     'X-Delete-At': str(delete_at_timestamp),
                     'X-Delete-At-Container': delete_at_container,
                     'Content-Length': '4',
                     'Content-Type': 'application/octet-stream'})
        req.body = 'TEST'
        resp = req.get_response(self.object_controller)
        self.assertEqual(resp.status_int, 201)

        req = Request.blank(
            '/sda1/p/a/c/o',
            environ={'REQUEST_METHOD': 'HEAD'},
            headers={'X-Timestamp': normalize_timestamp(test_time)})
        resp = req.get_response(self.object_controller)
        self.assertEqual(resp.status_int, 200)

        orig_time = object_server.time.time
        try:
            t = time()
            delete_at_timestamp = int(t + 1)
            delete_at_container = str(
                delete_at_timestamp /
                self.object_controller.expiring_objects_container_divisor *
                self.object_controller.expiring_objects_container_divisor)
            object_server.time.time = lambda: t
            put_timestamp = normalize_timestamp(test_time - 1000)
            req = Request.blank(
                '/sda1/p/a/c/o',
                environ={'REQUEST_METHOD': 'PUT'},
                headers={'X-Timestamp': put_timestamp,
                         'X-Delete-At': str(delete_at_timestamp),
                         'X-Delete-At-Container': delete_at_container,
                         'Content-Length': '4',
                         'Content-Type': 'application/octet-stream'})
            req.body = 'TEST'
            resp = req.get_response(self.object_controller)
            self.assertEqual(resp.status_int, 201)
            req = Request.blank(
                '/sda1/p/a/c/o',
                environ={'REQUEST_METHOD': 'HEAD'},
                headers={'X-Timestamp': normalize_timestamp(test_time)})
            resp = req.get_response(self.object_controller)
            self.assertEqual(resp.status_int, 200)
        finally:
            object_server.time.time = orig_time

        orig_time = object_server.time.time
        try:
            t = time() + 2
            object_server.time.time = lambda: t
            req = Request.blank(
                '/sda1/p/a/c/o',
                environ={'REQUEST_METHOD': 'HEAD'},
                headers={'X-Timestamp': normalize_timestamp(time())})
            resp = req.get_response(self.object_controller)
            self.assertEqual(resp.status_int, 404)
            self.assertEqual(resp.headers['X-Backend-Timestamp'],
                             utils.Timestamp(put_timestamp))
        finally:
            object_server.time.time = orig_time

    def test_POST_but_expired(self):
        test_time = time() + 10000
        delete_at_timestamp = int(test_time + 100)
        delete_at_container = str(
            delete_at_timestamp /
            self.object_controller.expiring_objects_container_divisor *
            self.object_controller.expiring_objects_container_divisor)
        req = Request.blank(
            '/sda1/p/a/c/o', environ={'REQUEST_METHOD': 'PUT'},
            headers={'X-Timestamp': normalize_timestamp(test_time - 2000),
                     'X-Delete-At': str(delete_at_timestamp),
                     'X-Delete-At-Container': delete_at_container,
                     'Content-Length': '4',
                     'Content-Type': 'application/octet-stream'})
        req.body = 'TEST'
        resp = req.get_response(self.object_controller)
        self.assertEqual(resp.status_int, 201)

        req = Request.blank(
            '/sda1/p/a/c/o',
            environ={'REQUEST_METHOD': 'POST'},
            headers={'X-Timestamp': normalize_timestamp(test_time - 1500)})
        resp = req.get_response(self.object_controller)
        self.assertEqual(resp.status_int, 202)

        delete_at_timestamp = int(time() + 1)
        delete_at_container = str(
            delete_at_timestamp /
            self.object_controller.expiring_objects_container_divisor *
            self.object_controller.expiring_objects_container_divisor)
        req = Request.blank(
            '/sda1/p/a/c/o', environ={'REQUEST_METHOD': 'PUT'},
            headers={'X-Timestamp': normalize_timestamp(test_time - 1000),
                     'X-Delete-At': str(delete_at_timestamp),
                     'X-Delete-At-Container': delete_at_container,
                     'Content-Length': '4',
                     'Content-Type': 'application/octet-stream'})
        req.body = 'TEST'
        resp = req.get_response(self.object_controller)
        self.assertEqual(resp.status_int, 201)

        orig_time = object_server.time.time
        try:
            t = time() + 2
            object_server.time.time = lambda: t
            req = Request.blank(
                '/sda1/p/a/c/o',
                environ={'REQUEST_METHOD': 'POST'},
                headers={'X-Timestamp': normalize_timestamp(time())})
            resp = req.get_response(self.object_controller)
            self.assertEqual(resp.status_int, 404)
        finally:
            object_server.time.time = orig_time

    def test_DELETE_but_expired(self):
        test_time = time() + 10000
        delete_at_timestamp = int(test_time + 100)
        delete_at_container = str(
            delete_at_timestamp /
            self.object_controller.expiring_objects_container_divisor *
            self.object_controller.expiring_objects_container_divisor)
        req = Request.blank(
            '/sda1/p/a/c/o', environ={'REQUEST_METHOD': 'PUT'},
            headers={'X-Timestamp': normalize_timestamp(test_time - 2000),
                     'X-Delete-At': str(delete_at_timestamp),
                     'X-Delete-At-Container': delete_at_container,
                     'Content-Length': '4',
                     'Content-Type': 'application/octet-stream'})
        req.body = 'TEST'
        resp = req.get_response(self.object_controller)
        self.assertEqual(resp.status_int, 201)

        orig_time = object_server.time.time
        try:
            t = test_time + 100
            object_server.time.time = lambda: float(t)
            req = Request.blank(
                '/sda1/p/a/c/o',
                environ={'REQUEST_METHOD': 'DELETE'},
                headers={'X-Timestamp': normalize_timestamp(time())})
            resp = req.get_response(self.object_controller)
            self.assertEqual(resp.status_int, 404)
        finally:
            object_server.time.time = orig_time

    def test_DELETE_if_delete_at_expired_still_deletes(self):
        test_time = time() + 10
        test_timestamp = normalize_timestamp(test_time)
        delete_at_time = int(test_time + 10)
        delete_at_timestamp = str(delete_at_time)
        delete_at_container = str(
            delete_at_time /
            self.object_controller.expiring_objects_container_divisor *
            self.object_controller.expiring_objects_container_divisor)
        req = Request.blank(
            '/sda1/p/a/c/o', environ={'REQUEST_METHOD': 'PUT'},
            headers={'X-Timestamp': test_timestamp,
                     'X-Delete-At': delete_at_timestamp,
                     'X-Delete-At-Container': delete_at_container,
                     'Content-Length': '4',
                     'Content-Type': 'application/octet-stream'})
        req.body = 'TEST'
        resp = req.get_response(self.object_controller)
        self.assertEqual(resp.status_int, 201)

        # sanity
        req = Request.blank(
            '/sda1/p/a/c/o', environ={'REQUEST_METHOD': 'GET'},
            headers={'X-Timestamp': test_timestamp})
        resp = req.get_response(self.object_controller)
        self.assertEqual(resp.status_int, 200)
        self.assertEqual(resp.body, 'TEST')
        objfile = os.path.join(
            self.testdir, 'sda1',
            storage_directory(diskfile.get_data_dir(POLICIES[0]), 'p',
                              hash_path('a', 'c', 'o')),
            utils.Timestamp(test_timestamp).internal + '.data')
        self.assertTrue(os.path.isfile(objfile))

        # move time past expirery
        with mock.patch('swift.obj.diskfile.time') as mock_time:
            mock_time.time.return_value = test_time + 100
            req = Request.blank(
                '/sda1/p/a/c/o', environ={'REQUEST_METHOD': 'GET'},
                headers={'X-Timestamp': test_timestamp})
            resp = req.get_response(self.object_controller)
            # request will 404
            self.assertEqual(resp.status_int, 404)
            # but file still exists
            self.assertTrue(os.path.isfile(objfile))

            # make the x-if-delete-at with some wrong bits
            req = Request.blank(
                '/sda1/p/a/c/o',
                environ={'REQUEST_METHOD': 'DELETE'},
                headers={'X-Timestamp': delete_at_timestamp,
                         'X-If-Delete-At': int(time() + 1)})
            resp = req.get_response(self.object_controller)
            self.assertEqual(resp.status_int, 412)
            self.assertTrue(os.path.isfile(objfile))

            # make the x-if-delete-at with all the right bits
            req = Request.blank(
                '/sda1/p/a/c/o',
                environ={'REQUEST_METHOD': 'DELETE'},
                headers={'X-Timestamp': delete_at_timestamp,
                         'X-If-Delete-At': delete_at_timestamp})
            resp = req.get_response(self.object_controller)
            self.assertEqual(resp.status_int, 204)
            self.assertFalse(os.path.isfile(objfile))

            # make the x-if-delete-at with all the right bits (again)
            req = Request.blank(
                '/sda1/p/a/c/o',
                environ={'REQUEST_METHOD': 'DELETE'},
                headers={'X-Timestamp': delete_at_timestamp,
                         'X-If-Delete-At': delete_at_timestamp})
            resp = req.get_response(self.object_controller)
            self.assertEqual(resp.status_int, 412)
            self.assertFalse(os.path.isfile(objfile))

            # make the x-if-delete-at for some not found
            req = Request.blank(
                '/sda1/p/a/c/o-not-found',
                environ={'REQUEST_METHOD': 'DELETE'},
                headers={'X-Timestamp': delete_at_timestamp,
                         'X-If-Delete-At': delete_at_timestamp})
            resp = req.get_response(self.object_controller)
            self.assertEqual(resp.status_int, 404)

    def test_DELETE_if_delete_at(self):
        test_time = time() + 10000
        req = Request.blank(
            '/sda1/p/a/c/o', environ={'REQUEST_METHOD': 'PUT'},
            headers={'X-Timestamp': normalize_timestamp(test_time - 99),
                     'Content-Length': '4',
                     'Content-Type': 'application/octet-stream'})
        req.body = 'TEST'
        resp = req.get_response(self.object_controller)
        self.assertEqual(resp.status_int, 201)

        req = Request.blank(
            '/sda1/p/a/c/o',
            environ={'REQUEST_METHOD': 'DELETE'},
            headers={'X-Timestamp': normalize_timestamp(test_time - 98)})
        resp = req.get_response(self.object_controller)
        self.assertEqual(resp.status_int, 204)

        delete_at_timestamp = int(test_time - 1)
        delete_at_container = str(
            delete_at_timestamp /
            self.object_controller.expiring_objects_container_divisor *
            self.object_controller.expiring_objects_container_divisor)
        req = Request.blank(
            '/sda1/p/a/c/o', environ={'REQUEST_METHOD': 'PUT'},
            headers={'X-Timestamp': normalize_timestamp(test_time - 97),
                     'X-Delete-At': str(delete_at_timestamp),
                     'X-Delete-At-Container': delete_at_container,
                     'Content-Length': '4',
                     'Content-Type': 'application/octet-stream'})
        req.body = 'TEST'
        resp = req.get_response(self.object_controller)
        self.assertEqual(resp.status_int, 201)

        req = Request.blank(
            '/sda1/p/a/c/o',
            environ={'REQUEST_METHOD': 'DELETE'},
            headers={'X-Timestamp': normalize_timestamp(test_time - 95),
                     'X-If-Delete-At': str(int(test_time))})
        resp = req.get_response(self.object_controller)
        self.assertEqual(resp.status_int, 412)

        req = Request.blank(
            '/sda1/p/a/c/o',
            environ={'REQUEST_METHOD': 'DELETE'},
            headers={'X-Timestamp': normalize_timestamp(test_time - 95)})
        resp = req.get_response(self.object_controller)
        self.assertEqual(resp.status_int, 204)

        delete_at_timestamp = int(test_time - 1)
        delete_at_container = str(
            delete_at_timestamp /
            self.object_controller.expiring_objects_container_divisor *
            self.object_controller.expiring_objects_container_divisor)
        req = Request.blank(
            '/sda1/p/a/c/o', environ={'REQUEST_METHOD': 'PUT'},
            headers={'X-Timestamp': normalize_timestamp(test_time - 94),
                     'X-Delete-At': str(delete_at_timestamp),
                     'X-Delete-At-Container': delete_at_container,
                     'Content-Length': '4',
                     'Content-Type': 'application/octet-stream'})
        req.body = 'TEST'
        resp = req.get_response(self.object_controller)
        self.assertEqual(resp.status_int, 201)

        req = Request.blank(
            '/sda1/p/a/c/o', environ={'REQUEST_METHOD': 'DELETE'},
            headers={'X-Timestamp': normalize_timestamp(test_time - 92),
                     'X-If-Delete-At': str(int(test_time))})
        resp = req.get_response(self.object_controller)
        self.assertEqual(resp.status_int, 412)

        req = Request.blank(
            '/sda1/p/a/c/o', environ={'REQUEST_METHOD': 'DELETE'},
            headers={'X-Timestamp': normalize_timestamp(test_time - 92),
                     'X-If-Delete-At': delete_at_timestamp})
        resp = req.get_response(self.object_controller)
        self.assertEqual(resp.status_int, 204)

        req = Request.blank(
            '/sda1/p/a/c/o', environ={'REQUEST_METHOD': 'DELETE'},
            headers={'X-Timestamp': normalize_timestamp(test_time - 92),
                     'X-If-Delete-At': 'abc'})
        resp = req.get_response(self.object_controller)
        self.assertEqual(resp.status_int, 400)

    def test_DELETE_calls_delete_at(self):
        given_args = []

        def fake_delete_at_update(*args):
            given_args.extend(args)

        self.object_controller.delete_at_update = fake_delete_at_update
        timestamp1 = normalize_timestamp(time())
        delete_at_timestamp1 = int(time() + 1000)
        delete_at_container1 = str(
            delete_at_timestamp1 /
            self.object_controller.expiring_objects_container_divisor *
            self.object_controller.expiring_objects_container_divisor)
        req = Request.blank(
            '/sda1/p/a/c/o', environ={'REQUEST_METHOD': 'PUT'},
            headers={'X-Timestamp': timestamp1,
                     'Content-Length': '4',
                     'Content-Type': 'application/octet-stream',
                     'X-Delete-At': str(delete_at_timestamp1),
                     'X-Delete-At-Container': delete_at_container1})
        req.body = 'TEST'
        resp = req.get_response(self.object_controller)
        self.assertEqual(resp.status_int, 201)
        self.assertEqual(given_args, [
            'PUT', int(delete_at_timestamp1), 'a', 'c', 'o',
            given_args[5], 'sda1', POLICIES[0]])

        while given_args:
            given_args.pop()

        sleep(.00001)
        timestamp2 = normalize_timestamp(time())
        req = Request.blank(
            '/sda1/p/a/c/o',
            environ={'REQUEST_METHOD': 'DELETE'},
            headers={'X-Timestamp': timestamp2,
                     'Content-Type': 'application/octet-stream'})
        resp = req.get_response(self.object_controller)
        self.assertEqual(resp.status_int, 204)
        self.assertEqual(given_args, [
            'DELETE', int(delete_at_timestamp1), 'a', 'c', 'o',
            given_args[5], 'sda1', POLICIES[0]])

    def test_PUT_delete_at_in_past(self):
        req = Request.blank(
            '/sda1/p/a/c/o', environ={'REQUEST_METHOD': 'PUT'},
            headers={'X-Timestamp': normalize_timestamp(time()),
                     'X-Delete-At': str(int(time() - 1)),
                     'Content-Length': '4',
                     'Content-Type': 'application/octet-stream'})
        req.body = 'TEST'
        resp = req.get_response(self.object_controller)
        self.assertEqual(resp.status_int, 400)
        self.assertTrue('X-Delete-At in past' in resp.body)

    def test_POST_delete_at_in_past(self):
        req = Request.blank(
            '/sda1/p/a/c/o',
            environ={'REQUEST_METHOD': 'PUT'},
            headers={'X-Timestamp': normalize_timestamp(time()),
                     'Content-Length': '4',
                     'Content-Type': 'application/octet-stream'})
        req.body = 'TEST'
        resp = req.get_response(self.object_controller)
        self.assertEqual(resp.status_int, 201)

        req = Request.blank(
            '/sda1/p/a/c/o',
            environ={'REQUEST_METHOD': 'POST'},
            headers={'X-Timestamp': normalize_timestamp(time() + 1),
                     'X-Delete-At': str(int(time() - 1))})
        resp = req.get_response(self.object_controller)
        self.assertEqual(resp.status_int, 400)
        self.assertTrue('X-Delete-At in past' in resp.body)

    def test_REPLICATE_works(self):

        def fake_get_hashes(*args, **kwargs):
            return 0, {1: 2}

        def my_tpool_execute(func, *args, **kwargs):
            return func(*args, **kwargs)

        was_get_hashes = diskfile.DiskFileManager._get_hashes
        was_tpool_exe = tpool.execute
        try:
            diskfile.DiskFileManager._get_hashes = fake_get_hashes
            tpool.execute = my_tpool_execute
            req = Request.blank('/sda1/p/suff',
                                environ={'REQUEST_METHOD': 'REPLICATE'},
                                headers={})
            resp = req.get_response(self.object_controller)
            self.assertEqual(resp.status_int, 200)
            p_data = pickle.loads(resp.body)
            self.assertEqual(p_data, {1: 2})
        finally:
            tpool.execute = was_tpool_exe
            diskfile.DiskFileManager._get_hashes = was_get_hashes

    def test_REPLICATE_timeout(self):

        def fake_get_hashes(*args, **kwargs):
            raise Timeout()

        def my_tpool_execute(func, *args, **kwargs):
            return func(*args, **kwargs)

        was_get_hashes = diskfile.DiskFileManager._get_hashes
        was_tpool_exe = tpool.execute
        try:
            diskfile.DiskFileManager._get_hashes = fake_get_hashes
            tpool.execute = my_tpool_execute
            req = Request.blank('/sda1/p/suff',
                                environ={'REQUEST_METHOD': 'REPLICATE'},
                                headers={})
            self.assertRaises(Timeout, self.object_controller.REPLICATE, req)
        finally:
            tpool.execute = was_tpool_exe
            diskfile.DiskFileManager._get_hashes = was_get_hashes

    def test_REPLICATE_insufficient_storage(self):
        conf = {'devices': self.testdir, 'mount_check': 'true'}
        self.object_controller = object_server.ObjectController(
            conf, logger=debug_logger())
        self.object_controller.bytes_per_sync = 1

        def fake_check_mount(*args, **kwargs):
            return False

        with mock.patch("swift.obj.diskfile.check_mount", fake_check_mount):
            req = Request.blank('/sda1/p/suff',
                                environ={'REQUEST_METHOD': 'REPLICATE'},
                                headers={})
            resp = req.get_response(self.object_controller)
        self.assertEqual(resp.status_int, 507)

    def test_SSYNC_can_be_called(self):
        req = Request.blank('/sda1/0',
                            environ={'REQUEST_METHOD': 'SSYNC'},
                            headers={})
        resp = req.get_response(self.object_controller)
        self.assertEqual(resp.status_int, 200)

    def test_PUT_with_full_drive(self):

        class IgnoredBody(object):

            def __init__(self):
                self.read_called = False

            def read(self, size=-1):
                if not self.read_called:
                    self.read_called = True
                    return 'VERIFY'
                return ''

        def fake_fallocate(fd, size):
            raise OSError(errno.ENOSPC, os.strerror(errno.ENOSPC))

        orig_fallocate = diskfile.fallocate
        try:
            diskfile.fallocate = fake_fallocate
            timestamp = normalize_timestamp(time())
            body_reader = IgnoredBody()
            req = Request.blank(
                '/sda1/p/a/c/o',
                environ={'REQUEST_METHOD': 'PUT',
                         'wsgi.input': body_reader},
                headers={'X-Timestamp': timestamp,
                         'Content-Length': '6',
                         'Content-Type': 'application/octet-stream',
                         'Expect': '100-continue'})
            resp = req.get_response(self.object_controller)
            self.assertEqual(resp.status_int, 507)
            self.assertFalse(body_reader.read_called)
        finally:
            diskfile.fallocate = orig_fallocate

    def test_global_conf_callback_does_nothing(self):
        preloaded_app_conf = {}
        global_conf = {}
        object_server.global_conf_callback(preloaded_app_conf, global_conf)
        self.assertEqual(preloaded_app_conf, {})
        self.assertEqual(global_conf.keys(), ['replication_semaphore'])
        try:
            value = global_conf['replication_semaphore'][0].get_value()
        except NotImplementedError:
            # On some operating systems (at a minimum, OS X) it's not possible
            # to introspect the value of a semaphore
            raise SkipTest
        else:
            self.assertEqual(value, 4)

    def test_global_conf_callback_replication_semaphore(self):
        preloaded_app_conf = {'replication_concurrency': 123}
        global_conf = {}
        with mock.patch.object(
                object_server.multiprocessing, 'BoundedSemaphore',
                return_value='test1') as mocked_Semaphore:
            object_server.global_conf_callback(preloaded_app_conf, global_conf)
        self.assertEqual(preloaded_app_conf, {'replication_concurrency': 123})
        self.assertEqual(global_conf, {'replication_semaphore': ['test1']})
        mocked_Semaphore.assert_called_once_with(123)

    def test_handling_of_replication_semaphore_config(self):
        conf = {'devices': self.testdir, 'mount_check': 'false'}
        objsrv = object_server.ObjectController(conf)
        self.assertTrue(objsrv.replication_semaphore is None)
        conf['replication_semaphore'] = ['sema']
        objsrv = object_server.ObjectController(conf)
        self.assertEqual(objsrv.replication_semaphore, 'sema')

    def test_serv_reserv(self):
        # Test replication_server flag was set from configuration file.
        conf = {'devices': self.testdir, 'mount_check': 'false'}
        self.assertEqual(
            object_server.ObjectController(conf).replication_server, None)
        for val in [True, '1', 'True', 'true']:
            conf['replication_server'] = val
            self.assertTrue(
                object_server.ObjectController(conf).replication_server)
        for val in [False, 0, '0', 'False', 'false', 'test_string']:
            conf['replication_server'] = val
            self.assertFalse(
                object_server.ObjectController(conf).replication_server)

    def test_list_allowed_methods(self):
        # Test list of allowed_methods
        obj_methods = ['DELETE', 'PUT', 'HEAD', 'GET', 'POST']
        repl_methods = ['REPLICATE', 'SSYNC']
        for method_name in obj_methods:
            method = getattr(self.object_controller, method_name)
            self.assertFalse(hasattr(method, 'replication'))
        for method_name in repl_methods:
            method = getattr(self.object_controller, method_name)
            self.assertEqual(method.replication, True)

    def test_correct_allowed_method(self):
        # Test correct work for allowed method using
        # swift.obj.server.ObjectController.__call__
        inbuf = WsgiBytesIO()
        errbuf = StringIO()
        outbuf = StringIO()
        self.object_controller = object_server.app_factory(
            {'devices': self.testdir, 'mount_check': 'false',
             'replication_server': 'false'})

        def start_response(*args):
            # Sends args to outbuf
            outbuf.writelines(args)

        method = 'PUT'
        env = {'REQUEST_METHOD': method,
               'SCRIPT_NAME': '',
               'PATH_INFO': '/sda1/p/a/c/o',
               'SERVER_NAME': '127.0.0.1',
               'SERVER_PORT': '8080',
               'SERVER_PROTOCOL': 'HTTP/1.0',
               'CONTENT_LENGTH': '0',
               'wsgi.version': (1, 0),
               'wsgi.url_scheme': 'http',
               'wsgi.input': inbuf,
               'wsgi.errors': errbuf,
               'wsgi.multithread': False,
               'wsgi.multiprocess': False,
               'wsgi.run_once': False}

        method_res = mock.MagicMock()
        mock_method = public(lambda x:
                             mock.MagicMock(return_value=method_res))
        with mock.patch.object(self.object_controller, method,
                               new=mock_method):
            response = self.object_controller(env, start_response)
            self.assertEqual(response, method_res)

    def test_not_allowed_method(self):
        # Test correct work for NOT allowed method using
        # swift.obj.server.ObjectController.__call__
        inbuf = WsgiBytesIO()
        errbuf = StringIO()
        outbuf = StringIO()
        self.object_controller = object_server.ObjectController(
            {'devices': self.testdir, 'mount_check': 'false',
             'replication_server': 'false'}, logger=self.logger)

        def start_response(*args):
            # Sends args to outbuf
            outbuf.writelines(args)

        method = 'PUT'

        env = {'REQUEST_METHOD': method,
               'SCRIPT_NAME': '',
               'PATH_INFO': '/sda1/p/a/c/o',
               'SERVER_NAME': '127.0.0.1',
               'SERVER_PORT': '8080',
               'SERVER_PROTOCOL': 'HTTP/1.0',
               'CONTENT_LENGTH': '0',
               'wsgi.version': (1, 0),
               'wsgi.url_scheme': 'http',
               'wsgi.input': inbuf,
               'wsgi.errors': errbuf,
               'wsgi.multithread': False,
               'wsgi.multiprocess': False,
               'wsgi.run_once': False}

        answer = ['<html><h1>Method Not Allowed</h1><p>The method is not '
                  'allowed for this resource.</p></html>']
        mock_method = replication(public(lambda x: mock.MagicMock()))
        with mock.patch.object(self.object_controller, method,
                               new=mock_method):
            mock_method.replication = True
            with mock.patch('time.gmtime',
                            mock.MagicMock(side_effect=[gmtime(10001.0)])):
                with mock.patch('time.time',
                                mock.MagicMock(side_effect=[10000.0,
                                                            10001.0])):
                    with mock.patch('os.getpid',
                                    mock.MagicMock(return_value=1234)):
                        response = self.object_controller.__call__(
                            env, start_response)
                        self.assertEqual(response, answer)
                        self.assertEqual(
                            self.logger.get_lines_for_level('info'),
                            ['None - - [01/Jan/1970:02:46:41 +0000] "PUT'
                             ' /sda1/p/a/c/o" 405 - "-" "-" "-" 1.0000 "-"'
                             ' 1234 -'])

    def test_call_incorrect_replication_method(self):
        inbuf = StringIO()
        errbuf = StringIO()
        outbuf = StringIO()
        self.object_controller = object_server.ObjectController(
            {'devices': self.testdir, 'mount_check': 'false',
             'replication_server': 'true'}, logger=FakeLogger())

        def start_response(*args):
            """Sends args to outbuf"""
            outbuf.writelines(args)

        obj_methods = ['DELETE', 'PUT', 'HEAD', 'GET', 'POST', 'OPTIONS']
        for method in obj_methods:
            env = {'REQUEST_METHOD': method,
                   'SCRIPT_NAME': '',
                   'PATH_INFO': '/sda1/p/a/c',
                   'SERVER_NAME': '127.0.0.1',
                   'SERVER_PORT': '8080',
                   'SERVER_PROTOCOL': 'HTTP/1.0',
                   'CONTENT_LENGTH': '0',
                   'wsgi.version': (1, 0),
                   'wsgi.url_scheme': 'http',
                   'wsgi.input': inbuf,
                   'wsgi.errors': errbuf,
                   'wsgi.multithread': False,
                   'wsgi.multiprocess': False,
                   'wsgi.run_once': False}
            self.object_controller(env, start_response)
            self.assertEqual(errbuf.getvalue(), '')
            self.assertEqual(outbuf.getvalue()[:4], '405 ')

    def test_not_utf8_and_not_logging_requests(self):
        inbuf = WsgiBytesIO()
        errbuf = StringIO()
        outbuf = StringIO()
        self.object_controller = object_server.ObjectController(
            {'devices': self.testdir, 'mount_check': 'false',
             'replication_server': 'false', 'log_requests': 'false'},
            logger=FakeLogger())

        def start_response(*args):
            # Sends args to outbuf
            outbuf.writelines(args)

        method = 'PUT'

        env = {'REQUEST_METHOD': method,
               'SCRIPT_NAME': '',
               'PATH_INFO': '/sda1/p/a/c/\x00%20/%',
               'SERVER_NAME': '127.0.0.1',
               'SERVER_PORT': '8080',
               'SERVER_PROTOCOL': 'HTTP/1.0',
               'CONTENT_LENGTH': '0',
               'wsgi.version': (1, 0),
               'wsgi.url_scheme': 'http',
               'wsgi.input': inbuf,
               'wsgi.errors': errbuf,
               'wsgi.multithread': False,
               'wsgi.multiprocess': False,
               'wsgi.run_once': False}

        answer = ['Invalid UTF8 or contains NULL']
        mock_method = public(lambda x: mock.MagicMock())
        with mock.patch.object(self.object_controller, method,
                               new=mock_method):
            response = self.object_controller.__call__(env, start_response)
            self.assertEqual(response, answer)
            self.assertEqual(self.logger.get_lines_for_level('info'), [])

    def test__call__returns_500(self):
        inbuf = WsgiBytesIO()
        errbuf = StringIO()
        outbuf = StringIO()
        self.logger = debug_logger('test')
        self.object_controller = object_server.ObjectController(
            {'devices': self.testdir, 'mount_check': 'false',
             'replication_server': 'false', 'log_requests': 'false'},
            logger=self.logger)

        def start_response(*args):
            # Sends args to outbuf
            outbuf.writelines(args)

        method = 'PUT'

        env = {'REQUEST_METHOD': method,
               'SCRIPT_NAME': '',
               'PATH_INFO': '/sda1/p/a/c/o',
               'SERVER_NAME': '127.0.0.1',
               'SERVER_PORT': '8080',
               'SERVER_PROTOCOL': 'HTTP/1.0',
               'CONTENT_LENGTH': '0',
               'wsgi.version': (1, 0),
               'wsgi.url_scheme': 'http',
               'wsgi.input': inbuf,
               'wsgi.errors': errbuf,
               'wsgi.multithread': False,
               'wsgi.multiprocess': False,
               'wsgi.run_once': False}

        @public
        def mock_put_method(*args, **kwargs):
            raise Exception()

        with mock.patch.object(self.object_controller, method,
                               new=mock_put_method):
            response = self.object_controller.__call__(env, start_response)
            self.assertTrue(response[0].startswith(
                'Traceback (most recent call last):'))
            self.assertEqual(self.logger.get_lines_for_level('error'), [
                'ERROR __call__ error with %(method)s %(path)s : ' % {
                    'method': 'PUT', 'path': '/sda1/p/a/c/o'},
            ])
            self.assertEqual(self.logger.get_lines_for_level('info'), [])

    def test_PUT_slow(self):
        inbuf = WsgiBytesIO()
        errbuf = StringIO()
        outbuf = StringIO()
        self.object_controller = object_server.ObjectController(
            {'devices': self.testdir, 'mount_check': 'false',
             'replication_server': 'false', 'log_requests': 'false',
             'slow': '10'},
            logger=self.logger)

        def start_response(*args):
            # Sends args to outbuf
            outbuf.writelines(args)

        method = 'PUT'

        env = {'REQUEST_METHOD': method,
               'SCRIPT_NAME': '',
               'PATH_INFO': '/sda1/p/a/c/o',
               'SERVER_NAME': '127.0.0.1',
               'SERVER_PORT': '8080',
               'SERVER_PROTOCOL': 'HTTP/1.0',
               'CONTENT_LENGTH': '0',
               'wsgi.version': (1, 0),
               'wsgi.url_scheme': 'http',
               'wsgi.input': inbuf,
               'wsgi.errors': errbuf,
               'wsgi.multithread': False,
               'wsgi.multiprocess': False,
               'wsgi.run_once': False}

        mock_method = public(lambda x: mock.MagicMock())
        with mock.patch.object(self.object_controller, method,
                               new=mock_method):
            with mock.patch('time.time',
                            mock.MagicMock(side_effect=[10000.0,
                                                        10001.0])):
                with mock.patch('swift.obj.server.sleep',
                                mock.MagicMock()) as ms:
                    self.object_controller.__call__(env, start_response)
                    ms.assert_called_with(9)
                    self.assertEqual(self.logger.get_lines_for_level('info'),
                                     [])

    def test_log_line_format(self):
        req = Request.blank(
            '/sda1/p/a/c/o',
            environ={'REQUEST_METHOD': 'HEAD', 'REMOTE_ADDR': '1.2.3.4'})
        self.object_controller.logger = self.logger
        with mock.patch(
                'time.gmtime', mock.MagicMock(side_effect=[gmtime(10001.0)])):
            with mock.patch(
                    'time.time',
                    mock.MagicMock(side_effect=[10000.0, 10001.0, 10002.0])):
                with mock.patch(
                        'os.getpid', mock.MagicMock(return_value=1234)):
                    req.get_response(self.object_controller)
        self.assertEqual(
            self.logger.get_lines_for_level('info'),
            ['1.2.3.4 - - [01/Jan/1970:02:46:41 +0000] "HEAD /sda1/p/a/c/o" '
             '404 - "-" "-" "-" 2.0000 "-" 1234 -'])

    @patch_policies([StoragePolicy(0, 'zero', True),
                     StoragePolicy(1, 'one', False)])
    def test_dynamic_datadir(self):
        # update router post patch
        self.object_controller._diskfile_router = diskfile.DiskFileRouter(
            self.conf, self.object_controller.logger)
        timestamp = normalize_timestamp(time())
        req = Request.blank('/sda1/p/a/c/o', environ={'REQUEST_METHOD': 'PUT'},
                            headers={'X-Timestamp': timestamp,
                                     'Content-Type': 'application/x-test',
                                     'Foo': 'fooheader',
                                     'Baz': 'bazheader',
                                     'X-Backend-Storage-Policy-Index': 1,
                                     'X-Object-Meta-1': 'One',
                                     'X-Object-Meta-Two': 'Two'})
        req.body = 'VERIFY'
        object_dir = self.testdir + "/sda1/objects-1"
        self.assertFalse(os.path.isdir(object_dir))
        resp = req.get_response(self.object_controller)
        self.assertEqual(resp.status_int, 201)
        self.assertTrue(os.path.isdir(object_dir))

        # make sure no idx in header uses policy 0 data_dir
        req = Request.blank('/sda1/p/a/c/o', environ={'REQUEST_METHOD': 'PUT'},
                            headers={'X-Timestamp': timestamp,
                                     'Content-Type': 'application/x-test',
                                     'Foo': 'fooheader',
                                     'Baz': 'bazheader',
                                     'X-Object-Meta-1': 'One',
                                     'X-Object-Meta-Two': 'Two'})
        req.body = 'VERIFY'
        object_dir = self.testdir + "/sda1/objects"
        self.assertFalse(os.path.isdir(object_dir))
        with mock.patch.object(POLICIES, 'get_by_index',
                               lambda _: True):
            resp = req.get_response(self.object_controller)
        self.assertEqual(resp.status_int, 201)
        self.assertTrue(os.path.isdir(object_dir))

    def test_storage_policy_index_is_validated(self):
        # sanity check that index for existing policy is ok
        ts = (utils.Timestamp(t).internal for t in
              itertools.count(int(time())))
        methods = ('PUT', 'POST', 'GET', 'HEAD', 'REPLICATE', 'DELETE')
        valid_indices = sorted([int(policy) for policy in POLICIES])
        for index in valid_indices:
            object_dir = self.testdir + "/sda1/objects"
            if index > 0:
                object_dir = "%s-%s" % (object_dir, index)
            self.assertFalse(os.path.isdir(object_dir))
            for method in methods:
                headers = {
                    'X-Timestamp': next(ts),
                    'Content-Type': 'application/x-test',
                    'X-Backend-Storage-Policy-Index': index}
                if POLICIES[index].policy_type == EC_POLICY:
                    headers['X-Object-Sysmeta-Ec-Frag-Index'] = '2'
                req = Request.blank(
                    '/sda1/p/a/c/o',
                    environ={'REQUEST_METHOD': method},
                    headers=headers)
                req.body = 'VERIFY'
                resp = req.get_response(self.object_controller)
                self.assertTrue(is_success(resp.status_int),
                                '%s method failed: %r' % (method, resp.status))

        # index for non-existent policy should return 503
        index = valid_indices[-1] + 1
        for method in methods:
            req = Request.blank('/sda1/p/a/c/o',
                                environ={'REQUEST_METHOD': method},
                                headers={
                                    'X-Timestamp': next(ts),
                                    'Content-Type': 'application/x-test',
                                    'X-Backend-Storage-Policy-Index': index})
            req.body = 'VERIFY'
            object_dir = self.testdir + "/sda1/objects-%s" % index
            resp = req.get_response(self.object_controller)
            self.assertEqual(resp.status_int, 503)
            self.assertFalse(os.path.isdir(object_dir))

    def test_race_doesnt_quarantine(self):
        existing_timestamp = normalize_timestamp(time())
        delete_timestamp = normalize_timestamp(time() + 1)
        put_timestamp = normalize_timestamp(time() + 2)

        # make a .ts
        req = Request.blank(
            '/sda1/p/a/c/o', environ={'REQUEST_METHOD': 'DELETE'},
            headers={'X-Timestamp': existing_timestamp})
        req.get_response(self.object_controller)

        # force a PUT between the listdir and read_metadata of a DELETE
        put_once = [False]
        orig_listdir = os.listdir

        def mock_listdir(path):
            listing = orig_listdir(path)
            if not put_once[0]:
                put_once[0] = True
                req = Request.blank(
                    '/sda1/p/a/c/o', environ={'REQUEST_METHOD': 'PUT'},
                    headers={'X-Timestamp': put_timestamp,
                             'Content-Length': '9',
                             'Content-Type': 'application/octet-stream'})
                req.body = 'some data'
                resp = req.get_response(self.object_controller)
                self.assertEqual(resp.status_int, 201)
            return listing

        with mock.patch('os.listdir', mock_listdir):
            req = Request.blank(
                '/sda1/p/a/c/o', environ={'REQUEST_METHOD': 'DELETE'},
                headers={'X-Timestamp': delete_timestamp})
            resp = req.get_response(self.object_controller)
            self.assertEqual(resp.status_int, 404)

        qdir = os.path.join(self.testdir, 'sda1', 'quarantined')
        self.assertFalse(os.path.exists(qdir))

        req = Request.blank('/sda1/p/a/c/o',
                            environ={'REQUEST_METHOD': 'HEAD'})
        resp = req.get_response(self.object_controller)
        self.assertEqual(resp.status_int, 200)
        self.assertEqual(resp.headers['X-Timestamp'], put_timestamp)

    def test_multiphase_put_draining(self):
        # We want to ensure that we read the whole response body even if
        # it's multipart MIME and there's document parts that we don't
        # expect or understand. This'll help save our bacon if we ever jam
        # more stuff in there.
        in_a_timeout = [False]

        # inherit from BaseException so we get a stack trace when the test
        # fails instead of just a 500
        class NotInATimeout(BaseException):
            pass

        class FakeTimeout(BaseException):
            def __enter__(self):
                in_a_timeout[0] = True

            def __exit__(self, typ, value, tb):
                in_a_timeout[0] = False

        class PickyWsgiBytesIO(WsgiBytesIO):
            def read(self, *a, **kw):
                if not in_a_timeout[0]:
                    raise NotInATimeout()
                return WsgiBytesIO.read(self, *a, **kw)

            def readline(self, *a, **kw):
                if not in_a_timeout[0]:
                    raise NotInATimeout()
                return WsgiBytesIO.readline(self, *a, **kw)

        test_data = 'obj data'
        footer_meta = {
            "X-Object-Sysmeta-Ec-Frag-Index": "7",
            "Etag": md5(test_data).hexdigest(),
        }
        footer_json = json.dumps(footer_meta)
        footer_meta_cksum = md5(footer_json).hexdigest()
        test_doc = "\r\n".join((
            "--boundary123",
            "X-Document: object body",
            "",
            test_data,
            "--boundary123",
            "X-Document: object metadata",
            "Content-MD5: " + footer_meta_cksum,
            "",
            footer_json,
            "--boundary123",
            "X-Document: we got cleverer",
            "",
            "stuff stuff meaningless stuuuuuuuuuuff",
            "--boundary123",
            "X-Document: we got even cleverer; can you believe it?",
            "Waneshaft: ambifacient lunar",
            "Casing: malleable logarithmic",
            "",
            "potato potato potato potato potato potato potato",
            "--boundary123--"
        ))
        if six.PY3:
            test_doc = test_doc.encode('utf-8')

        # phase1 - PUT request with object metadata in footer and
        # multiphase commit conversation
        put_timestamp = utils.Timestamp(time()).internal
        headers = {
            'Content-Type': 'text/plain',
            'X-Timestamp': put_timestamp,
            'Transfer-Encoding': 'chunked',
            'Expect': '100-continue',
            'X-Backend-Storage-Policy-Index': '1',
            'X-Backend-Obj-Content-Length': len(test_data),
            'X-Backend-Obj-Metadata-Footer': 'yes',
            'X-Backend-Obj-Multipart-Mime-Boundary': 'boundary123',
        }
        wsgi_input = PickyWsgiBytesIO(test_doc)
        req = Request.blank(
            "/sda1/0/a/c/o",
            environ={'REQUEST_METHOD': 'PUT', 'wsgi.input': wsgi_input},
            headers=headers)

        app = object_server.ObjectController(self.conf, logger=self.logger)
        with mock.patch('swift.obj.server.ChunkReadTimeout', FakeTimeout):
            resp = req.get_response(app)
        self.assertEqual(resp.status_int, 201)  # sanity check

        in_a_timeout[0] = True  # so we can check without an exception
        self.assertEqual(wsgi_input.read(), '')  # we read all the bytes


@patch_policies(test_policies)
class TestObjectServer(unittest.TestCase):

    def setUp(self):
        # dirs
        self.tmpdir = tempfile.mkdtemp()
        self.tempdir = os.path.join(self.tmpdir, 'tmp_test_obj_server')

        self.devices = os.path.join(self.tempdir, 'srv/node')
        for device in ('sda1', 'sdb1'):
            os.makedirs(os.path.join(self.devices, device))

        self.conf = {
            'devices': self.devices,
            'swift_dir': self.tempdir,
            'mount_check': 'false',
        }
        self.logger = debug_logger('test-object-server')
        self.app = object_server.ObjectController(
            self.conf, logger=self.logger)
        sock = listen(('127.0.0.1', 0))
        self.server = spawn(wsgi.server, sock, self.app, utils.NullLogger())
        self.port = sock.getsockname()[1]

    def tearDown(self):
        rmtree(self.tmpdir)

    def test_not_found(self):
        conn = bufferedhttp.http_connect('127.0.0.1', self.port, 'sda1', '0',
                                         'GET', '/a/c/o')
        resp = conn.getresponse()
        self.assertEqual(resp.status, 404)
        resp.read()
        resp.close()

    def test_expect_on_put(self):
        test_body = 'test'
        headers = {
            'Expect': '100-continue',
            'Content-Length': len(test_body),
            'X-Timestamp': utils.Timestamp(time()).internal,
        }
        conn = bufferedhttp.http_connect('127.0.0.1', self.port, 'sda1', '0',
                                         'PUT', '/a/c/o', headers=headers)
        resp = conn.getexpect()
        self.assertEqual(resp.status, 100)
        conn.send(test_body)
        resp = conn.getresponse()
        self.assertEqual(resp.status, 201)
        resp.read()
        resp.close()

    def test_expect_on_put_footer(self):
        test_body = 'test'
        headers = {
            'Expect': '100-continue',
            'Content-Length': len(test_body),
            'X-Timestamp': utils.Timestamp(time()).internal,
            'X-Backend-Obj-Metadata-Footer': 'yes',
            'X-Backend-Obj-Multipart-Mime-Boundary': 'boundary123',
        }
        conn = bufferedhttp.http_connect('127.0.0.1', self.port, 'sda1', '0',
                                         'PUT', '/a/c/o', headers=headers)
        resp = conn.getexpect()
        self.assertEqual(resp.status, 100)
        headers = HeaderKeyDict(resp.getheaders())
        self.assertEqual(headers['X-Obj-Metadata-Footer'], 'yes')
        resp.close()

    def test_expect_on_put_conflict(self):
        test_body = 'test'
        put_timestamp = utils.Timestamp(time())
        headers = {
            'Expect': '100-continue',
            'Content-Length': len(test_body),
            'X-Timestamp': put_timestamp.internal,
        }
        conn = bufferedhttp.http_connect('127.0.0.1', self.port, 'sda1', '0',
                                         'PUT', '/a/c/o', headers=headers)
        resp = conn.getexpect()
        self.assertEqual(resp.status, 100)
        conn.send(test_body)
        resp = conn.getresponse()
        self.assertEqual(resp.status, 201)
        resp.read()
        resp.close()

        # and again with same timestamp
        conn = bufferedhttp.http_connect('127.0.0.1', self.port, 'sda1', '0',
                                         'PUT', '/a/c/o', headers=headers)
        resp = conn.getexpect()
        self.assertEqual(resp.status, 409)
        headers = HeaderKeyDict(resp.getheaders())
        self.assertEqual(headers['X-Backend-Timestamp'], put_timestamp)
        resp.read()
        resp.close()

    def test_multiphase_put_no_mime_boundary(self):
        test_data = 'obj data'
        put_timestamp = utils.Timestamp(time()).internal
        headers = {
            'Content-Type': 'text/plain',
            'X-Timestamp': put_timestamp,
            'Transfer-Encoding': 'chunked',
            'Expect': '100-continue',
            'X-Backend-Obj-Content-Length': len(test_data),
            'X-Backend-Obj-Multiphase-Commit': 'yes',
        }
        conn = bufferedhttp.http_connect('127.0.0.1', self.port, 'sda1', '0',
                                         'PUT', '/a/c/o', headers=headers)
        resp = conn.getexpect()
        self.assertEqual(resp.status, 400)
        resp.read()
        resp.close()

    def test_expect_on_multiphase_put_diconnect(self):
        put_timestamp = utils.Timestamp(time()).internal
        headers = {
            'Content-Type': 'text/plain',
            'X-Timestamp': put_timestamp,
            'Transfer-Encoding': 'chunked',
            'Expect': '100-continue',
            'X-Backend-Obj-Content-Length': 0,
            'X-Backend-Obj-Multipart-Mime-Boundary': 'boundary123',
            'X-Backend-Obj-Multiphase-Commit': 'yes',
        }
        conn = bufferedhttp.http_connect('127.0.0.1', self.port, 'sda1', '0',
                                         'PUT', '/a/c/o', headers=headers)
        resp = conn.getexpect()
        self.assertEqual(resp.status, 100)
        headers = HeaderKeyDict(resp.getheaders())
        self.assertEqual(headers['X-Obj-Multiphase-Commit'], 'yes')

        conn.send('c\r\n--boundary123\r\n')

        # disconnect client
        conn.sock.fd._sock.close()
        for i in range(2):
            sleep(0)
        self.assertFalse(self.logger.get_lines_for_level('error'))
        for line in self.logger.get_lines_for_level('info'):
            self.assertIn(' 499 ', line)

    def find_files(self):
        found_files = defaultdict(list)
        for root, dirs, files in os.walk(self.devices):
            for filename in files:
                _name, ext = os.path.splitext(filename)
                file_path = os.path.join(root, filename)
                found_files[ext].append(file_path)
        return found_files

    @contextmanager
    def _check_multiphase_put_commit_handling(self,
                                              test_doc=None,
                                              headers=None,
                                              finish_body=True):
        """
        This helper will setup a multiphase chunked PUT request and yield at
        the context at the commit phase (after getting the second expect-100
        continue response.

        It can setup a resonable stub request, but you can over-ride some
        characteristics of the request via kwargs.

        :param test_doc: first part of the mime conversation before the object
                         server will send the 100-continue, this includes the
                         object body
        :param headers: headers to send along with the initial request; some
                        object-metadata (e.g.  X-Backend-Obj-Content-Length)
                        is generally expected tomatch the test_doc)
        :param finish_body: boolean, if true send "0\r\n\r\n" after test_doc
                            and wait for 100-continue before yielding context
        """
        test_data = 'obj data'
        footer_meta = {
            "X-Object-Sysmeta-Ec-Frag-Index": "2",
            "Etag": md5(test_data).hexdigest(),
        }
        footer_json = json.dumps(footer_meta)
        footer_meta_cksum = md5(footer_json).hexdigest()
        test_doc = test_doc or "\r\n".join((
            "--boundary123",
            "X-Document: object body",
            "",
            test_data,
            "--boundary123",
            "X-Document: object metadata",
            "Content-MD5: " + footer_meta_cksum,
            "",
            footer_json,
            "--boundary123",
        ))

        # phase1 - PUT request with object metadata in footer and
        # multiphase commit conversation
        put_timestamp = utils.Timestamp(time())
        headers = headers or {
            'Content-Type': 'text/plain',
            'Transfer-Encoding': 'chunked',
            'Expect': '100-continue',
            'X-Backend-Storage-Policy-Index': '1',
            'X-Backend-Obj-Content-Length': len(test_data),
            'X-Backend-Obj-Metadata-Footer': 'yes',
            'X-Backend-Obj-Multipart-Mime-Boundary': 'boundary123',
            'X-Backend-Obj-Multiphase-Commit': 'yes',
        }
        put_timestamp = utils.Timestamp(headers.setdefault(
            'X-Timestamp', utils.Timestamp(time()).internal))
        container_update = \
            'swift.obj.server.ObjectController.container_update'
        with mock.patch(container_update) as _container_update:
            conn = bufferedhttp.http_connect(
                '127.0.0.1', self.port, 'sda1', '0',
                'PUT', '/a/c/o', headers=headers)
            resp = conn.getexpect()
            self.assertEqual(resp.status, 100)
            expect_headers = HeaderKeyDict(resp.getheaders())

            to_send = "%x\r\n%s\r\n" % (len(test_doc), test_doc)
            conn.send(to_send)
            if finish_body:
                conn.send("0\r\n\r\n")
                # verify 100-continue response to mark end of phase1
                resp = conn.getexpect()
                self.assertEqual(resp.status, 100)

            # yield relevant context for test
            yield {
                'conn': conn,
                'expect_headers': expect_headers,
                'put_timestamp': put_timestamp,
                'mock_container_update': _container_update,
            }

        # give the object server a little time to trampoline enough to
        # recognize request has finished, or socket has closed or whatever
        sleep(0.1)

    def test_multiphase_put_client_disconnect_right_before_commit(self):
        with self._check_multiphase_put_commit_handling() as context:
            conn = context['conn']
            # just bail stright out
            conn.sock.fd._sock.close()

        put_timestamp = context['put_timestamp']
        _container_update = context['mock_container_update']

        # and make sure it demonstrates the client disconnect
        log_lines = self.logger.get_lines_for_level('info')
        self.assertEqual(len(log_lines), 1)
        self.assertIn(' 499 ', log_lines[0])

        # verify successful object data and durable state file write
        found_files = self.find_files()
        # .data file is there
        self.assertEqual(len(found_files['.data']), 1)
        obj_datafile = found_files['.data'][0]
        self.assertEqual("%s#2.data" % put_timestamp.internal,
                         os.path.basename(obj_datafile))
        # but .durable isn't
        self.assertEqual(found_files['.durable'], [])
        # And no container update
        self.assertFalse(_container_update.called)

    def test_multiphase_put_client_disconnect_in_the_middle_of_commit(self):
        with self._check_multiphase_put_commit_handling() as context:
            conn = context['conn']
            # start commit confirmation to start phase2
            commit_confirmation_doc = "\r\n".join((
                "X-Document: put commit",
                "",
                "commit_confirmation",
                "--boundary123--",
            ))
            # but don't quite the commit body
            to_send = "%x\r\n%s" % \
                (len(commit_confirmation_doc), commit_confirmation_doc[:-1])
            conn.send(to_send)

            # and then bail out
            conn.sock.fd._sock.close()

        put_timestamp = context['put_timestamp']
        _container_update = context['mock_container_update']

        # and make sure it demonstrates the client disconnect
        log_lines = self.logger.get_lines_for_level('info')
        self.assertEqual(len(log_lines), 1)
        self.assertIn(' 499 ', log_lines[0])

        # verify successful object data and durable state file write
        found_files = self.find_files()
        # .data file is there
        self.assertEqual(len(found_files['.data']), 1)
        obj_datafile = found_files['.data'][0]
        self.assertEqual("%s#2.data" % put_timestamp.internal,
                         os.path.basename(obj_datafile))
        # but .durable isn't
        self.assertEqual(found_files['.durable'], [])
        # And no container update
        self.assertFalse(_container_update.called)

    def test_multiphase_put_no_metadata_replicated(self):
        test_data = 'obj data'
        test_doc = "\r\n".join((
            "--boundary123",
            "X-Document: object body",
            "",
            test_data,
            "--boundary123",
        ))

        put_timestamp = utils.Timestamp(time()).internal
        headers = {
            'Content-Type': 'text/plain',
            'X-Timestamp': put_timestamp,
            'Transfer-Encoding': 'chunked',
            'Expect': '100-continue',
            'X-Backend-Obj-Content-Length': len(test_data),
            'X-Backend-Obj-Multipart-Mime-Boundary': 'boundary123',
            'X-Backend-Obj-Multiphase-Commit': 'yes',
        }
        with self._check_multiphase_put_commit_handling(
                test_doc=test_doc, headers=headers) as context:
            expect_headers = context['expect_headers']
            self.assertEqual(expect_headers['X-Obj-Multiphase-Commit'], 'yes')
            # N.B. no X-Obj-Metadata-Footer header
            self.assertNotIn('X-Obj-Metadata-Footer', expect_headers)

            conn = context['conn']
            # send commit confirmation to start phase2
            commit_confirmation_doc = "\r\n".join((
                "X-Document: put commit",
                "",
                "commit_confirmation",
                "--boundary123--",
            ))
            to_send = "%x\r\n%s\r\n0\r\n\r\n" % \
                (len(commit_confirmation_doc), commit_confirmation_doc)
            conn.send(to_send)

            # verify success (2xx) to make end of phase2
            resp = conn.getresponse()
            self.assertEqual(resp.status, 201)
            resp.read()
            resp.close()

        # verify successful object data and durable state file write
        put_timestamp = context['put_timestamp']
        found_files = self.find_files()
        # .data file is there
        self.assertEqual(len(found_files['.data']), 1)
        obj_datafile = found_files['.data'][0]
        self.assertEqual("%s.data" % put_timestamp.internal,
                         os.path.basename(obj_datafile))
        # replicated objects do not have a .durable file
        self.assertEqual(found_files['.durable'], [])
        # And container update was called
        self.assertTrue(context['mock_container_update'].called)

    def test_multiphase_put_metadata_footer(self):
        with self._check_multiphase_put_commit_handling() as context:
            expect_headers = context['expect_headers']
            self.assertEqual(expect_headers['X-Obj-Multiphase-Commit'], 'yes')
            self.assertEqual(expect_headers['X-Obj-Metadata-Footer'], 'yes')

            conn = context['conn']
            # send commit confirmation to start phase2
            commit_confirmation_doc = "\r\n".join((
                "X-Document: put commit",
                "",
                "commit_confirmation",
                "--boundary123--",
            ))
            to_send = "%x\r\n%s\r\n0\r\n\r\n" % \
                (len(commit_confirmation_doc), commit_confirmation_doc)
            conn.send(to_send)

            # verify success (2xx) to make end of phase2
            resp = conn.getresponse()
            self.assertEqual(resp.status, 201)
            resp.read()
            resp.close()

        # verify successful object data and durable state file write
        put_timestamp = context['put_timestamp']
        found_files = self.find_files()
        # .data file is there
        self.assertEqual(len(found_files['.data']), 1)
        obj_datafile = found_files['.data'][0]
        self.assertEqual("%s#2.data" % put_timestamp.internal,
                         os.path.basename(obj_datafile))
        # .durable file is there
        self.assertEqual(len(found_files['.durable']), 1)
        durable_file = found_files['.durable'][0]
        self.assertEqual("%s.durable" % put_timestamp.internal,
                         os.path.basename(durable_file))
        # And container update was called
        self.assertTrue(context['mock_container_update'].called)

    def test_multiphase_put_metadata_footer_disconnect(self):
        test_data = 'obj data'
        test_doc = "\r\n".join((
            "--boundary123",
            "X-Document: object body",
            "",
            test_data,
            "--boundary123",
        ))
        # eventlet.wsgi won't return < network_chunk_size from a chunked read
        self.app.network_chunk_size = 16
        with self._check_multiphase_put_commit_handling(
                test_doc=test_doc, finish_body=False) as context:
            conn = context['conn']

            # make footer doc
            footer_meta = {
                "X-Object-Sysmeta-Ec-Frag-Index": "2",
                "Etag": md5(test_data).hexdigest(),
            }
            footer_json = json.dumps(footer_meta)
            footer_meta_cksum = md5(footer_json).hexdigest()

            # send most of the footer doc
            footer_doc = "\r\n".join((
                "X-Document: object metadata",
                "Content-MD5: " + footer_meta_cksum,
                "",
                footer_json,
            ))

            # but don't send final boundary nor last chunk
            to_send = "%x\r\n%s\r\n" % \
                (len(footer_doc), footer_doc)
            conn.send(to_send)

            # and then bail out
            conn.sock.fd._sock.close()

        # and make sure it demonstrates the client disconnect
        log_lines = self.logger.get_lines_for_level('info')
        self.assertEqual(len(log_lines), 1)
        self.assertIn(' 499 ', log_lines[0])

        # no artifacts left on disk
        found_files = self.find_files()
        self.assertEqual(len(found_files['.data']), 0)
        self.assertEqual(len(found_files['.durable']), 0)
        # ... and no container update
        _container_update = context['mock_container_update']
        self.assertFalse(_container_update.called)

    def test_multiphase_put_ec_fragment_in_headers_no_footers(self):
        test_data = 'obj data'
        test_doc = "\r\n".join((
            "--boundary123",
            "X-Document: object body",
            "",
            test_data,
            "--boundary123",
        ))

        # phase1 - PUT request with multiphase commit conversation
        # no object metadata in footer
        put_timestamp = utils.Timestamp(time()).internal
        headers = {
            'Content-Type': 'text/plain',
            'X-Timestamp': put_timestamp,
            'Transfer-Encoding': 'chunked',
            'Expect': '100-continue',
            # normally the frag index gets sent in the MIME footer (which this
            # test doesn't have, see `test_multiphase_put_metadata_footer`),
            # but the proxy *could* send the frag index in the headers and
            # this test verifies that would work.
            'X-Object-Sysmeta-Ec-Frag-Index': '2',
            'X-Backend-Storage-Policy-Index': '1',
            'X-Backend-Obj-Content-Length': len(test_data),
            'X-Backend-Obj-Multipart-Mime-Boundary': 'boundary123',
            'X-Backend-Obj-Multiphase-Commit': 'yes',
        }
        with self._check_multiphase_put_commit_handling(
                test_doc=test_doc, headers=headers) as context:
            expect_headers = context['expect_headers']
            self.assertEqual(expect_headers['X-Obj-Multiphase-Commit'], 'yes')
            # N.B. no X-Obj-Metadata-Footer header
            self.assertNotIn('X-Obj-Metadata-Footer', expect_headers)

            conn = context['conn']
            # send commit confirmation to start phase2
            commit_confirmation_doc = "\r\n".join((
                "X-Document: put commit",
                "",
                "commit_confirmation",
                "--boundary123--",
            ))
            to_send = "%x\r\n%s\r\n0\r\n\r\n" % \
                (len(commit_confirmation_doc), commit_confirmation_doc)
            conn.send(to_send)

            # verify success (2xx) to make end of phase2
            resp = conn.getresponse()
            self.assertEqual(resp.status, 201)
            resp.read()
            resp.close()

        # verify successful object data and durable state file write
        put_timestamp = context['put_timestamp']
        found_files = self.find_files()
        # .data file is there
        self.assertEqual(len(found_files['.data']), 1)
        obj_datafile = found_files['.data'][0]
        self.assertEqual("%s#2.data" % put_timestamp.internal,
                         os.path.basename(obj_datafile))
        # .durable file is there
        self.assertEqual(len(found_files['.durable']), 1)
        durable_file = found_files['.durable'][0]
        self.assertEqual("%s.durable" % put_timestamp.internal,
                         os.path.basename(durable_file))
        # And container update was called
        self.assertTrue(context['mock_container_update'].called)

    def test_multiphase_put_bad_commit_message(self):
        with self._check_multiphase_put_commit_handling() as context:
            conn = context['conn']
            # send commit confirmation to start phase2
            commit_confirmation_doc = "\r\n".join((
                "junkjunk",
                "--boundary123--",
            ))
            to_send = "%x\r\n%s\r\n0\r\n\r\n" % \
                (len(commit_confirmation_doc), commit_confirmation_doc)
            conn.send(to_send)
            resp = conn.getresponse()
            self.assertEqual(resp.status, 500)
            resp.read()
            resp.close()
        put_timestamp = context['put_timestamp']
        _container_update = context['mock_container_update']
        # verify that durable file was NOT created
        found_files = self.find_files()
        # .data file is there
        self.assertEqual(len(found_files['.data']), 1)
        obj_datafile = found_files['.data'][0]
        self.assertEqual("%s#2.data" % put_timestamp.internal,
                         os.path.basename(obj_datafile))
        # but .durable isn't
        self.assertEqual(found_files['.durable'], [])
        # And no container update
        self.assertFalse(_container_update.called)

    def test_multiphase_put_drains_extra_commit_junk(self):
        with self._check_multiphase_put_commit_handling() as context:
            conn = context['conn']
            # send commit confirmation to start phase2
            commit_confirmation_doc = "\r\n".join((
                "X-Document: put commit",
                "",
                "commit_confirmation",
                "--boundary123",
                "X-Document: we got cleverer",
                "",
                "stuff stuff meaningless stuuuuuuuuuuff",
                "--boundary123",
                "X-Document: we got even cleverer; can you believe it?",
                "Waneshaft: ambifacient lunar",
                "Casing: malleable logarithmic",
                "",
                "potato potato potato potato potato potato potato",
                "--boundary123--",
            ))
            to_send = "%x\r\n%s\r\n0\r\n\r\n" % \
                (len(commit_confirmation_doc), commit_confirmation_doc)
            conn.send(to_send)

            # verify success (2xx) to make end of phase2
            resp = conn.getresponse()
            self.assertEqual(resp.status, 201)
            resp.read()

            # make another request to validate the HTTP protocol state
            conn.putrequest('GET', '/sda1/0/a/c/o')
            conn.putheader('X-Backend-Storage-Policy-Index', '1')
            conn.endheaders()
            resp = conn.getresponse()
            self.assertEqual(resp.status, 200)
            resp.read()

            resp.close()

        # verify successful object data and durable state file write
        put_timestamp = context['put_timestamp']
        found_files = self.find_files()
        # .data file is there
        self.assertEqual(len(found_files['.data']), 1)
        obj_datafile = found_files['.data'][0]
        self.assertEqual("%s#2.data" % put_timestamp.internal,
                         os.path.basename(obj_datafile))
        # .durable file is there
        self.assertEqual(len(found_files['.durable']), 1)
        durable_file = found_files['.durable'][0]
        self.assertEqual("%s.durable" % put_timestamp.internal,
                         os.path.basename(durable_file))
        # And container update was called
        self.assertTrue(context['mock_container_update'].called)

    def test_multiphase_put_drains_extra_commit_junk_disconnect(self):
        commit_confirmation_doc = "\r\n".join((
            "X-Document: put commit",
            "",
            "commit_confirmation",
            "--boundary123",
            "X-Document: we got cleverer",
            "",
            "stuff stuff meaningless stuuuuuuuuuuff",
            "--boundary123",
            "X-Document: we got even cleverer; can you believe it?",
            "Waneshaft: ambifacient lunar",
            "Casing: malleable logarithmic",
            "",
            "potato potato potato potato potato potato potato",
        ))
        # eventlet.wsgi won't return < network_chunk_size from a chunked read
        self.app.network_chunk_size = 16
        with self._check_multiphase_put_commit_handling() as context:
            conn = context['conn']
            # send commit confirmation and some other stuff
            # but don't send final boundary or last chunk
            to_send = "%x\r\n%s\r\n" % \
                (len(commit_confirmation_doc), commit_confirmation_doc)
            conn.send(to_send)

            # and then bail out
            conn.sock.fd._sock.close()

        # and make sure it demonstrates the client disconnect
        log_lines = self.logger.get_lines_for_level('info')
        self.assertEqual(len(log_lines), 1)
        self.assertIn(' 499 ', log_lines[0])

        # verify successful object data and durable state file write
        put_timestamp = context['put_timestamp']
        found_files = self.find_files()
        # .data file is there
        self.assertEqual(len(found_files['.data']), 1)
        obj_datafile = found_files['.data'][0]
        self.assertEqual("%s#2.data" % put_timestamp.internal,
                         os.path.basename(obj_datafile))
        # ... and .durable is there
        self.assertEqual(len(found_files['.durable']), 1)
        durable_file = found_files['.durable'][0]
        self.assertEqual("%s.durable" % put_timestamp.internal,
                         os.path.basename(durable_file))
        # but no container update
        self.assertFalse(context['mock_container_update'].called)


@patch_policies
class TestZeroCopy(unittest.TestCase):
    """Test the object server's zero-copy functionality"""

    def _system_can_zero_copy(self):
        if not splice.available:
            return False

        try:
            utils.get_md5_socket()
        except IOError:
            return False

        return True

    def setUp(self):
        if not self._system_can_zero_copy():
            raise SkipTest("zero-copy support is missing")

        self.testdir = mkdtemp(suffix="obj_server_zero_copy")
        mkdirs(os.path.join(self.testdir, 'sda1', 'tmp'))

        conf = {'devices': self.testdir,
                'mount_check': 'false',
                'splice': 'yes',
                'disk_chunk_size': '4096'}
        self.object_controller = object_server.ObjectController(
            conf, logger=debug_logger())
        self.df_mgr = diskfile.DiskFileManager(
            conf, self.object_controller.logger)

        listener = listen(('localhost', 0))
        port = listener.getsockname()[1]
        self.wsgi_greenlet = spawn(
            wsgi.server, listener, self.object_controller, NullLogger())

        self.http_conn = httplib.HTTPConnection('127.0.0.1', port)
        self.http_conn.connect()

    def tearDown(self):
        """Tear down for testing swift.object.server.ObjectController"""
        self.wsgi_greenlet.kill()
        rmtree(self.testdir)

    def test_GET(self):
        url_path = '/sda1/2100/a/c/o'

        self.http_conn.request('PUT', url_path, 'obj contents',
                               {'X-Timestamp': '127082564.24709'})
        response = self.http_conn.getresponse()
        self.assertEqual(response.status, 201)
        response.read()

        self.http_conn.request('GET', url_path)
        response = self.http_conn.getresponse()
        self.assertEqual(response.status, 200)
        contents = response.read()
        self.assertEqual(contents, 'obj contents')

    def test_GET_big(self):
        # Test with a large-ish object to make sure we handle full socket
        # buffers correctly.
        obj_contents = 'A' * 4 * 1024 * 1024  # 4 MiB
        url_path = '/sda1/2100/a/c/o'

        self.http_conn.request('PUT', url_path, obj_contents,
                               {'X-Timestamp': '1402600322.52126'})
        response = self.http_conn.getresponse()
        self.assertEqual(response.status, 201)
        response.read()

        self.http_conn.request('GET', url_path)
        response = self.http_conn.getresponse()
        self.assertEqual(response.status, 200)
        contents = response.read()
        self.assertEqual(contents, obj_contents)

    def test_quarantine(self):
        obj_hash = hash_path('a', 'c', 'o')
        url_path = '/sda1/2100/a/c/o'
        ts = '1402601849.47475'

        self.http_conn.request('PUT', url_path, 'obj contents',
                               {'X-Timestamp': ts})
        response = self.http_conn.getresponse()
        self.assertEqual(response.status, 201)
        response.read()

        # go goof up the file on disk
        fname = os.path.join(self.testdir, 'sda1', 'objects', '2100',
                             obj_hash[-3:], obj_hash, ts + '.data')

        with open(fname, 'rb+') as fh:
            fh.write('XYZ')

        self.http_conn.request('GET', url_path)
        response = self.http_conn.getresponse()
        self.assertEqual(response.status, 200)
        contents = response.read()
        self.assertEqual(contents, 'XYZ contents')

        self.http_conn.request('GET', url_path)
        response = self.http_conn.getresponse()
        # it was quarantined by the previous request
        self.assertEqual(response.status, 404)
        response.read()

    def test_quarantine_on_well_formed_zero_byte_file(self):
        # Make sure we work around an oddity in Linux's hash sockets
        url_path = '/sda1/2100/a/c/o'
        ts = '1402700497.71333'

        self.http_conn.request(
            'PUT', url_path, '',
            {'X-Timestamp': ts, 'Content-Length': '0'})
        response = self.http_conn.getresponse()
        self.assertEqual(response.status, 201)
        response.read()

        self.http_conn.request('GET', url_path)
        response = self.http_conn.getresponse()
        self.assertEqual(response.status, 200)
        contents = response.read()
        self.assertEqual(contents, '')

        self.http_conn.request('GET', url_path)
        response = self.http_conn.getresponse()
        self.assertEqual(response.status, 200)  # still there
        contents = response.read()
        self.assertEqual(contents, '')


if __name__ == '__main__':
    unittest.main()<|MERGE_RESOLUTION|>--- conflicted
+++ resolved
@@ -513,17 +513,13 @@
             'Content-Type': 'application/octet-stream;swift_bytes=123456789',
             'X-Backend-Storage-Policy-Index': int(policy)}
         if policy.policy_type == EC_POLICY:
-<<<<<<< HEAD
-            headers['X-Object-Sysmeta-Container-Update-Override-Etag'] = \
-                update_etag
-=======
             # EC fragments will typically have a different size to the body and
             # for small bodies the fragments may be longer. For this test all
             # that matters is that the fragment and body lengths differ.
             body = body + 'ec_overhead'
-            headers['X-Backend-Container-Update-Override-Etag'] = update_etag
-            headers['X-Backend-Container-Update-Override-Size'] = '4'
->>>>>>> e80a5a0d
+            headers['X-Object-Sysmeta-Container-Update-Override-Etag'] = \
+                update_etag
+            headers['X-Object-Sysmeta-Container-Update-Override-Size'] = '4'
             headers['X-Object-Sysmeta-Ec-Etag'] = update_etag
             headers['X-Object-Sysmeta-Ec-Content-Length'] = '4'
             headers['X-Object-Sysmeta-Ec-Frag-Index'] = 2
@@ -531,12 +527,7 @@
 
         req = Request.blank('/sda1/p/a/c/o', body=body,
                             environ={'REQUEST_METHOD': 'PUT'},
-<<<<<<< HEAD
-                            headers=headers, body='test')
-
-=======
                             headers=headers)
->>>>>>> e80a5a0d
         with mock.patch('swift.obj.server.ObjectController.container_update',
                         mock_container_update):
             resp = req.get_response(self.object_controller)
@@ -740,10 +731,12 @@
 
             # make PUT with given headers and verify correct etag is sent in
             # container update
+            body = 'test ec overhead'
             headers['X-Timestamp'] = ts_put.internal
+            headers['Content-Length'] = len(body)
             req = Request.blank('/sda1/p/a/c/o',
                                 environ={'REQUEST_METHOD': 'PUT'},
-                                headers=headers, body='test')
+                                headers=headers, body=body)
 
             with mock.patch(
                     'swift.obj.server.ObjectController.container_update',
@@ -789,13 +782,13 @@
 
         base_headers = {
             'Content-Type': 'application/octet-stream;swift_bytes=123456789',
-            'Content-Length': '4',
             'X-Backend-Storage-Policy-Index': int(policy),
             'X-Object-Sysmeta-Ec-Frag-Index': 2}
 
         # PUT - old style headers are sufficient
         headers = dict(base_headers)
         headers['X-Backend-Container-Update-Override-Etag'] = 'expected'
+        headers['X-Object-Sysmeta-Container-Update-Override-Size'] = '4'
         headers['X-Object-Sysmeta-Ec-Etag'] = 'expected'
         do_test(headers)
 
@@ -805,6 +798,7 @@
         # update with the correct etag).
         headers = dict(base_headers)
         headers['X-Object-Sysmeta-Container-Update-Override-Etag'] = 'expected'
+        headers['X-Object-Sysmeta-Container-Update-Override-Size'] = '4'
         do_test(headers)
 
         # PUT - X-Object-Sysmeta-Container-Update-Override-Etag trumps
@@ -812,6 +806,7 @@
         headers = dict(base_headers)
         headers['X-Object-Sysmeta-Ec-Etag'] = 'ec etag'
         headers['X-Object-Sysmeta-Container-Update-Override-Etag'] = 'expected'
+        headers['X-Object-Sysmeta-Container-Update-Override-Size'] = '4'
         do_test(headers)
 
     def _test_PUT_then_POST_async_pendings(self, policy, update_etag=None):

# Copyright (c) 2010-2012 OpenStack Foundation
#
# Licensed under the Apache License, Version 2.0 (the "License");
# you may not use this file except in compliance with the License.
# You may obtain a copy of the License at
#
#    http://www.apache.org/licenses/LICENSE-2.0
#
# Unless required by applicable law or agreed to in writing, software
# distributed under the License is distributed on an "AS IS" BASIS,
# WITHOUT WARRANTIES OR CONDITIONS OF ANY KIND, either express or
# implied.
# See the License for the specific language governing permissions and
# limitations under the License.

import logging
import math
import os
import pickle
import sys
import unittest
from contextlib import closing, contextmanager, nested
from gzip import GzipFile
from shutil import rmtree
from StringIO import StringIO
import gc
import time
from textwrap import dedent
from urllib import quote
from hashlib import md5
from pyeclib.ec_iface import ECDriverError
from tempfile import mkdtemp
import weakref
import operator
import functools
from swift.obj import diskfile
import re
import random

import mock
from eventlet import sleep, spawn, wsgi, listen, Timeout
from swift.common.utils import hash_path, json, storage_directory

from test.unit import (
    connect_tcp, readuntil2crlfs, FakeLogger, fake_http_connect, FakeRing,
    FakeMemcache, debug_logger, patch_policies, write_fake_ring,
    mocked_http_conn)
from swift.proxy import server as proxy_server
from swift.account import server as account_server
from swift.container import server as container_server
from swift.obj import server as object_server
from swift.common.middleware import proxy_logging
from swift.common.middleware.acl import parse_acl, format_acl
from swift.common.exceptions import ChunkReadTimeout, DiskFileNotExist
from swift.common import utils, constraints
from swift.common.ring import RingData
from swift.common.utils import mkdirs, normalize_timestamp, NullLogger
from swift.common.wsgi import monkey_patch_mimetools, loadapp
from swift.proxy.controllers import base as proxy_base
from swift.proxy.controllers.base import get_container_memcache_key, \
    get_account_memcache_key, cors_validation
import swift.proxy.controllers
from swift.common.swob import Request, Response, HTTPUnauthorized, \
    HTTPException, HeaderKeyDict
from swift.common import storage_policy
from swift.common.storage_policy import StoragePolicy, \
    StoragePolicyCollection, POLICIES, EC_POLICY, REPL_POLICY
from swift.common.request_helpers import get_sys_meta_prefix

# mocks
logging.getLogger().addHandler(logging.StreamHandler(sys.stdout))


STATIC_TIME = time.time()
_test_coros = _test_servers = _test_sockets = _orig_container_listing_limit = \
    _testdir = _orig_SysLogHandler = _orig_POLICIES = _test_POLICIES = None


def do_setup(the_object_server):
    utils.HASH_PATH_SUFFIX = 'endcap'
    global _testdir, _test_servers, _test_sockets, \
        _orig_container_listing_limit, _test_coros, _orig_SysLogHandler, \
        _orig_POLICIES, _test_POLICIES
    _orig_POLICIES = storage_policy._POLICIES
    _orig_SysLogHandler = utils.SysLogHandler
    utils.SysLogHandler = mock.MagicMock()
    monkey_patch_mimetools()
    # Since we're starting up a lot here, we're going to test more than
    # just chunked puts; we're also going to test parts of
    # proxy_server.Application we couldn't get to easily otherwise.
    _testdir = \
        os.path.join(mkdtemp(), 'tmp_test_proxy_server_chunked')
    mkdirs(_testdir)
    rmtree(_testdir)
    for drive in ('sda1', 'sdb1', 'sdc1', 'sdd1', 'sde1',
                  'sdf1', 'sdg1', 'sdh1', 'sdi1'):
        mkdirs(os.path.join(_testdir, drive, 'tmp'))
    conf = {'devices': _testdir, 'swift_dir': _testdir,
            'mount_check': 'false', 'allowed_headers':
            'content-encoding, x-object-manifest, content-disposition, foo',
            'allow_versions': 'True'}
    prolis = listen(('localhost', 0))
    acc1lis = listen(('localhost', 0))
    acc2lis = listen(('localhost', 0))
    con1lis = listen(('localhost', 0))
    con2lis = listen(('localhost', 0))
    obj1lis = listen(('localhost', 0))
    obj2lis = listen(('localhost', 0))
    obj3lis = listen(('localhost', 0))
    objsocks = [obj1lis, obj2lis, obj3lis]
    _test_sockets = \
        (prolis, acc1lis, acc2lis, con1lis, con2lis, obj1lis, obj2lis, obj3lis)
    account_ring_path = os.path.join(_testdir, 'account.ring.gz')
    account_devs = [
        {'port': acc1lis.getsockname()[1]},
        {'port': acc2lis.getsockname()[1]},
    ]
    write_fake_ring(account_ring_path, *account_devs)
    container_ring_path = os.path.join(_testdir, 'container.ring.gz')
    container_devs = [
        {'port': con1lis.getsockname()[1]},
        {'port': con2lis.getsockname()[1]},
    ]
    write_fake_ring(container_ring_path, *container_devs)
    storage_policy._POLICIES = StoragePolicyCollection([
        StoragePolicy.from_conf(
            REPL_POLICY, {'idx': 0, 'name': 'zero', 'is_default': True}),
        StoragePolicy.from_conf(
            REPL_POLICY, {'idx': 1, 'name': 'one'}),
        StoragePolicy.from_conf(
            REPL_POLICY, {'idx': 2, 'name': 'two'}),
        StoragePolicy.from_conf(
            EC_POLICY, {'idx': 3, 'name': 'ec',
                        'ec_type': 'jerasure_rs_vand',
                        'ec_ndata': 2, 'ec_nparity': 1,
                        'ec_segment_size': 4096}),
    ])
    obj_rings = {
        0: ('sda1', 'sdb1'),
        1: ('sdc1', 'sdd1'),
        2: ('sde1', 'sdf1'),
        # sdg1, sdh1, sdi1 taken by policy 3 (see below)
    }
    for policy_index, devices in obj_rings.items():
        policy = POLICIES[policy_index]
        obj_ring_path = os.path.join(_testdir, policy.ring_name + '.ring.gz')
        obj_devs = [
            {'port': objsock.getsockname()[1], 'device': dev}
            for objsock, dev in zip(objsocks, devices)]
        write_fake_ring(obj_ring_path, *obj_devs)

    # write_fake_ring can't handle a 3-element ring, and the EC policy needs
    # at least 3 devs to work with, so we do it manually
    devs = [{'id': 0, 'zone': 0, 'device': 'sdg1', 'ip': '127.0.0.1',
             'port': obj1lis.getsockname()[1]},
            {'id': 1, 'zone': 0, 'device': 'sdh1', 'ip': '127.0.0.1',
             'port': obj2lis.getsockname()[1]},
            {'id': 2, 'zone': 0, 'device': 'sdi1', 'ip': '127.0.0.1',
             'port': obj3lis.getsockname()[1]}]
    pol3_replica2part2dev_id = [[0, 1, 2, 0],
                                [1, 2, 0, 1],
                                [2, 0, 1, 2]]
    obj3_ring_path = os.path.join(_testdir, POLICIES[3].ring_name + '.ring.gz')
    part_shift = 30
    with closing(GzipFile(obj3_ring_path, 'wb')) as fh:
        pickle.dump(RingData(pol3_replica2part2dev_id, devs, part_shift), fh)

    prosrv = proxy_server.Application(conf, FakeMemcacheReturnsNone(),
                                      logger=debug_logger('proxy'))
    for policy in POLICIES:
        # make sure all the rings are loaded
        prosrv.get_object_ring(policy.idx)
    # don't lose this one!
    _test_POLICIES = storage_policy._POLICIES
    acc1srv = account_server.AccountController(
        conf, logger=debug_logger('acct1'))
    acc2srv = account_server.AccountController(
        conf, logger=debug_logger('acct2'))
    con1srv = container_server.ContainerController(
        conf, logger=debug_logger('cont1'))
    con2srv = container_server.ContainerController(
        conf, logger=debug_logger('cont2'))
    obj1srv = the_object_server.ObjectController(
        conf, logger=debug_logger('obj1'))
    obj2srv = the_object_server.ObjectController(
        conf, logger=debug_logger('obj2'))
    obj3srv = the_object_server.ObjectController(
        conf, logger=debug_logger('obj3'))
    _test_servers = \
        (prosrv, acc1srv, acc2srv, con1srv, con2srv, obj1srv, obj2srv, obj3srv)
    nl = NullLogger()
    logging_prosv = proxy_logging.ProxyLoggingMiddleware(prosrv, conf,
                                                         logger=prosrv.logger)
    prospa = spawn(wsgi.server, prolis, logging_prosv, nl)
    acc1spa = spawn(wsgi.server, acc1lis, acc1srv, nl)
    acc2spa = spawn(wsgi.server, acc2lis, acc2srv, nl)
    con1spa = spawn(wsgi.server, con1lis, con1srv, nl)
    con2spa = spawn(wsgi.server, con2lis, con2srv, nl)
    obj1spa = spawn(wsgi.server, obj1lis, obj1srv, nl)
    obj2spa = spawn(wsgi.server, obj2lis, obj2srv, nl)
    obj3spa = spawn(wsgi.server, obj3lis, obj3srv, nl)
    _test_coros = \
        (prospa, acc1spa, acc2spa, con1spa, con2spa, obj1spa, obj2spa, obj3spa)
    # Create account
    ts = normalize_timestamp(time.time())
    partition, nodes = prosrv.account_ring.get_nodes('a')
    for node in nodes:
        conn = swift.proxy.controllers.obj.http_connect(node['ip'],
                                                        node['port'],
                                                        node['device'],
                                                        partition, 'PUT', '/a',
                                                        {'X-Timestamp': ts,
                                                         'x-trans-id': 'test'})
        resp = conn.getresponse()
        assert(resp.status == 201)
    # Create another account
    # used for account-to-account tests
    ts = normalize_timestamp(time.time())
    partition, nodes = prosrv.account_ring.get_nodes('a1')
    for node in nodes:
        conn = swift.proxy.controllers.obj.http_connect(node['ip'],
                                                        node['port'],
                                                        node['device'],
                                                        partition, 'PUT',
                                                        '/a1',
                                                        {'X-Timestamp': ts,
                                                         'x-trans-id': 'test'})
        resp = conn.getresponse()
        assert(resp.status == 201)
    # Create containers, 1 per test policy
    sock = connect_tcp(('localhost', prolis.getsockname()[1]))
    fd = sock.makefile()
    fd.write('PUT /v1/a/c HTTP/1.1\r\nHost: localhost\r\n'
             'Connection: close\r\nX-Auth-Token: t\r\n'
             'Content-Length: 0\r\n\r\n')
    fd.flush()
    headers = readuntil2crlfs(fd)
    exp = 'HTTP/1.1 201'
    assert headers[:len(exp)] == exp, "Expected '%s', encountered '%s'" % (
        exp, headers[:len(exp)])
    # Create container in other account
    # used for account-to-account tests
    sock = connect_tcp(('localhost', prolis.getsockname()[1]))
    fd = sock.makefile()
    fd.write('PUT /v1/a1/c1 HTTP/1.1\r\nHost: localhost\r\n'
             'Connection: close\r\nX-Auth-Token: t\r\n'
             'Content-Length: 0\r\n\r\n')
    fd.flush()
    headers = readuntil2crlfs(fd)
    exp = 'HTTP/1.1 201'
    assert headers[:len(exp)] == exp, "Expected '%s', encountered '%s'" % (
        exp, headers[:len(exp)])

    sock = connect_tcp(('localhost', prolis.getsockname()[1]))
    fd = sock.makefile()
    fd.write(
        'PUT /v1/a/c1 HTTP/1.1\r\nHost: localhost\r\n'
        'Connection: close\r\nX-Auth-Token: t\r\nX-Storage-Policy: one\r\n'
        'Content-Length: 0\r\n\r\n')
    fd.flush()
    headers = readuntil2crlfs(fd)
    exp = 'HTTP/1.1 201'
    assert headers[:len(exp)] == exp, \
        "Expected '%s', encountered '%s'" % (exp, headers[:len(exp)])

    sock = connect_tcp(('localhost', prolis.getsockname()[1]))
    fd = sock.makefile()
    fd.write(
        'PUT /v1/a/c2 HTTP/1.1\r\nHost: localhost\r\n'
        'Connection: close\r\nX-Auth-Token: t\r\nX-Storage-Policy: two\r\n'
        'Content-Length: 0\r\n\r\n')
    fd.flush()
    headers = readuntil2crlfs(fd)
    exp = 'HTTP/1.1 201'
    assert headers[:len(exp)] == exp, \
        "Expected '%s', encountered '%s'" % (exp, headers[:len(exp)])


def unpatch_policies(f):
    """
    This will unset a TestCase level patch_policies to use the module level
    policies setup for the _test_servers instead.

    N.B. You should NEVER modify the _test_server policies or rings during a
    test because they persist for the life of the entire module!
    """
    @functools.wraps(f)
    def wrapper(*args, **kwargs):
        with patch_policies(_test_POLICIES):
            return f(*args, **kwargs)
    return wrapper


def setup():
    do_setup(object_server)


def teardown():
    for server in _test_coros:
        server.kill()
    rmtree(os.path.dirname(_testdir))
    utils.SysLogHandler = _orig_SysLogHandler
    storage_policy._POLICIES = _orig_POLICIES


def sortHeaderNames(headerNames):
    """
    Return the given string of header names sorted.

    headerName: a comma-delimited list of header names
    """
    headers = [a.strip() for a in headerNames.split(',') if a.strip()]
    headers.sort()
    return ', '.join(headers)


def parse_headers_string(headers_str):
    headers_dict = HeaderKeyDict()
    for line in headers_str.split('\r\n'):
        if ': ' in line:
            header, value = line.split(': ', 1)
            headers_dict[header] = value
    return headers_dict


def node_error_count(proxy_app, ring_node):
    # Reach into the proxy's internals to get the error count for a
    # particular node
    node_key = proxy_app._error_limit_node_key(ring_node)
    return proxy_app._error_limiting.get(node_key, {}).get('errors', 0)


def node_last_error(proxy_app, ring_node):
    # Reach into the proxy's internals to get the last error for a
    # particular node
    node_key = proxy_app._error_limit_node_key(ring_node)
    return proxy_app._error_limiting.get(node_key, {}).get('last_error')


def set_node_errors(proxy_app, ring_node, value, last_error):
    # Set the node's error count to value
    node_key = proxy_app._error_limit_node_key(ring_node)
    stats = proxy_app._error_limiting.setdefault(node_key, {})
    stats['errors'] = value
    stats['last_error'] = last_error


class FakeMemcacheReturnsNone(FakeMemcache):

    def get(self, key):
        # Returns None as the timestamp of the container; assumes we're only
        # using the FakeMemcache for container existence checks.
        return None


@contextmanager
def save_globals():
    orig_http_connect = getattr(swift.proxy.controllers.base, 'http_connect',
                                None)
    orig_account_info = getattr(swift.proxy.controllers.Controller,
                                'account_info', None)
    orig_container_info = getattr(swift.proxy.controllers.Controller,
                                  'container_info', None)

    try:
        yield True
    finally:
        swift.proxy.controllers.Controller.account_info = orig_account_info
        swift.proxy.controllers.base.http_connect = orig_http_connect
        swift.proxy.controllers.obj.http_connect = orig_http_connect
        swift.proxy.controllers.account.http_connect = orig_http_connect
        swift.proxy.controllers.container.http_connect = orig_http_connect
        swift.proxy.controllers.Controller.container_info = orig_container_info


def set_http_connect(*args, **kwargs):
    new_connect = fake_http_connect(*args, **kwargs)
    swift.proxy.controllers.base.http_connect = new_connect
    swift.proxy.controllers.obj.http_connect = new_connect
    swift.proxy.controllers.account.http_connect = new_connect
    swift.proxy.controllers.container.http_connect = new_connect
    return new_connect


def _make_callback_func(calls):
    def callback(ipaddr, port, device, partition, method, path,
                 headers=None, query_string=None, ssl=False):
        context = {}
        context['method'] = method
        context['path'] = path
        context['headers'] = headers or {}
        calls.append(context)
    return callback


def _limit_max_file_size(f):
    """
    This will limit constraints.MAX_FILE_SIZE for the duration of the
    wrapped function, based on whether MAX_FILE_SIZE exceeds the
    sys.maxsize limit on the system running the tests.

    This allows successful testing on 32 bit systems.
    """
    @functools.wraps(f)
    def wrapper(*args, **kwargs):
        test_max_file_size = constraints.MAX_FILE_SIZE
        if constraints.MAX_FILE_SIZE >= sys.maxsize:
            test_max_file_size = (2 ** 30 + 2)
        with mock.patch.object(constraints, 'MAX_FILE_SIZE',
                               test_max_file_size):
            return f(*args, **kwargs)
    return wrapper


# tests
class TestController(unittest.TestCase):

    def setUp(self):
        self.account_ring = FakeRing()
        self.container_ring = FakeRing()
        self.memcache = FakeMemcache()
        app = proxy_server.Application(None, self.memcache,
                                       account_ring=self.account_ring,
                                       container_ring=self.container_ring)
        self.controller = swift.proxy.controllers.Controller(app)

        class FakeReq(object):
            def __init__(self):
                self.url = "/foo/bar"
                self.method = "METHOD"

            def as_referer(self):
                return self.method + ' ' + self.url

        self.account = 'some_account'
        self.container = 'some_container'
        self.request = FakeReq()
        self.read_acl = 'read_acl'
        self.write_acl = 'write_acl'

    def test_transfer_headers(self):
        src_headers = {'x-remove-base-meta-owner': 'x',
                       'x-base-meta-size': '151M',
                       'new-owner': 'Kun'}
        dst_headers = {'x-base-meta-owner': 'Gareth',
                       'x-base-meta-size': '150M'}
        self.controller.transfer_headers(src_headers, dst_headers)
        expected_headers = {'x-base-meta-owner': '',
                            'x-base-meta-size': '151M'}
        self.assertEquals(dst_headers, expected_headers)

    def check_account_info_return(self, partition, nodes, is_none=False):
        if is_none:
            p, n = None, None
        else:
            p, n = self.account_ring.get_nodes(self.account)
        self.assertEqual(p, partition)
        self.assertEqual(n, nodes)

    def test_account_info_container_count(self):
        with save_globals():
            set_http_connect(200, count=123)
            partition, nodes, count = \
                self.controller.account_info(self.account)
            self.assertEquals(count, 123)
        with save_globals():
            set_http_connect(200, count='123')
            partition, nodes, count = \
                self.controller.account_info(self.account)
            self.assertEquals(count, 123)
        with save_globals():
            cache_key = get_account_memcache_key(self.account)
            account_info = {'status': 200, 'container_count': 1234}
            self.memcache.set(cache_key, account_info)
            partition, nodes, count = \
                self.controller.account_info(self.account)
            self.assertEquals(count, 1234)
        with save_globals():
            cache_key = get_account_memcache_key(self.account)
            account_info = {'status': 200, 'container_count': '1234'}
            self.memcache.set(cache_key, account_info)
            partition, nodes, count = \
                self.controller.account_info(self.account)
            self.assertEquals(count, 1234)

    def test_make_requests(self):
        with save_globals():
            set_http_connect(200)
            partition, nodes, count = \
                self.controller.account_info(self.account, self.request)
            set_http_connect(201, raise_timeout_exc=True)
            self.controller._make_request(
                nodes, partition, 'POST', '/', '', '',
                self.controller.app.logger.thread_locals)

    # tests if 200 is cached and used
    def test_account_info_200(self):
        with save_globals():
            set_http_connect(200)
            partition, nodes, count = \
                self.controller.account_info(self.account, self.request)
            self.check_account_info_return(partition, nodes)
            self.assertEquals(count, 12345)

            # Test the internal representation in memcache
            # 'container_count' changed from int to str
            cache_key = get_account_memcache_key(self.account)
            container_info = {'status': 200,
                              'container_count': '12345',
                              'total_object_count': None,
                              'bytes': None,
                              'meta': {},
                              'sysmeta': {}}
            self.assertEquals(container_info,
                              self.memcache.get(cache_key))

            set_http_connect()
            partition, nodes, count = \
                self.controller.account_info(self.account, self.request)
            self.check_account_info_return(partition, nodes)
            self.assertEquals(count, 12345)

    # tests if 404 is cached and used
    def test_account_info_404(self):
        with save_globals():
            set_http_connect(404, 404, 404)
            partition, nodes, count = \
                self.controller.account_info(self.account, self.request)
            self.check_account_info_return(partition, nodes, True)
            self.assertEquals(count, None)

            # Test the internal representation in memcache
            # 'container_count' changed from 0 to None
            cache_key = get_account_memcache_key(self.account)
            account_info = {'status': 404,
                            'container_count': None,  # internally keep None
                            'total_object_count': None,
                            'bytes': None,
                            'meta': {},
                            'sysmeta': {}}
            self.assertEquals(account_info,
                              self.memcache.get(cache_key))

            set_http_connect()
            partition, nodes, count = \
                self.controller.account_info(self.account, self.request)
            self.check_account_info_return(partition, nodes, True)
            self.assertEquals(count, None)

    # tests if some http status codes are not cached
    def test_account_info_no_cache(self):
        def test(*status_list):
            set_http_connect(*status_list)
            partition, nodes, count = \
                self.controller.account_info(self.account, self.request)
            self.assertEqual(len(self.memcache.keys()), 0)
            self.check_account_info_return(partition, nodes, True)
            self.assertEquals(count, None)

        with save_globals():
            # We cache if we have two 404 responses - fail if only one
            test(503, 503, 404)
            test(504, 404, 503)
            test(404, 507, 503)
            test(503, 503, 503)

    def test_account_info_no_account(self):
        with save_globals():
            self.memcache.store = {}
            set_http_connect(404, 404, 404)
            partition, nodes, count = \
                self.controller.account_info(self.account, self.request)
            self.check_account_info_return(partition, nodes, is_none=True)
            self.assertEquals(count, None)

    def check_container_info_return(self, ret, is_none=False):
        if is_none:
            partition, nodes, read_acl, write_acl = None, None, None, None
        else:
            partition, nodes = self.container_ring.get_nodes(self.account,
                                                             self.container)
            read_acl, write_acl = self.read_acl, self.write_acl
        self.assertEqual(partition, ret['partition'])
        self.assertEqual(nodes, ret['nodes'])
        self.assertEqual(read_acl, ret['read_acl'])
        self.assertEqual(write_acl, ret['write_acl'])

    def test_container_info_invalid_account(self):
        def account_info(self, account, request, autocreate=False):
            return None, None

        with save_globals():
            swift.proxy.controllers.Controller.account_info = account_info
            ret = self.controller.container_info(self.account,
                                                 self.container,
                                                 self.request)
            self.check_container_info_return(ret, True)

    # tests if 200 is cached and used
    def test_container_info_200(self):

        with save_globals():
            headers = {'x-container-read': self.read_acl,
                       'x-container-write': self.write_acl}
            set_http_connect(200,  # account_info is found
                             200, headers=headers)  # container_info is found
            ret = self.controller.container_info(
                self.account, self.container, self.request)
            self.check_container_info_return(ret)

            cache_key = get_container_memcache_key(self.account,
                                                   self.container)
            cache_value = self.memcache.get(cache_key)
            self.assertTrue(isinstance(cache_value, dict))
            self.assertEquals(200, cache_value.get('status'))

            set_http_connect()
            ret = self.controller.container_info(
                self.account, self.container, self.request)
            self.check_container_info_return(ret)

    # tests if 404 is cached and used
    def test_container_info_404(self):
        def account_info(self, account, request):
            return True, True, 0

        with save_globals():
            set_http_connect(503, 204,  # account_info found
                             504, 404, 404)  # container_info 'NotFound'
            ret = self.controller.container_info(
                self.account, self.container, self.request)
            self.check_container_info_return(ret, True)

            cache_key = get_container_memcache_key(self.account,
                                                   self.container)
            cache_value = self.memcache.get(cache_key)
            self.assertTrue(isinstance(cache_value, dict))
            self.assertEquals(404, cache_value.get('status'))

            set_http_connect()
            ret = self.controller.container_info(
                self.account, self.container, self.request)
            self.check_container_info_return(ret, True)

            set_http_connect(503, 404, 404)  # account_info 'NotFound'
            ret = self.controller.container_info(
                self.account, self.container, self.request)
            self.check_container_info_return(ret, True)

            cache_key = get_container_memcache_key(self.account,
                                                   self.container)
            cache_value = self.memcache.get(cache_key)
            self.assertTrue(isinstance(cache_value, dict))
            self.assertEquals(404, cache_value.get('status'))

            set_http_connect()
            ret = self.controller.container_info(
                self.account, self.container, self.request)
            self.check_container_info_return(ret, True)

    # tests if some http status codes are not cached
    def test_container_info_no_cache(self):
        def test(*status_list):
            set_http_connect(*status_list)
            ret = self.controller.container_info(
                self.account, self.container, self.request)
            self.assertEqual(len(self.memcache.keys()), 0)
            self.check_container_info_return(ret, True)

        with save_globals():
            # We cache if we have two 404 responses - fail if only one
            test(503, 503, 404)
            test(504, 404, 503)
            test(404, 507, 503)
            test(503, 503, 503)


@patch_policies([
    StoragePolicy.from_conf(
        REPL_POLICY, {'idx': 0, 'name': 'zero', 'is_default': True,
                      'object_ring': FakeRing()})
])
class TestProxyServer(unittest.TestCase):

    def test_get_object_ring(self):
        baseapp = proxy_server.Application({},
                                           FakeMemcache(),
                                           container_ring=FakeRing(),
                                           account_ring=FakeRing())
        with patch_policies([
            StoragePolicy.from_conf(
                REPL_POLICY, {'idx': 0, 'name': 'a', 'is_default': False,
                              'object_ring': 123}),
            StoragePolicy.from_conf(
                REPL_POLICY, {'idx': 1, 'name': 'b', 'is_default': True,
                              'object_ring': 456}),
            StoragePolicy.from_conf(
                REPL_POLICY, {'idx': 2, 'name': 'd', 'is_default': False,
                              'object_ring': 789})
        ]):
            # None means legacy so always use policy 0
            ring = baseapp.get_object_ring(None)
            self.assertEqual(ring, 123)
            ring = baseapp.get_object_ring('')
            self.assertEqual(ring, 123)
            ring = baseapp.get_object_ring('0')
            self.assertEqual(ring, 123)
            ring = baseapp.get_object_ring('1')
            self.assertEqual(ring, 456)
            ring = baseapp.get_object_ring('2')
            self.assertEqual(ring, 789)
            # illegal values
            self.assertRaises(ValueError, baseapp.get_object_ring, '99')
            self.assertRaises(ValueError, baseapp.get_object_ring, 'asdf')

    def test_unhandled_exception(self):

        class MyApp(proxy_server.Application):

            def get_controller(self, path):
                raise Exception('this shouldnt be caught')

        app = MyApp(None, FakeMemcache(), account_ring=FakeRing(),
                    container_ring=FakeRing())
        req = Request.blank('/v1/account', environ={'REQUEST_METHOD': 'HEAD'})
        app.update_request(req)
        resp = app.handle_request(req)
        self.assertEquals(resp.status_int, 500)

    def test_internal_method_request(self):
        baseapp = proxy_server.Application({},
                                           FakeMemcache(),
                                           container_ring=FakeRing(),
                                           account_ring=FakeRing())
        resp = baseapp.handle_request(
            Request.blank('/v1/a', environ={'REQUEST_METHOD': '__init__'}))
        self.assertEquals(resp.status, '405 Method Not Allowed')

    def test_inexistent_method_request(self):
        baseapp = proxy_server.Application({},
                                           FakeMemcache(),
                                           container_ring=FakeRing(),
                                           account_ring=FakeRing())
        resp = baseapp.handle_request(
            Request.blank('/v1/a', environ={'REQUEST_METHOD': '!invalid'}))
        self.assertEquals(resp.status, '405 Method Not Allowed')

    def test_calls_authorize_allow(self):
        called = [False]

        def authorize(req):
            called[0] = True
        with save_globals():
            set_http_connect(200)
            app = proxy_server.Application(None, FakeMemcache(),
                                           account_ring=FakeRing(),
                                           container_ring=FakeRing())
            req = Request.blank('/v1/a')
            req.environ['swift.authorize'] = authorize
            app.update_request(req)
            app.handle_request(req)
        self.assert_(called[0])

    def test_calls_authorize_deny(self):
        called = [False]

        def authorize(req):
            called[0] = True
            return HTTPUnauthorized(request=req)
        app = proxy_server.Application(None, FakeMemcache(),
                                       account_ring=FakeRing(),
                                       container_ring=FakeRing())
        req = Request.blank('/v1/a')
        req.environ['swift.authorize'] = authorize
        app.update_request(req)
        app.handle_request(req)
        self.assert_(called[0])

    def test_negative_content_length(self):
        swift_dir = mkdtemp()
        try:
            baseapp = proxy_server.Application({'swift_dir': swift_dir},
                                               FakeMemcache(), FakeLogger(),
                                               FakeRing(), FakeRing())
            resp = baseapp.handle_request(
                Request.blank('/', environ={'CONTENT_LENGTH': '-1'}))
            self.assertEquals(resp.status, '400 Bad Request')
            self.assertEquals(resp.body, 'Invalid Content-Length')
            resp = baseapp.handle_request(
                Request.blank('/', environ={'CONTENT_LENGTH': '-123'}))
            self.assertEquals(resp.status, '400 Bad Request')
            self.assertEquals(resp.body, 'Invalid Content-Length')
        finally:
            rmtree(swift_dir, ignore_errors=True)

    def test_adds_transaction_id(self):
        swift_dir = mkdtemp()
        try:
            logger = FakeLogger()
            baseapp = proxy_server.Application({'swift_dir': swift_dir},
                                               FakeMemcache(), logger,
                                               container_ring=FakeLogger(),
                                               account_ring=FakeRing())
            baseapp.handle_request(
                Request.blank('/info',
                              environ={'HTTP_X_TRANS_ID_EXTRA': 'sardine',
                                       'REQUEST_METHOD': 'GET'}))
            # This is kind of a hokey way to get the transaction ID; it'd be
            # better to examine response headers, but the catch_errors
            # middleware is what sets the X-Trans-Id header, and we don't have
            # that available here.
            self.assertTrue(logger.txn_id.endswith('-sardine'))
        finally:
            rmtree(swift_dir, ignore_errors=True)

    def test_adds_transaction_id_length_limit(self):
        swift_dir = mkdtemp()
        try:
            logger = FakeLogger()
            baseapp = proxy_server.Application({'swift_dir': swift_dir},
                                               FakeMemcache(), logger,
                                               container_ring=FakeLogger(),
                                               account_ring=FakeRing())
            baseapp.handle_request(
                Request.blank('/info',
                              environ={'HTTP_X_TRANS_ID_EXTRA': 'a' * 1000,
                                       'REQUEST_METHOD': 'GET'}))
            self.assertTrue(logger.txn_id.endswith(
                '-aaaaaaaaaaaaaaaaaaaaaaaaaaaaaaaa'))
        finally:
            rmtree(swift_dir, ignore_errors=True)

    def test_denied_host_header(self):
        swift_dir = mkdtemp()
        try:
            baseapp = proxy_server.Application({'swift_dir': swift_dir,
                                                'deny_host_headers':
                                                'invalid_host.com'},
                                               FakeMemcache(),
                                               container_ring=FakeLogger(),
                                               account_ring=FakeRing())
            resp = baseapp.handle_request(
                Request.blank('/v1/a/c/o',
                              environ={'HTTP_HOST': 'invalid_host.com'}))
            self.assertEquals(resp.status, '403 Forbidden')
        finally:
            rmtree(swift_dir, ignore_errors=True)

    def test_node_timing(self):
        baseapp = proxy_server.Application({'sorting_method': 'timing'},
                                           FakeMemcache(),
                                           container_ring=FakeRing(),
                                           account_ring=FakeRing())
        self.assertEquals(baseapp.node_timings, {})

        req = Request.blank('/v1/account', environ={'REQUEST_METHOD': 'HEAD'})
        baseapp.update_request(req)
        resp = baseapp.handle_request(req)
        self.assertEquals(resp.status_int, 503)  # couldn't connect to anything
        exp_timings = {}
        self.assertEquals(baseapp.node_timings, exp_timings)

        times = [time.time()]
        exp_timings = {'127.0.0.1': (0.1, times[0] + baseapp.timing_expiry)}
        with mock.patch('swift.proxy.server.time', lambda: times.pop(0)):
            baseapp.set_node_timing({'ip': '127.0.0.1'}, 0.1)
        self.assertEquals(baseapp.node_timings, exp_timings)

        nodes = [{'ip': '127.0.0.1'}, {'ip': '127.0.0.2'}, {'ip': '127.0.0.3'}]
        with mock.patch('swift.proxy.server.shuffle', lambda l: l):
            res = baseapp.sort_nodes(nodes)
        exp_sorting = [{'ip': '127.0.0.2'}, {'ip': '127.0.0.3'},
                       {'ip': '127.0.0.1'}]
        self.assertEquals(res, exp_sorting)

    def test_node_affinity(self):
        baseapp = proxy_server.Application({'sorting_method': 'affinity',
                                            'read_affinity': 'r1=1'},
                                           FakeMemcache(),
                                           container_ring=FakeRing(),
                                           account_ring=FakeRing())

        nodes = [{'region': 2, 'zone': 1, 'ip': '127.0.0.1'},
                 {'region': 1, 'zone': 2, 'ip': '127.0.0.2'}]
        with mock.patch('swift.proxy.server.shuffle', lambda x: x):
            app_sorted = baseapp.sort_nodes(nodes)
            exp_sorted = [{'region': 1, 'zone': 2, 'ip': '127.0.0.2'},
                          {'region': 2, 'zone': 1, 'ip': '127.0.0.1'}]
            self.assertEquals(exp_sorted, app_sorted)

    def test_info_defaults(self):
        app = proxy_server.Application({}, FakeMemcache(),
                                       account_ring=FakeRing(),
                                       container_ring=FakeRing())

        self.assertTrue(app.expose_info)
        self.assertTrue(isinstance(app.disallowed_sections, list))
        self.assertEqual(0, len(app.disallowed_sections))
        self.assertTrue(app.admin_key is None)

    def test_get_info_controller(self):
        req = Request.blank('/info')
        app = proxy_server.Application({}, FakeMemcache(),
                                       account_ring=FakeRing(),
                                       container_ring=FakeRing())

        controller, path_parts = app.get_controller(req)

        self.assertTrue('version' in path_parts)
        self.assertTrue(path_parts['version'] is None)
        self.assertTrue('disallowed_sections' in path_parts)
        self.assertTrue('expose_info' in path_parts)
        self.assertTrue('admin_key' in path_parts)

        self.assertEqual(controller.__name__, 'InfoController')


@patch_policies([
    StoragePolicy.from_conf(
        REPL_POLICY, {'idx': 0, 'name': 'zero', 'is_default': True}),
    StoragePolicy.from_conf(
        REPL_POLICY, {'idx': 1, 'name': 'one', 'is_default': False})
])
class TestProxyServerLoading(unittest.TestCase):

    def setUp(self):
        self._orig_hash_suffix = utils.HASH_PATH_SUFFIX
        utils.HASH_PATH_SUFFIX = 'endcap'
        self.tempdir = mkdtemp()

    def tearDown(self):
        rmtree(self.tempdir)
        utils.HASH_PATH_SUFFIX = self._orig_hash_suffix
        for policy in POLICIES:
            policy.object_ring = None

    def test_load_policy_rings(self):
        for policy in POLICIES:
            self.assertFalse(policy.object_ring)
        conf_path = os.path.join(self.tempdir, 'proxy-server.conf')
        conf_body = """
        [DEFAULT]
        swift_dir = %s

        [pipeline:main]
        pipeline = catch_errors cache proxy-server

        [app:proxy-server]
        use = egg:swift#proxy

        [filter:cache]
        use = egg:swift#memcache

        [filter:catch_errors]
        use = egg:swift#catch_errors
        """ % self.tempdir
        with open(conf_path, 'w') as f:
            f.write(dedent(conf_body))
        account_ring_path = os.path.join(self.tempdir, 'account.ring.gz')
        write_fake_ring(account_ring_path)
        container_ring_path = os.path.join(self.tempdir, 'container.ring.gz')
        write_fake_ring(container_ring_path)
        for policy in POLICIES:
            object_ring_path = os.path.join(self.tempdir,
                                            policy.ring_name + '.ring.gz')
            write_fake_ring(object_ring_path)
        app = loadapp(conf_path)
        # find the end of the pipeline
        while hasattr(app, 'app'):
            app = app.app

        # validate loaded rings
        self.assertEqual(app.account_ring.serialized_path,
                         account_ring_path)
        self.assertEqual(app.container_ring.serialized_path,
                         container_ring_path)
        for policy in POLICIES:
            self.assertEqual(policy.object_ring,
                             app.get_object_ring(int(policy)))

    def test_missing_rings(self):
        conf_path = os.path.join(self.tempdir, 'proxy-server.conf')
        conf_body = """
        [DEFAULT]
        swift_dir = %s

        [pipeline:main]
        pipeline = catch_errors cache proxy-server

        [app:proxy-server]
        use = egg:swift#proxy

        [filter:cache]
        use = egg:swift#memcache

        [filter:catch_errors]
        use = egg:swift#catch_errors
        """ % self.tempdir
        with open(conf_path, 'w') as f:
            f.write(dedent(conf_body))
        ring_paths = [
            os.path.join(self.tempdir, 'account.ring.gz'),
            os.path.join(self.tempdir, 'container.ring.gz'),
        ]
        for policy in POLICIES:
            self.assertFalse(policy.object_ring)
            object_ring_path = os.path.join(self.tempdir,
                                            policy.ring_name + '.ring.gz')
            ring_paths.append(object_ring_path)
        for policy in POLICIES:
            self.assertFalse(policy.object_ring)
        for ring_path in ring_paths:
            self.assertFalse(os.path.exists(ring_path))
            self.assertRaises(IOError, loadapp, conf_path)
            write_fake_ring(ring_path)
        # all rings exist, app should load
        loadapp(conf_path)
        for policy in POLICIES:
            self.assert_(policy.object_ring)


@patch_policies([
    StoragePolicy.from_conf(
        REPL_POLICY, {'idx': 0, 'name': 'zero', 'is_default': True,
                      'object_ring': FakeRing(base_port=3000)})
])
class TestObjectController(unittest.TestCase):
    def setUp(self):
        self.app = proxy_server.Application(
            None, FakeMemcache(),
            logger=debug_logger('proxy-ut'),
            account_ring=FakeRing(),
            container_ring=FakeRing())

    def tearDown(self):
        self.app.account_ring.set_replicas(3)
        self.app.container_ring.set_replicas(3)
        for policy in POLICIES:
            policy.object_ring = FakeRing(base_port=3000)

    def put_container(self, policy_name, container_name):
        # Note: only works if called with unpatched policies
        prolis = _test_sockets[0]
        sock = connect_tcp(('localhost', prolis.getsockname()[1]))
        fd = sock.makefile()
        fd.write('PUT /v1/a/%s HTTP/1.1\r\n'
                 'Host: localhost\r\n'
                 'Connection: close\r\n'
                 'Content-Length: 0\r\n'
                 'X-Storage-Token: t\r\n'
                 'X-Storage-Policy: %s\r\n'
                 '\r\n' % (container_name, policy_name))
        fd.flush()
        headers = readuntil2crlfs(fd)
        exp = 'HTTP/1.1 2'
        self.assertEqual(headers[:len(exp)], exp)

    def assert_status_map(self, method, statuses, expected, raise_exc=False):
        with save_globals():
            kwargs = {}
            if raise_exc:
                kwargs['raise_exc'] = raise_exc

            set_http_connect(*statuses, **kwargs)
            self.app.memcache.store = {}
            req = Request.blank('/v1/a/c/o',
                                headers={'Content-Length': '0',
                                         'Content-Type': 'text/plain'})
            self.app.update_request(req)
            try:
                res = method(req)
            except HTTPException as res:
                pass
            self.assertEquals(res.status_int, expected)

            # repeat test
            set_http_connect(*statuses, **kwargs)
            self.app.memcache.store = {}
            req = Request.blank('/v1/a/c/o',
                                headers={'Content-Length': '0',
                                         'Content-Type': 'text/plain'})
            self.app.update_request(req)
            try:
                res = method(req)
            except HTTPException as res:
                pass
            self.assertEquals(res.status_int, expected)

    @unpatch_policies
    def test_policy_IO(self):
        def check_file(policy, cont, devs, check_val):
            partition, nodes = policy.object_ring.get_nodes('a', cont, 'o')
            conf = {'devices': _testdir, 'mount_check': 'false'}
            df_mgr = diskfile.DiskFileManager(conf, FakeLogger())
            for dev in devs:
                file = df_mgr.get_diskfile(dev, partition, 'a',
                                           cont, 'o',
                                           policy=policy)
                if check_val is True:
                    file.open()

        prolis = _test_sockets[0]
        prosrv = _test_servers[0]

        # check policy 0: put file on c, read it back, check loc on disk
        sock = connect_tcp(('localhost', prolis.getsockname()[1]))
        fd = sock.makefile()
        obj = 'test_object0'
        path = '/v1/a/c/o'
        fd.write('PUT %s HTTP/1.1\r\n'
                 'Host: localhost\r\n'
                 'Connection: close\r\n'
                 'X-Storage-Token: t\r\n'
                 'Content-Length: %s\r\n'
                 'Content-Type: text/plain\r\n'
                 '\r\n%s' % (path, str(len(obj)), obj))
        fd.flush()
        headers = readuntil2crlfs(fd)
        exp = 'HTTP/1.1 201'
        self.assertEqual(headers[:len(exp)], exp)
        req = Request.blank(path,
                            environ={'REQUEST_METHOD': 'GET'},
                            headers={'Content-Type':
                                     'text/plain'})
        res = req.get_response(prosrv)
        self.assertEqual(res.status_int, 200)
        self.assertEqual(res.body, obj)

        check_file(POLICIES[0], 'c', ['sda1', 'sdb1'], True)
        check_file(POLICIES[0], 'c', ['sdc1', 'sdd1', 'sde1', 'sdf1'], False)

        # check policy 1: put file on c1, read it back, check loc on disk
        sock = connect_tcp(('localhost', prolis.getsockname()[1]))
        fd = sock.makefile()
        path = '/v1/a/c1/o'
        obj = 'test_object1'
        fd.write('PUT %s HTTP/1.1\r\n'
                 'Host: localhost\r\n'
                 'Connection: close\r\n'
                 'X-Storage-Token: t\r\n'
                 'Content-Length: %s\r\n'
                 'Content-Type: text/plain\r\n'
                 '\r\n%s' % (path, str(len(obj)), obj))
        fd.flush()
        headers = readuntil2crlfs(fd)
        self.assertEqual(headers[:len(exp)], exp)
        req = Request.blank(path,
                            environ={'REQUEST_METHOD': 'GET'},
                            headers={'Content-Type':
                                     'text/plain'})
        res = req.get_response(prosrv)
        self.assertEqual(res.status_int, 200)
        self.assertEqual(res.body, obj)

        check_file(POLICIES[1], 'c1', ['sdc1', 'sdd1'], True)
        check_file(POLICIES[1], 'c1', ['sda1', 'sdb1', 'sde1', 'sdf1'], False)

        # check policy 2: put file on c2, read it back, check loc on disk
        sock = connect_tcp(('localhost', prolis.getsockname()[1]))
        fd = sock.makefile()
        path = '/v1/a/c2/o'
        obj = 'test_object2'
        fd.write('PUT %s HTTP/1.1\r\n'
                 'Host: localhost\r\n'
                 'Connection: close\r\n'
                 'X-Storage-Token: t\r\n'
                 'Content-Length: %s\r\n'
                 'Content-Type: text/plain\r\n'
                 '\r\n%s' % (path, str(len(obj)), obj))
        fd.flush()
        headers = readuntil2crlfs(fd)
        self.assertEqual(headers[:len(exp)], exp)
        req = Request.blank(path,
                            environ={'REQUEST_METHOD': 'GET'},
                            headers={'Content-Type':
                                     'text/plain'})
        res = req.get_response(prosrv)
        self.assertEqual(res.status_int, 200)
        self.assertEqual(res.body, obj)

        check_file(POLICIES[2], 'c2', ['sde1', 'sdf1'], True)
        check_file(POLICIES[2], 'c2', ['sda1', 'sdb1', 'sdc1', 'sdd1'], False)

    @unpatch_policies
    def test_policy_IO_override(self):
        if hasattr(_test_servers[-1], '_filesystem'):
            # ironically, the _filesystem attribute on the object server means
            # the in-memory diskfile is in use, so this test does not apply
            return

        prosrv = _test_servers[0]

        # validate container policy is 1
        req = Request.blank('/v1/a/c1', method='HEAD')
        res = req.get_response(prosrv)
        self.assertEqual(res.status_int, 204)  # sanity check
        self.assertEqual(POLICIES[1].name, res.headers['x-storage-policy'])

        # check overrides: put it in policy 2 (not where the container says)
        req = Request.blank(
            '/v1/a/c1/wrong-o',
            environ={'REQUEST_METHOD': 'PUT',
                     'wsgi.input': StringIO("hello")},
            headers={'Content-Type': 'text/plain',
                     'Content-Length': '5',
                     'X-Backend-Storage-Policy-Index': '2'})
        res = req.get_response(prosrv)
        self.assertEqual(res.status_int, 201)  # sanity check

        # go to disk to make sure it's there
        partition, nodes = prosrv.get_object_ring(2).get_nodes(
            'a', 'c1', 'wrong-o')
        node = nodes[0]
        conf = {'devices': _testdir, 'mount_check': 'false'}
        df_mgr = diskfile.DiskFileManager(conf, FakeLogger())
        df = df_mgr.get_diskfile(node['device'], partition, 'a',
                                 'c1', 'wrong-o', policy=POLICIES[2])
        with df.open():
            contents = ''.join(df.reader())
            self.assertEqual(contents, "hello")

        # can't get it from the normal place
        req = Request.blank('/v1/a/c1/wrong-o',
                            environ={'REQUEST_METHOD': 'GET'},
                            headers={'Content-Type': 'text/plain'})
        res = req.get_response(prosrv)
        self.assertEqual(res.status_int, 404)  # sanity check

        # but we can get it from policy 2
        req = Request.blank('/v1/a/c1/wrong-o',
                            environ={'REQUEST_METHOD': 'GET'},
                            headers={'Content-Type': 'text/plain',
                                     'X-Backend-Storage-Policy-Index': '2'})

        res = req.get_response(prosrv)
        self.assertEqual(res.status_int, 200)
        self.assertEqual(res.body, 'hello')

        # and we can delete it the same way
        req = Request.blank('/v1/a/c1/wrong-o',
                            environ={'REQUEST_METHOD': 'DELETE'},
                            headers={'Content-Type': 'text/plain',
                                     'X-Backend-Storage-Policy-Index': '2'})

        res = req.get_response(prosrv)
        self.assertEqual(res.status_int, 204)

        df = df_mgr.get_diskfile(node['device'], partition, 'a',
                                 'c1', 'wrong-o', policy=POLICIES[2])
        try:
            df.open()
        except DiskFileNotExist as e:
            now = time.time()
            self.assert_(now - 1 < float(e.timestamp) < now + 1)
        else:
            self.fail('did not raise DiskFileNotExist')

    @unpatch_policies
    def test_GET_newest_large_file(self):
        prolis = _test_sockets[0]
        prosrv = _test_servers[0]
        sock = connect_tcp(('localhost', prolis.getsockname()[1]))
        fd = sock.makefile()
        obj = 'a' * (1024 * 1024)
        path = '/v1/a/c/o.large'
        fd.write('PUT %s HTTP/1.1\r\n'
                 'Host: localhost\r\n'
                 'Connection: close\r\n'
                 'X-Storage-Token: t\r\n'
                 'Content-Length: %s\r\n'
                 'Content-Type: application/octet-stream\r\n'
                 '\r\n%s' % (path, str(len(obj)), obj))
        fd.flush()
        headers = readuntil2crlfs(fd)
        exp = 'HTTP/1.1 201'
        self.assertEqual(headers[:len(exp)], exp)
        req = Request.blank(path,
                            environ={'REQUEST_METHOD': 'GET'},
                            headers={'Content-Type':
                                     'application/octet-stream',
                                     'X-Newest': 'true'})
        res = req.get_response(prosrv)
        self.assertEqual(res.status_int, 200)
        self.assertEqual(res.body, obj)

    @unpatch_policies
    def test_PUT_ec(self):
        policy = POLICIES[3]
        self.put_container("ec", "ec-con")

        obj = 'abCD' * 10  # small, so we don't get multiple EC stripes
        prolis = _test_sockets[0]
        sock = connect_tcp(('localhost', prolis.getsockname()[1]))
        fd = sock.makefile()
        fd.write('PUT /v1/a/ec-con/o1 HTTP/1.1\r\n'
                 'Host: localhost\r\n'
                 'Connection: close\r\n'
                 'Etag: "%s"\r\n'
                 'Content-Length: %d\r\n'
                 'X-Storage-Token: t\r\n'
                 'Content-Type: application/octet-stream\r\n'
                 '\r\n%s' % (md5(obj).hexdigest(), len(obj), obj))
        fd.flush()
        headers = readuntil2crlfs(fd)
        exp = 'HTTP/1.1 201'
        self.assertEqual(headers[:len(exp)], exp)

        ecd = policy.pyeclib_driver
        expected_pieces = set(ecd.encode(obj))

        # go to disk to make sure it's there and all erasure-coded
        partition, nodes = policy.object_ring.get_nodes('a', 'ec-con', 'o1')
        conf = {'devices': _testdir, 'mount_check': 'false'}
        df_mgr = diskfile.DiskFileManager(conf, FakeLogger())

        got_pieces = set()
        got_indices = set()
        got_durable = []
        for node_index, node in enumerate(nodes):
            df = df_mgr.get_diskfile(node['device'], partition,
                                     'a', 'ec-con', 'o1',
                                     policy=policy)
            with df.open():
                meta = df.get_metadata()
                contents = ''.join(df.reader())
                got_pieces.add(contents)

                # check presence for a .durable file for the timestamp
                durable_file = os.path.join(
                    _testdir, node['device'], storage_directory(
                        diskfile.get_data_dir(policy),
                        partition, hash_path('a', 'ec-con', 'o1')),
                    utils.Timestamp(df.timestamp).internal + '.durable')

                if os.path.isfile(durable_file):
                    got_durable.append(True)

                lmeta = dict((k.lower(), v) for k, v in meta.items())
                got_indices.add(
                    lmeta['x-object-sysmeta-ec-archive-index'])

                self.assertEqual(
                    lmeta['x-object-sysmeta-ec-etag'],
                    md5(obj).hexdigest())
                self.assertEqual(
                    lmeta['x-object-sysmeta-ec-content-length'],
                    str(len(obj)))
                self.assertEqual(
                    lmeta['x-object-sysmeta-ec-segment-size'],
                    '4096')
                self.assertEqual(
                    lmeta['x-object-sysmeta-ec-scheme'],
                    'jerasure_rs_vand 2+1')
                self.assertEqual(
                    lmeta['etag'],
                    md5(contents).hexdigest())

        self.assertEqual(expected_pieces, got_pieces)
        self.assertEqual(set(('0', '1', '2')), got_indices)

        # verify at least 2 puts made it all the way to the end of 2nd
        # phase, ie at least 2 .durable statuses were written
        num_durable_puts = sum(d is True for d in got_durable)
        self.assertTrue(num_durable_puts >= 2)

    @unpatch_policies
    def test_PUT_ec_multiple_segments(self):
        ec_policy = POLICIES[3]
        self.put_container("ec", "ec-con")

        pyeclib_header_size = len(ec_policy.pyeclib_driver.encode("")[0])
        segment_size = ec_policy.ec_segment_size

        # Big enough to have multiple segments. Also a multiple of the
        # segment size to get coverage of that path too.
        obj = 'ABC' * segment_size

        prolis = _test_sockets[0]
        sock = connect_tcp(('localhost', prolis.getsockname()[1]))
        fd = sock.makefile()
        fd.write('PUT /v1/a/ec-con/o2 HTTP/1.1\r\n'
                 'Host: localhost\r\n'
                 'Connection: close\r\n'
                 'Content-Length: %d\r\n'
                 'X-Storage-Token: t\r\n'
                 'Content-Type: application/octet-stream\r\n'
                 '\r\n%s' % (len(obj), obj))
        fd.flush()
        headers = readuntil2crlfs(fd)
        exp = 'HTTP/1.1 201'
        self.assertEqual(headers[:len(exp)], exp)

        # it's a 2+1 erasure code, so each fragment archive should be half
        # the length of the object, plus three inline pyeclib metadata
        # things (one per segment)
        expected_length = (len(obj) / 2 + pyeclib_header_size * 3)

        partition, nodes = ec_policy.object_ring.get_nodes(
            'a', 'ec-con', 'o2')

        conf = {'devices': _testdir, 'mount_check': 'false'}
        df_mgr = diskfile.DiskFileManager(conf, FakeLogger())

        got_durable = []
        fragment_archives = []
        for node in nodes:
            df = df_mgr.get_diskfile(
                node['device'], partition, 'a',
                'ec-con', 'o2', policy=ec_policy)
            with df.open():
                contents = ''.join(df.reader())
                fragment_archives.append(contents)
                self.assertEqual(len(contents), expected_length)

                # check presence for a .durable file for the timestamp
                durable_file = os.path.join(
                    _testdir, node['device'], storage_directory(
                        diskfile.get_data_dir(ec_policy),
                        partition, hash_path('a', 'ec-con', 'o2')),
                    utils.Timestamp(df.timestamp).internal + '.durable')

                if os.path.isfile(durable_file):
                    got_durable.append(True)

        # Verify that we can decode each individual fragment and that they
        # are all the correct size
        fragment_size = ec_policy.fragment_size
        nfragments = int(
            math.ceil(float(len(fragment_archives[0])) / fragment_size))

        for fragment_index in range(nfragments):
            fragment_start = fragment_index * fragment_size
            fragment_end = (fragment_index + 1) * fragment_size

            try:
                frags = [fa[fragment_start:fragment_end]
                         for fa in fragment_archives]
                seg = ec_policy.decode_fragments(frags)
            except ECDriverError:
                self.fail("Failed to decode fragments %d; this probably "
                          "means the fragments are not the sizes they "
                          "should be" % fragment_index)

            segment_start = fragment_index * segment_size
            segment_end = (fragment_index + 1) * segment_size

            self.assertEqual(seg, obj[segment_start:segment_end])

        # verify at least 2 puts made it all the way to the end of 2nd
        # phase, ie at least 2 .durable statuses were written
        num_durable_puts = sum(d is True for d in got_durable)
        self.assertTrue(num_durable_puts >= 2)

    @unpatch_policies
    def test_PUT_ec_object_etag_mismatch(self):
        self.put_container("ec", "ec-con")

        obj = '90:6A:02:60:B1:08-96da3e706025537fc42464916427727e'
        prolis = _test_sockets[0]
        prosrv = _test_servers[0]
        sock = connect_tcp(('localhost', prolis.getsockname()[1]))
        fd = sock.makefile()
        fd.write('PUT /v1/a/ec-con/o3 HTTP/1.1\r\n'
                 'Host: localhost\r\n'
                 'Connection: close\r\n'
                 'Etag: %s\r\n'
                 'Content-Length: %d\r\n'
                 'X-Storage-Token: t\r\n'
                 'Content-Type: application/octet-stream\r\n'
                 '\r\n%s' % (md5('something else').hexdigest(), len(obj), obj))
        fd.flush()
        headers = readuntil2crlfs(fd)
        exp = 'HTTP/1.1 422'
        self.assertEqual(headers[:len(exp)], exp)

        # nothing should have made it to disk on the object servers
        partition, nodes = prosrv.get_object_ring(3).get_nodes(
            'a', 'ec-con', 'o3')
        conf = {'devices': _testdir, 'mount_check': 'false'}

        partition, nodes = prosrv.get_object_ring(3).get_nodes(
            'a', 'ec-con', 'o3')
        conf = {'devices': _testdir, 'mount_check': 'false'}
        df_mgr = diskfile.DiskFileManager(conf, FakeLogger())

        for node in nodes:
            df = df_mgr.get_diskfile(node['device'], partition,
                                     'a', 'ec-con', 'o3', policy=POLICIES[3])
            self.assertRaises(DiskFileNotExist, df.open)

    @unpatch_policies
    def test_PUT_ec_fragment_archive_etag_mismatch(self):
        self.put_container("ec", "ec-con")

        # Cause a hash mismatch by feeding one particular MD5 hasher some
        # extra data. The goal here is to get exactly one of the hashers in
        # an object server.
        countdown = [1]

        def busted_md5_constructor(initial_str=""):
            hasher = md5(initial_str)
            if countdown[0] == 0:
                hasher.update('wrong')
            countdown[0] -= 1
            return hasher

        obj = 'uvarovite-esurience-cerated-symphysic'
        prolis = _test_sockets[0]
        prosrv = _test_servers[0]
        sock = connect_tcp(('localhost', prolis.getsockname()[1]))
        with mock.patch('swift.obj.server.md5', busted_md5_constructor):
            fd = sock.makefile()
            fd.write('PUT /v1/a/ec-con/pimento HTTP/1.1\r\n'
                     'Host: localhost\r\n'
                     'Connection: close\r\n'
                     'Etag: %s\r\n'
                     'Content-Length: %d\r\n'
                     'X-Storage-Token: t\r\n'
                     'Content-Type: application/octet-stream\r\n'
                     '\r\n%s' % (md5(obj).hexdigest(), len(obj), obj))
            fd.flush()
            headers = readuntil2crlfs(fd)
        exp = 'HTTP/1.1 503'  # no quorum
        self.assertEqual(headers[:len(exp)], exp)

        # 2/3 of the fragment archives should have landed on disk
        partition, nodes = prosrv.get_object_ring(3).get_nodes(
            'a', 'ec-con', 'pimento')
        conf = {'devices': _testdir, 'mount_check': 'false'}

        partition, nodes = prosrv.get_object_ring(3).get_nodes(
            'a', 'ec-con', 'pimento')
        conf = {'devices': _testdir, 'mount_check': 'false'}

        df_mgr = diskfile.DiskFileManager(conf, FakeLogger())

        found = 0
        for node in nodes:
            df = df_mgr.get_diskfile(node['device'], partition,
                                     'a', 'ec-con', 'pimento',
                                     policy=POLICIES[3])
            try:
                df.open()
                found += 1
            except DiskFileNotExist:
                pass
        self.assertEqual(found, 2)

    @unpatch_policies
    def test_GET_ec(self):
        self.put_container("ec", "ec-con")

        obj = '0123456' * 11 * 17

        prolis = _test_sockets[0]
        sock = connect_tcp(('localhost', prolis.getsockname()[1]))
        fd = sock.makefile()
        fd.write('PUT /v1/a/ec-con/go-get-it HTTP/1.1\r\n'
                 'Host: localhost\r\n'
                 'Connection: close\r\n'
                 'Content-Length: %d\r\n'
                 'X-Storage-Token: t\r\n'
                 'X-Object-Meta-Color: chartreuse\r\n'
                 'Content-Type: application/octet-stream\r\n'
                 '\r\n%s' % (len(obj), obj))
        fd.flush()
        headers = readuntil2crlfs(fd)
        exp = 'HTTP/1.1 201'
        self.assertEqual(headers[:len(exp)], exp)

        sock = connect_tcp(('localhost', prolis.getsockname()[1]))
        fd = sock.makefile()
        fd.write('GET /v1/a/ec-con/go-get-it HTTP/1.1\r\n'
                 'Host: localhost\r\n'
                 'Connection: close\r\n'
                 'X-Storage-Token: t\r\n'
                 '\r\n')
        fd.flush()
        headers = readuntil2crlfs(fd)
        exp = 'HTTP/1.1 200'
        self.assertEqual(headers[:len(exp)], exp)

        headers = parse_headers_string(headers)
        self.assertEqual(str(len(obj)), headers['Content-Length'])
        self.assertEqual(md5(obj).hexdigest(), headers['Etag'])
        self.assertEqual('chartreuse', headers['X-Object-Meta-Color'])

        gotten_obj = ''
        while True:
            buf = fd.read(64)
            if not buf:
                break
            gotten_obj += buf
        self.assertEqual(gotten_obj, obj)

    @unpatch_policies
    def test_conditional_GET_ec(self):
        self.put_container("ec", "ec-con")

        obj = 'this object has an etag and is otherwise unimportant'
        etag = md5(obj).hexdigest()
        not_etag = md5(obj + "blahblah").hexdigest()

        prolis = _test_sockets[0]
        prosrv = _test_servers[0]
        sock = connect_tcp(('localhost', prolis.getsockname()[1]))
        fd = sock.makefile()
        fd.write('PUT /v1/a/ec-con/conditionals HTTP/1.1\r\n'
                 'Host: localhost\r\n'
                 'Connection: close\r\n'
                 'Content-Length: %d\r\n'
                 'X-Storage-Token: t\r\n'
                 'Content-Type: application/octet-stream\r\n'
                 '\r\n%s' % (len(obj), obj))
        fd.flush()
        headers = readuntil2crlfs(fd)
        exp = 'HTTP/1.1 201'
        self.assertEqual(headers[:len(exp)], exp)

        for verb in ('GET', 'HEAD'):
            # If-Match
            req = Request.blank(
                '/v1/a/ec-con/conditionals',
                environ={'REQUEST_METHOD': verb},
                headers={'If-Match': etag})
            resp = req.get_response(prosrv)
            self.assertEqual(resp.status_int, 200)

            req = Request.blank(
                '/v1/a/ec-con/conditionals',
                environ={'REQUEST_METHOD': verb},
                headers={'If-Match': not_etag})
            resp = req.get_response(prosrv)
            self.assertEqual(resp.status_int, 412)

            req = Request.blank(
                '/v1/a/ec-con/conditionals',
                environ={'REQUEST_METHOD': verb},
                headers={'If-Match': "*"})
            resp = req.get_response(prosrv)
            self.assertEqual(resp.status_int, 200)

            # If-None-Match
            req = Request.blank(
                '/v1/a/ec-con/conditionals',
                environ={'REQUEST_METHOD': verb},
                headers={'If-None-Match': etag})
            resp = req.get_response(prosrv)
            self.assertEqual(resp.status_int, 304)

            req = Request.blank(
                '/v1/a/ec-con/conditionals',
                environ={'REQUEST_METHOD': verb},
                headers={'If-None-Match': not_etag})
            resp = req.get_response(prosrv)
            self.assertEqual(resp.status_int, 200)

            req = Request.blank(
                '/v1/a/ec-con/conditionals',
                environ={'REQUEST_METHOD': verb},
                headers={'If-None-Match': "*"})
            resp = req.get_response(prosrv)
            self.assertEqual(resp.status_int, 304)

    @unpatch_policies
    def test_GET_ec_big(self):
        self.put_container("ec", "ec-con")

        # our EC segment size is 4 KiB, so this is multiple (3) segments;
        # we'll verify that with a sanity check
        obj = 'a moose once bit my sister' * 400
        self.assertTrue(
            len(obj) > POLICIES.get_by_name("ec").ec_segment_size * 2,
            "object is too small for proper testing")

        prolis = _test_sockets[0]
        sock = connect_tcp(('localhost', prolis.getsockname()[1]))
        fd = sock.makefile()
        fd.write('PUT /v1/a/ec-con/big-obj-get HTTP/1.1\r\n'
                 'Host: localhost\r\n'
                 'Connection: close\r\n'
                 'Content-Length: %d\r\n'
                 'X-Storage-Token: t\r\n'
                 'Content-Type: application/octet-stream\r\n'
                 '\r\n%s' % (len(obj), obj))
        fd.flush()
        headers = readuntil2crlfs(fd)
        exp = 'HTTP/1.1 201'
        self.assertEqual(headers[:len(exp)], exp)

        sock = connect_tcp(('localhost', prolis.getsockname()[1]))
        fd = sock.makefile()
        fd.write('GET /v1/a/ec-con/big-obj-get HTTP/1.1\r\n'
                 'Host: localhost\r\n'
                 'Connection: close\r\n'
                 'X-Storage-Token: t\r\n'
                 '\r\n')
        fd.flush()
        headers = readuntil2crlfs(fd)
        exp = 'HTTP/1.1 200'
        self.assertEqual(headers[:len(exp)], exp)

        headers = parse_headers_string(headers)
        self.assertEqual(str(len(obj)), headers['Content-Length'])
        self.assertEqual(md5(obj).hexdigest(), headers['Etag'])

        gotten_obj = ''
        while True:
            buf = fd.read(64)
            if not buf:
                break
            gotten_obj += buf
        # This may look like a redundant test, but when things fail, this
        # has a useful failure message while the subsequent one spews piles
        # of garbage and demolishes your terminal's scrollback buffer.
        self.assertEqual(len(gotten_obj), len(obj))
        self.assertEqual(gotten_obj, obj)

    @unpatch_policies
    def test_HEAD_ec(self):
        self.put_container("ec", "ec-con")

        obj = '0123456' * 11 * 17

        prolis = _test_sockets[0]
        sock = connect_tcp(('localhost', prolis.getsockname()[1]))
        fd = sock.makefile()
        fd.write('PUT /v1/a/ec-con/go-head-it HTTP/1.1\r\n'
                 'Host: localhost\r\n'
                 'Connection: close\r\n'
                 'Content-Length: %d\r\n'
                 'X-Storage-Token: t\r\n'
                 'X-Object-Meta-Color: chartreuse\r\n'
                 'Content-Type: application/octet-stream\r\n'
                 '\r\n%s' % (len(obj), obj))
        fd.flush()
        headers = readuntil2crlfs(fd)
        exp = 'HTTP/1.1 201'
        self.assertEqual(headers[:len(exp)], exp)

        sock = connect_tcp(('localhost', prolis.getsockname()[1]))
        fd = sock.makefile()
        fd.write('HEAD /v1/a/ec-con/go-head-it HTTP/1.1\r\n'
                 'Host: localhost\r\n'
                 'Connection: close\r\n'
                 'X-Storage-Token: t\r\n'
                 '\r\n')
        fd.flush()
        headers = readuntil2crlfs(fd)
        exp = 'HTTP/1.1 200'
        self.assertEqual(headers[:len(exp)], exp)

        headers = parse_headers_string(headers)
        self.assertEqual(str(len(obj)), headers['Content-Length'])
        self.assertEqual(md5(obj).hexdigest(), headers['Etag'])
        self.assertEqual('chartreuse', headers['X-Object-Meta-Color'])

    @unpatch_policies
    def test_GET_ec_404(self):
        self.put_container("ec", "ec-con")

        prolis = _test_sockets[0]
        sock = connect_tcp(('localhost', prolis.getsockname()[1]))
        fd = sock.makefile()
        fd.write('GET /v1/a/ec-con/yes-we-have-no-bananas HTTP/1.1\r\n'
                 'Host: localhost\r\n'
                 'Connection: close\r\n'
                 'X-Storage-Token: t\r\n'
                 '\r\n')
        fd.flush()
        headers = readuntil2crlfs(fd)
        exp = 'HTTP/1.1 404'
        self.assertEqual(headers[:len(exp)], exp)

    @unpatch_policies
    def test_HEAD_ec_404(self):
        self.put_container("ec", "ec-con")

        prolis = _test_sockets[0]
        sock = connect_tcp(('localhost', prolis.getsockname()[1]))
        fd = sock.makefile()
        fd.write('HEAD /v1/a/ec-con/yes-we-have-no-bananas HTTP/1.1\r\n'
                 'Host: localhost\r\n'
                 'Connection: close\r\n'
                 'X-Storage-Token: t\r\n'
                 '\r\n')
        fd.flush()
        headers = readuntil2crlfs(fd)
        exp = 'HTTP/1.1 404'
        self.assertEqual(headers[:len(exp)], exp)

    def test_PUT_expect_header_zero_content_length(self):
        test_errors = []

        def test_connect(ipaddr, port, device, partition, method, path,
                         headers=None, query_string=None):
            if path == '/a/c/o.jpg':
                if 'expect' in headers or 'Expect' in headers:
                    test_errors.append('Expect was in headers for object '
                                       'server!')

        with save_globals():
            controller = proxy_server.ReplicatedObjectController(
                self.app, 'account', 'container', 'object')
            # The (201, Exception('test')) tuples in there have the effect of
            # changing the status of the initial expect response.  The default
            # expect response from FakeConn for 201 is 100.
            # But the object server won't send a 100 continue line if the
            # client doesn't send a expect 100 header (as is the case with
            # zero byte PUTs as validated by this test), nevertheless the
            # object controller calls getexpect without prejudice.  In this
            # case the status from the response shows up early in getexpect
            # instead of having to wait until getresponse.  The Exception is
            # in there to ensure that the object controller also *uses* the
            # result of getexpect instead of calling getresponse in which case
            # our FakeConn will blow up.
            success_codes = [(201, Exception('test'))] * 3
            set_http_connect(200, 200, *success_codes,
                             give_connect=test_connect)
            req = Request.blank('/v1/a/c/o.jpg', {})
            req.content_length = 0
            self.app.update_request(req)
            self.app.memcache.store = {}
            res = controller.PUT(req)
            self.assertEqual(test_errors, [])
            self.assertTrue(res.status.startswith('201 '), res.status)

    def test_PUT_expect_header_nonzero_content_length(self):
        test_errors = []

        def test_connect(ipaddr, port, device, partition, method, path,
                         headers=None, query_string=None):
            if path == '/a/c/o.jpg':
                if 'Expect' not in headers:
                    test_errors.append('Expect was not in headers for '
                                       'non-zero byte PUT!')

        with save_globals():
            controller = \
                proxy_server.ReplicatedObjectController(
                    self.app, 'a', 'c', 'o.jpg')
            # the (100, 201) tuples in there are just being extra explicit
            # about the FakeConn returning the 100 Continue status when the
            # object controller calls getexpect.  Which is FakeConn's default
            # for 201 if no expect_status is specified.
            success_codes = [(100, 201)] * 3
            set_http_connect(200, 200, *success_codes,
                             give_connect=test_connect)
            req = Request.blank('/v1/a/c/o.jpg', {})
            req.content_length = 1
            req.body = 'a'
            self.app.update_request(req)
            self.app.memcache.store = {}
            res = controller.PUT(req)
            self.assertEqual(test_errors, [])
            self.assertTrue(res.status.startswith('201 '))

    def test_PUT_respects_write_affinity(self):
        written_to = []

        def test_connect(ipaddr, port, device, partition, method, path,
                         headers=None, query_string=None):
            if path == '/a/c/o.jpg':
                written_to.append((ipaddr, port, device))

        with save_globals():
            def is_r0(node):
                return node['region'] == 0

            object_ring = self.app.get_object_ring(None)
            object_ring.max_more_nodes = 100
            self.app.write_affinity_is_local_fn = is_r0
            self.app.write_affinity_node_count = lambda r: 3

            controller = \
                proxy_server.ReplicatedObjectController(
                    self.app, 'a', 'c', 'o.jpg')
            set_http_connect(200, 200, 201, 201, 201,
                             give_connect=test_connect)
            req = Request.blank('/v1/a/c/o.jpg', {})
            req.content_length = 1
            req.body = 'a'
            self.app.memcache.store = {}
            res = controller.PUT(req)
            self.assertTrue(res.status.startswith('201 '))

        self.assertEqual(3, len(written_to))
        for ip, port, device in written_to:
            # this is kind of a hokey test, but in FakeRing, the port is even
            # when the region is 0, and odd when the region is 1, so this test
            # asserts that we only wrote to nodes in region 0.
            self.assertEqual(0, port % 2)

    def test_PUT_respects_write_affinity_with_507s(self):
        written_to = []

        def test_connect(ipaddr, port, device, partition, method, path,
                         headers=None, query_string=None):
            if path == '/a/c/o.jpg':
                written_to.append((ipaddr, port, device))

        with save_globals():
            def is_r0(node):
                return node['region'] == 0

            object_ring = self.app.get_object_ring(None)
            object_ring.max_more_nodes = 100
            self.app.write_affinity_is_local_fn = is_r0
            self.app.write_affinity_node_count = lambda r: 3

            controller = \
                proxy_server.ReplicatedObjectController(
                    self.app, 'a', 'c', 'o.jpg')
            self.app.error_limit(
                object_ring.get_part_nodes(1)[0], 'test')
            set_http_connect(200, 200,        # account, container
                             201, 201, 201,   # 3 working backends
                             give_connect=test_connect)
            req = Request.blank('/v1/a/c/o.jpg', {})
            req.content_length = 1
            req.body = 'a'
            self.app.memcache.store = {}
            res = controller.PUT(req)
            self.assertTrue(res.status.startswith('201 '))

        self.assertEqual(3, len(written_to))
        # this is kind of a hokey test, but in FakeRing, the port is even when
        # the region is 0, and odd when the region is 1, so this test asserts
        # that we wrote to 2 nodes in region 0, then went to 1 non-r0 node.
        self.assertEqual(0, written_to[0][1] % 2)   # it's (ip, port, device)
        self.assertEqual(0, written_to[1][1] % 2)
        self.assertNotEqual(0, written_to[2][1] % 2)

    @unpatch_policies
    def test_PUT_no_etag_fallocate(self):
        with mock.patch('swift.obj.diskfile.fallocate') as mock_fallocate:
            prolis = _test_sockets[0]
            sock = connect_tcp(('localhost', prolis.getsockname()[1]))
            fd = sock.makefile()
            obj = 'hemoleucocytic-surfactant'
            fd.write('PUT /v1/a/c/o HTTP/1.1\r\n'
                     'Host: localhost\r\n'
                     'Connection: close\r\n'
                     'Content-Length: %d\r\n'
                     'X-Storage-Token: t\r\n'
                     'Content-Type: application/octet-stream\r\n'
                     '\r\n%s' % (len(obj), obj))
            fd.flush()
            headers = readuntil2crlfs(fd)
        exp = 'HTTP/1.1 201'
        self.assertEqual(headers[:len(exp)], exp)
        # one for each obj server; this test has 2
        self.assertEqual(len(mock_fallocate.mock_calls), 2)

    @unpatch_policies
    def test_PUT_message_length_using_content_length(self):
        prolis = _test_sockets[0]
        sock = connect_tcp(('localhost', prolis.getsockname()[1]))
        fd = sock.makefile()
        obj = 'j' * 20
        fd.write('PUT /v1/a/c/o.content-length HTTP/1.1\r\n'
                 'Host: localhost\r\n'
                 'Connection: close\r\n'
                 'X-Storage-Token: t\r\n'
                 'Content-Length: %s\r\n'
                 'Content-Type: application/octet-stream\r\n'
                 '\r\n%s' % (str(len(obj)), obj))
        fd.flush()
        headers = readuntil2crlfs(fd)
        exp = 'HTTP/1.1 201'
        self.assertEqual(headers[:len(exp)], exp)

    @unpatch_policies
    def test_PUT_message_length_using_transfer_encoding(self):
        prolis = _test_sockets[0]
        sock = connect_tcp(('localhost', prolis.getsockname()[1]))
        fd = sock.makefile()
        fd.write('PUT /v1/a/c/o.chunked HTTP/1.1\r\n'
                 'Host: localhost\r\n'
                 'Connection: close\r\n'
                 'X-Storage-Token: t\r\n'
                 'Content-Type: application/octet-stream\r\n'
                 'Transfer-Encoding: chunked\r\n\r\n'
                 '2\r\n'
                 'oh\r\n'
                 '4\r\n'
                 ' say\r\n'
                 '4\r\n'
                 ' can\r\n'
                 '4\r\n'
                 ' you\r\n'
                 '4\r\n'
                 ' see\r\n'
                 '3\r\n'
                 ' by\r\n'
                 '4\r\n'
                 ' the\r\n'
                 '8\r\n'
                 ' dawns\'\n\r\n'
                 '0\r\n\r\n')
        fd.flush()
        headers = readuntil2crlfs(fd)
        exp = 'HTTP/1.1 201'
        self.assertEqual(headers[:len(exp)], exp)

    @unpatch_policies
    def test_PUT_message_length_using_both(self):
        prolis = _test_sockets[0]
        sock = connect_tcp(('localhost', prolis.getsockname()[1]))
        fd = sock.makefile()
        fd.write('PUT /v1/a/c/o.chunked HTTP/1.1\r\n'
                 'Host: localhost\r\n'
                 'Connection: close\r\n'
                 'X-Storage-Token: t\r\n'
                 'Content-Type: application/octet-stream\r\n'
                 'Content-Length: 33\r\n'
                 'Transfer-Encoding: chunked\r\n\r\n'
                 '2\r\n'
                 'oh\r\n'
                 '4\r\n'
                 ' say\r\n'
                 '4\r\n'
                 ' can\r\n'
                 '4\r\n'
                 ' you\r\n'
                 '4\r\n'
                 ' see\r\n'
                 '3\r\n'
                 ' by\r\n'
                 '4\r\n'
                 ' the\r\n'
                 '8\r\n'
                 ' dawns\'\n\r\n'
                 '0\r\n\r\n')
        fd.flush()
        headers = readuntil2crlfs(fd)
        exp = 'HTTP/1.1 201'
        self.assertEqual(headers[:len(exp)], exp)

    @unpatch_policies
    def test_PUT_bad_message_length(self):
        prolis = _test_sockets[0]
        sock = connect_tcp(('localhost', prolis.getsockname()[1]))
        fd = sock.makefile()
        fd.write('PUT /v1/a/c/o.chunked HTTP/1.1\r\n'
                 'Host: localhost\r\n'
                 'Connection: close\r\n'
                 'X-Storage-Token: t\r\n'
                 'Content-Type: application/octet-stream\r\n'
                 'Content-Length: 33\r\n'
                 'Transfer-Encoding: gzip\r\n\r\n'
                 '2\r\n'
                 'oh\r\n'
                 '4\r\n'
                 ' say\r\n'
                 '4\r\n'
                 ' can\r\n'
                 '4\r\n'
                 ' you\r\n'
                 '4\r\n'
                 ' see\r\n'
                 '3\r\n'
                 ' by\r\n'
                 '4\r\n'
                 ' the\r\n'
                 '8\r\n'
                 ' dawns\'\n\r\n'
                 '0\r\n\r\n')
        fd.flush()
        headers = readuntil2crlfs(fd)
        exp = 'HTTP/1.1 400'
        self.assertEqual(headers[:len(exp)], exp)

    @unpatch_policies
    def test_PUT_message_length_unsup_xfr_encoding(self):
        prolis = _test_sockets[0]
        sock = connect_tcp(('localhost', prolis.getsockname()[1]))
        fd = sock.makefile()
        fd.write('PUT /v1/a/c/o.chunked HTTP/1.1\r\n'
                 'Host: localhost\r\n'
                 'Connection: close\r\n'
                 'X-Storage-Token: t\r\n'
                 'Content-Type: application/octet-stream\r\n'
                 'Content-Length: 33\r\n'
                 'Transfer-Encoding: gzip,chunked\r\n\r\n'
                 '2\r\n'
                 'oh\r\n'
                 '4\r\n'
                 ' say\r\n'
                 '4\r\n'
                 ' can\r\n'
                 '4\r\n'
                 ' you\r\n'
                 '4\r\n'
                 ' see\r\n'
                 '3\r\n'
                 ' by\r\n'
                 '4\r\n'
                 ' the\r\n'
                 '8\r\n'
                 ' dawns\'\n\r\n'
                 '0\r\n\r\n')
        fd.flush()
        headers = readuntil2crlfs(fd)
        exp = 'HTTP/1.1 501'
        self.assertEqual(headers[:len(exp)], exp)

    @unpatch_policies
    def test_PUT_message_length_too_large(self):
        with mock.patch('swift.common.constraints.MAX_FILE_SIZE', 10):
            prolis = _test_sockets[0]
            sock = connect_tcp(('localhost', prolis.getsockname()[1]))
            fd = sock.makefile()
            fd.write('PUT /v1/a/c/o.chunked HTTP/1.1\r\n'
                     'Host: localhost\r\n'
                     'Connection: close\r\n'
                     'X-Storage-Token: t\r\n'
                     'Content-Type: application/octet-stream\r\n'
                     'Content-Length: 33\r\n\r\n'
                     'oh say can you see by the dawns\'\n')
            fd.flush()
            headers = readuntil2crlfs(fd)
            exp = 'HTTP/1.1 413'
            self.assertEqual(headers[:len(exp)], exp)

    @unpatch_policies
    def test_PUT_last_modified(self):
        prolis = _test_sockets[0]
        sock = connect_tcp(('localhost', prolis.getsockname()[1]))
        fd = sock.makefile()
        fd.write('PUT /v1/a/c/o.last_modified HTTP/1.1\r\n'
                 'Host: localhost\r\nConnection: close\r\n'
                 'X-Storage-Token: t\r\nContent-Length: 0\r\n\r\n')
        fd.flush()
        headers = readuntil2crlfs(fd)
        exp = 'HTTP/1.1 201'
        lm_hdr = 'Last-Modified: '
        self.assertEqual(headers[:len(exp)], exp)

        last_modified_put = [line for line in headers.split('\r\n')
                             if lm_hdr in line][0][len(lm_hdr):]
        sock = connect_tcp(('localhost', prolis.getsockname()[1]))
        fd = sock.makefile()
        fd.write('HEAD /v1/a/c/o.last_modified HTTP/1.1\r\n'
                 'Host: localhost\r\nConnection: close\r\n'
                 'X-Storage-Token: t\r\n\r\n')
        fd.flush()
        headers = readuntil2crlfs(fd)
        exp = 'HTTP/1.1 200'
        self.assertEqual(headers[:len(exp)], exp)
        last_modified_head = [line for line in headers.split('\r\n')
                              if lm_hdr in line][0][len(lm_hdr):]
        self.assertEqual(last_modified_put, last_modified_head)

        sock = connect_tcp(('localhost', prolis.getsockname()[1]))
        fd = sock.makefile()
        fd.write('GET /v1/a/c/o.last_modified HTTP/1.1\r\n'
                 'Host: localhost\r\nConnection: close\r\n'
                 'If-Modified-Since: %s\r\n'
                 'X-Storage-Token: t\r\n\r\n' % last_modified_put)
        fd.flush()
        headers = readuntil2crlfs(fd)
        exp = 'HTTP/1.1 304'
        self.assertEqual(headers[:len(exp)], exp)

        sock = connect_tcp(('localhost', prolis.getsockname()[1]))
        fd = sock.makefile()
        fd.write('GET /v1/a/c/o.last_modified HTTP/1.1\r\n'
                 'Host: localhost\r\nConnection: close\r\n'
                 'If-Unmodified-Since: %s\r\n'
                 'X-Storage-Token: t\r\n\r\n' % last_modified_put)
        fd.flush()
        headers = readuntil2crlfs(fd)
        exp = 'HTTP/1.1 200'
        self.assertEqual(headers[:len(exp)], exp)

    def test_expirer_DELETE_on_versioned_object(self):
        test_errors = []

        def test_connect(ipaddr, port, device, partition, method, path,
                         headers=None, query_string=None):
            if method == 'DELETE':
                if 'x-if-delete-at' in headers or 'X-If-Delete-At' in headers:
                    test_errors.append('X-If-Delete-At in headers')

        body = json.dumps(
            [{"name": "001o/1",
              "hash": "x",
              "bytes": 0,
              "content_type": "text/plain",
              "last_modified": "1970-01-01T00:00:01.000000"}])
        body_iter = ('', '', body, '', '', '', '', '', '', '', '', '', '', '')
        with save_globals():
            controller = proxy_server.ReplicatedObjectController(
                self.app, 'a', 'c', 'o')
            #                HEAD HEAD GET  GET  HEAD GET  GET  GET  PUT  PUT
            #                PUT  DEL  DEL  DEL
            set_http_connect(200, 200, 200, 200, 200, 200, 200, 200, 201, 201,
                             201, 204, 204, 204,
                             give_connect=test_connect,
                             body_iter=body_iter,
                             headers={'x-versions-location': 'foo'})
            self.app.memcache.store = {}
            req = Request.blank('/v1/a/c/o',
                                headers={'X-If-Delete-At': 1},
                                environ={'REQUEST_METHOD': 'DELETE'})
            self.app.update_request(req)
            controller.DELETE(req)
            self.assertEquals(test_errors, [])

    @patch_policies([
        StoragePolicy.from_conf(
            REPL_POLICY, {'idx': 0, 'name': 'zero', 'is_default': True,
                          'object_ring': FakeRing()}),
        StoragePolicy.from_conf(
            REPL_POLICY, {'idx': 1, 'name': 'one', 'is_default': False,
                          'object_ring': FakeRing()})
    ])
    def test_DELETE_on_expired_versioned_object(self):
        methods = set()

        def test_connect(ipaddr, port, device, partition, method, path,
                         headers=None, query_string=None):
            methods.add((method, path))

        def fake_container_info(account, container, req):
            return {'status': 200, 'sync_key': None,
                    'meta': {}, 'cors': {'allow_origin': None,
                                         'expose_headers': None,
                                         'max_age': None},
                    'sysmeta': {}, 'read_acl': None, 'object_count': None,
                    'write_acl': None, 'versions': 'foo',
                    'partition': 1, 'bytes': None, 'storage_policy': '1',
                    'nodes': [{'zone': 0, 'ip': '10.0.0.0', 'region': 0,
                               'id': 0, 'device': 'sda', 'port': 1000},
                              {'zone': 1, 'ip': '10.0.0.1', 'region': 1,
                               'id': 1, 'device': 'sdb', 'port': 1001},
                              {'zone': 2, 'ip': '10.0.0.2', 'region': 0,
                               'id': 2, 'device': 'sdc', 'port': 1002}]}

        def fake_list_iter(container, prefix, env):
            object_list = [{'name': '1'}, {'name': '2'}, {'name': '3'}]
            for obj in object_list:
                yield obj

        with save_globals():
            controller = proxy_server.ReplicatedObjectController(
                self.app, 'a', 'c', 'o')
            controller.container_info = fake_container_info
            controller._listing_iter = fake_list_iter
            set_http_connect(404, 404, 404,  # get for the previous version
                             200, 200, 200,  # get for the pre-previous
                             201, 201, 201,  # put move the pre-previous
                             204, 204, 204,  # delete for the pre-previous
                             give_connect=test_connect)
            req = Request.blank('/v1/a/c/o',
                                environ={'REQUEST_METHOD': 'DELETE'})

            self.app.memcache.store = {}
            self.app.update_request(req)
            controller.DELETE(req)
            exp_methods = [('GET', '/a/foo/3'),
                           ('GET', '/a/foo/2'),
                           ('PUT', '/a/c/o'),
                           ('DELETE', '/a/foo/2')]
            self.assertEquals(set(exp_methods), (methods))

    def test_PUT_auto_content_type(self):
        with save_globals():
            controller = proxy_server.ReplicatedObjectController(
                self.app, 'account', 'container', 'object')

            def test_content_type(filename, expected):
                # The three responses here are for account_info() (HEAD to
                # account server), container_info() (HEAD to container server)
                # and three calls to _connect_put_node() (PUT to three object
                # servers)
                set_http_connect(201, 201, 201, 201, 201,
                                 give_content_type=lambda content_type:
                                 self.assertEquals(content_type,
                                                   expected.next()))
                # We need into include a transfer-encoding to get past
                # constraints.check_object_creation()
                req = Request.blank('/v1/a/c/%s' % filename, {},
                                    headers={'transfer-encoding': 'chunked'})
                self.app.update_request(req)
                self.app.memcache.store = {}
                res = controller.PUT(req)
                # If we don't check the response here we could miss problems
                # in PUT()
                self.assertEquals(res.status_int, 201)

            test_content_type('test.jpg', iter(['', '', 'image/jpeg',
                                                'image/jpeg', 'image/jpeg']))
            test_content_type('test.html', iter(['', '', 'text/html',
                                                 'text/html', 'text/html']))
            test_content_type('test.css', iter(['', '', 'text/css',
                                                'text/css', 'text/css']))

    def test_custom_mime_types_files(self):
        swift_dir = mkdtemp()
        try:
            with open(os.path.join(swift_dir, 'mime.types'), 'w') as fp:
                fp.write('foo/bar foo\n')
            proxy_server.Application({'swift_dir': swift_dir},
                                     FakeMemcache(), FakeLogger(),
                                     FakeRing(), FakeRing())
            self.assertEquals(proxy_server.mimetypes.guess_type('blah.foo')[0],
                              'foo/bar')
            self.assertEquals(proxy_server.mimetypes.guess_type('blah.jpg')[0],
                              'image/jpeg')
        finally:
            rmtree(swift_dir, ignore_errors=True)

    def test_PUT(self):
        with save_globals():
            controller = proxy_server.ReplicatedObjectController(
                self.app, 'account', 'container', 'object')

            def test_status_map(statuses, expected):
                set_http_connect(*statuses)
                req = Request.blank('/v1/a/c/o.jpg', {})
                req.content_length = 0
                self.app.update_request(req)
                self.app.memcache.store = {}
                res = controller.PUT(req)
                expected = str(expected)
                self.assertEquals(res.status[:len(expected)], expected)
            test_status_map((200, 200, 201, 201, 201), 201)
            test_status_map((200, 200, 201, 201, 500), 201)
            test_status_map((200, 200, 204, 404, 404), 404)
            test_status_map((200, 200, 204, 500, 404), 503)
            test_status_map((200, 200, 202, 202, 204), 204)

    def test_PUT_connect_exceptions(self):
        with save_globals():
            controller = proxy_server.ReplicatedObjectController(
                self.app, 'account', 'container', 'object')

            def test_status_map(statuses, expected):
                set_http_connect(*statuses)
                self.app.memcache.store = {}
                req = Request.blank('/v1/a/c/o.jpg', {})
                req.content_length = 0
                self.app.update_request(req)
                try:
                    res = controller.PUT(req)
                except HTTPException as res:
                    pass
                expected = str(expected)
                self.assertEquals(res.status[:len(expected)], expected)
            test_status_map((200, 200, 201, 201, -1), 201)  # connect exc
            # connect errors
            test_status_map((200, 200, Timeout(), 201, 201, ), 201)
            test_status_map((200, 200, 201, 201, Exception()), 201)
            # expect errors
            test_status_map((200, 200, (Timeout(), None), 201, 201), 201)
            test_status_map((200, 200, (Exception(), None), 201, 201), 201)
            # response errors
            test_status_map((200, 200, (100, Timeout()), 201, 201), 201)
            test_status_map((200, 200, (100, Exception()), 201, 201), 201)
            test_status_map((200, 200, 507, 201, 201), 201)  # error limited
            test_status_map((200, 200, -1, 201, -1), 503)
            test_status_map((200, 200, 503, -1, 503), 503)

    def test_PUT_send_exceptions(self):
        with save_globals():
            controller = proxy_server.ReplicatedObjectController(
                self.app, 'account', 'container', 'object')

            def test_status_map(statuses, expected):
                self.app.memcache.store = {}
                set_http_connect(*statuses)
                req = Request.blank('/v1/a/c/o.jpg',
                                    environ={'REQUEST_METHOD': 'PUT'},
                                    body='some data')
                self.app.update_request(req)
                try:
                    res = controller.PUT(req)
                except HTTPException as res:
                    pass
                expected = str(expected)
                self.assertEquals(res.status[:len(expected)], expected)
            test_status_map((200, 200, 201, -1, 201), 201)
            test_status_map((200, 200, 201, -1, -1), 503)
            test_status_map((200, 200, 503, 503, -1), 503)

    def test_PUT_max_size(self):
        with save_globals():
            set_http_connect(201, 201, 201)
            controller = proxy_server.ReplicatedObjectController(
                self.app, 'account', 'container', 'object')
            req = Request.blank('/v1/a/c/o', {}, headers={
                'Content-Length': str(constraints.MAX_FILE_SIZE + 1),
                'Content-Type': 'foo/bar'})
            self.app.update_request(req)
            res = controller.PUT(req)
            self.assertEquals(res.status_int, 413)

    def test_PUT_bad_content_type(self):
        with save_globals():
            set_http_connect(201, 201, 201)
            controller = proxy_server.ReplicatedObjectController(
                self.app, 'account', 'container', 'object')
            req = Request.blank('/v1/a/c/o', {}, headers={
                'Content-Length': 0, 'Content-Type': 'foo/bar;swift_hey=45'})
            self.app.update_request(req)
            res = controller.PUT(req)
            self.assertEquals(res.status_int, 400)

    def test_PUT_getresponse_exceptions(self):

        with save_globals():
            controller = proxy_server.ReplicatedObjectController(
                self.app, 'account', 'container', 'object')

            def test_status_map(statuses, expected):
                self.app.memcache.store = {}
                set_http_connect(*statuses)
                req = Request.blank('/v1/a/c/o.jpg', {})
                req.content_length = 0
                self.app.update_request(req)
                try:
                    res = controller.PUT(req)
                except HTTPException as res:
                    pass
                expected = str(expected)
                self.assertEquals(res.status[:len(str(expected))],
                                  str(expected))
            test_status_map((200, 200, 201, 201, -1), 201)
            test_status_map((200, 200, 201, -1, -1), 503)
            test_status_map((200, 200, 503, 503, -1), 503)

    def test_POST(self):
        with save_globals():
            self.app.object_post_as_copy = False

            def test_status_map(statuses, expected):
                set_http_connect(*statuses)
                self.app.memcache.store = {}
                req = Request.blank('/v1/a/c/o', {}, method='POST',
                                    headers={'Content-Type': 'foo/bar'})
                self.app.update_request(req)
                res = req.get_response(self.app)
                expected = str(expected)
                self.assertEquals(res.status[:len(expected)], expected)
            test_status_map((200, 200, 202, 202, 202), 202)
            test_status_map((200, 200, 202, 202, 500), 202)
            test_status_map((200, 200, 202, 500, 500), 503)
            test_status_map((200, 200, 202, 404, 500), 503)
            test_status_map((200, 200, 202, 404, 404), 404)
            test_status_map((200, 200, 404, 500, 500), 503)
            test_status_map((200, 200, 404, 404, 404), 404)

    @patch_policies([
        StoragePolicy.from_conf(
            REPL_POLICY, {'idx': 0, 'name': 'zero', 'is_default': True,
                          'object_ring': FakeRing()}),
        StoragePolicy.from_conf(
            REPL_POLICY, {'idx': 1, 'name': 'one', 'is_default': False,
                          'object_ring': FakeRing()})
    ])
    def test_POST_backend_headers(self):
        self.app.object_post_as_copy = False
        self.app.sort_nodes = lambda nodes: nodes
        backend_requests = []

        def capture_requests(ip, port, method, path, headers, *args,
                             **kwargs):
            backend_requests.append((method, path, headers))

        req = Request.blank('/v1/a/c/o', {}, method='POST',
                            headers={'X-Object-Meta-Color': 'Blue'})

        # we want the container_info response to says a policy index of 1
        resp_headers = {'X-Backend-Storage-Policy-Index': 1}
        with mocked_http_conn(
                200, 200, 202, 202, 202,
                headers=resp_headers, give_connect=capture_requests
        ) as fake_conn:
            resp = req.get_response(self.app)
            self.assertRaises(StopIteration, fake_conn.code_iter.next)

        self.assertEqual(resp.status_int, 202)
        self.assertEqual(len(backend_requests), 5)

        def check_request(req, method, path, headers=None):
            req_method, req_path, req_headers = req
            self.assertEqual(method, req_method)
            # caller can ignore leading path parts
            self.assertTrue(req_path.endswith(path),
                            'expected path to end with %s, it was %s' % (
                                path, req_path))
            headers = headers or {}
            # caller can ignore some headers
            for k, v in headers.items():
                self.assertEqual(req_headers[k], v)
        account_request = backend_requests.pop(0)
        check_request(account_request, method='HEAD', path='/sda/0/a')
        container_request = backend_requests.pop(0)
        check_request(container_request, method='HEAD', path='/sda/0/a/c')
        # make sure backend requests included expected container headers
        container_headers = {}
        for request in backend_requests:
            req_headers = request[2]
            device = req_headers['x-container-device']
            host = req_headers['x-container-host']
            container_headers[device] = host
            expectations = {
                'method': 'POST',
                'path': '/0/a/c/o',
                'headers': {
                    'X-Container-Partition': '0',
                    'Connection': 'close',
                    'User-Agent': 'proxy-server %s' % os.getpid(),
                    'Host': 'localhost:80',
                    'Referer': 'POST http://localhost/v1/a/c/o',
                    'X-Object-Meta-Color': 'Blue',
                    'X-Backend-Storage-Policy-Index': '1'
                },
            }
            check_request(request, **expectations)

        expected = {}
        for i, device in enumerate(['sda', 'sdb', 'sdc']):
            expected[device] = '10.0.0.%d:100%d' % (i, i)
        self.assertEqual(container_headers, expected)

        # and again with policy override
        self.app.memcache.store = {}
        backend_requests = []
        req = Request.blank('/v1/a/c/o', {}, method='POST',
                            headers={'X-Object-Meta-Color': 'Blue',
                                     'X-Backend-Storage-Policy-Index': 0})
        with mocked_http_conn(
                200, 200, 202, 202, 202,
                headers=resp_headers, give_connect=capture_requests
        ) as fake_conn:
            resp = req.get_response(self.app)
            self.assertRaises(StopIteration, fake_conn.code_iter.next)
        self.assertEqual(resp.status_int, 202)
        self.assertEqual(len(backend_requests), 5)
        for request in backend_requests[2:]:
            expectations = {
                'method': 'POST',
                'path': '/0/a/c/o',  # ignore device bit
                'headers': {
                    'X-Object-Meta-Color': 'Blue',
                    'X-Backend-Storage-Policy-Index': '0',
                }
            }
            check_request(request, **expectations)

        # and this time with post as copy
        self.app.object_post_as_copy = True
        self.app.memcache.store = {}
        backend_requests = []
        req = Request.blank('/v1/a/c/o', {}, method='POST',
                            headers={'X-Object-Meta-Color': 'Blue',
                                     'X-Backend-Storage-Policy-Index': 0})
        with mocked_http_conn(
                200, 200, 200, 200, 200, 201, 201, 201,
                headers=resp_headers, give_connect=capture_requests
        ) as fake_conn:
            resp = req.get_response(self.app)
            self.assertRaises(StopIteration, fake_conn.code_iter.next)
        self.assertEqual(resp.status_int, 202)
        self.assertEqual(len(backend_requests), 8)
        policy0 = {'X-Backend-Storage-Policy-Index': '0'}
        policy1 = {'X-Backend-Storage-Policy-Index': '1'}
        expected = [
            # account info
            {'method': 'HEAD', 'path': '/0/a'},
            # container info
            {'method': 'HEAD', 'path': '/0/a/c'},
            # x-newests
            {'method': 'GET', 'path': '/0/a/c/o', 'headers': policy1},
            {'method': 'GET', 'path': '/0/a/c/o', 'headers': policy1},
            {'method': 'GET', 'path': '/0/a/c/o', 'headers': policy1},
            # new writes
            {'method': 'PUT', 'path': '/0/a/c/o', 'headers': policy0},
            {'method': 'PUT', 'path': '/0/a/c/o', 'headers': policy0},
            {'method': 'PUT', 'path': '/0/a/c/o', 'headers': policy0},
        ]
        for request, expectations in zip(backend_requests, expected):
            check_request(request, **expectations)

    def test_POST_as_copy(self):
        with save_globals():
            def test_status_map(statuses, expected):
                set_http_connect(*statuses)
                self.app.memcache.store = {}
                req = Request.blank('/v1/a/c/o', {'REQUEST_METHOD': 'POST'},
                                    headers={'Content-Type': 'foo/bar'})
                self.app.update_request(req)
                res = req.get_response(self.app)
                expected = str(expected)
                self.assertEquals(res.status[:len(expected)], expected)
            test_status_map((200, 200, 200, 200, 200, 202, 202, 202), 202)
            test_status_map((200, 200, 200, 200, 200, 202, 202, 500), 202)
            test_status_map((200, 200, 200, 200, 200, 202, 500, 500), 503)
            test_status_map((200, 200, 200, 200, 200, 202, 404, 500), 503)
            test_status_map((200, 200, 200, 200, 200, 202, 404, 404), 404)
            test_status_map((200, 200, 200, 200, 200, 404, 500, 500), 503)
            test_status_map((200, 200, 200, 200, 200, 404, 404, 404), 404)

    def test_DELETE(self):
        with save_globals():
            def test_status_map(statuses, expected):
                set_http_connect(*statuses)
                self.app.memcache.store = {}
                req = Request.blank('/v1/a/c/o', {'REQUEST_METHOD': 'DELETE'})
                self.app.update_request(req)
                res = req.get_response(self.app)
                self.assertEquals(res.status[:len(str(expected))],
                                  str(expected))
            test_status_map((200, 200, 204, 204, 204), 204)
            test_status_map((200, 200, 204, 204, 500), 204)
            test_status_map((200, 200, 204, 404, 404), 404)
            test_status_map((200, 204, 500, 500, 404), 503)
            test_status_map((200, 200, 404, 404, 404), 404)
            test_status_map((200, 200, 400, 400, 400), 400)

    def test_HEAD(self):
        with save_globals():
            def test_status_map(statuses, expected):
                set_http_connect(*statuses)
                self.app.memcache.store = {}
                req = Request.blank('/v1/a/c/o', {'REQUEST_METHOD': 'HEAD'})
                self.app.update_request(req)
                res = req.get_response(self.app)
                self.assertEquals(res.status[:len(str(expected))],
                                  str(expected))
                if expected < 400:
                    self.assert_('x-works' in res.headers)
                    self.assertEquals(res.headers['x-works'], 'yes')
                    self.assert_('accept-ranges' in res.headers)
                    self.assertEquals(res.headers['accept-ranges'], 'bytes')

            test_status_map((200, 200, 200, 404, 404), 200)
            test_status_map((200, 200, 200, 500, 404), 200)
            test_status_map((200, 200, 304, 500, 404), 304)
            test_status_map((200, 200, 404, 404, 404), 404)
            test_status_map((200, 200, 404, 404, 500), 404)
            test_status_map((200, 200, 500, 500, 500), 503)

    def test_HEAD_newest(self):
        with save_globals():
            def test_status_map(statuses, expected, timestamps,
                                expected_timestamp):
                set_http_connect(*statuses, timestamps=timestamps)
                self.app.memcache.store = {}
                req = Request.blank('/v1/a/c/o', {'REQUEST_METHOD': 'HEAD'},
                                    headers={'x-newest': 'true'})
                self.app.update_request(req)
                res = req.get_response(self.app)
                self.assertEquals(res.status[:len(str(expected))],
                                  str(expected))
                self.assertEquals(res.headers.get('last-modified'),
                                  expected_timestamp)

            #                acct cont obj  obj  obj
            test_status_map((200, 200, 200, 200, 200), 200, ('0', '0', '1',
                                                             '2', '3'), '3')
            test_status_map((200, 200, 200, 200, 200), 200, ('0', '0', '1',
                                                             '3', '2'), '3')
            test_status_map((200, 200, 200, 200, 200), 200, ('0', '0', '1',
                                                             '3', '1'), '3')
            test_status_map((200, 200, 200, 200, 200), 200, ('0', '0', '3',
                                                             '3', '1'), '3')
            test_status_map((200, 200, 200, 200, 200), 200, ('0', '0', None,
                                                             None, None), None)
            test_status_map((200, 200, 200, 200, 200), 200, ('0', '0', None,
                                                             None, '1'), '1')
            test_status_map((200, 200, 404, 404, 200), 200, ('0', '0', None,
                                                             None, '1'), '1')

    def test_GET_newest(self):
        with save_globals():
            def test_status_map(statuses, expected, timestamps,
                                expected_timestamp):
                set_http_connect(*statuses, timestamps=timestamps)
                self.app.memcache.store = {}
                req = Request.blank('/v1/a/c/o', {'REQUEST_METHOD': 'GET'},
                                    headers={'x-newest': 'true'})
                self.app.update_request(req)
                res = req.get_response(self.app)
                self.assertEquals(res.status[:len(str(expected))],
                                  str(expected))
                self.assertEquals(res.headers.get('last-modified'),
                                  expected_timestamp)

            test_status_map((200, 200, 200, 200, 200), 200, ('0', '0', '1',
                                                             '2', '3'), '3')
            test_status_map((200, 200, 200, 200, 200), 200, ('0', '0', '1',
                                                             '3', '2'), '3')
            test_status_map((200, 200, 200, 200, 200), 200, ('0', '0', '1',
                                                             '3', '1'), '3')
            test_status_map((200, 200, 200, 200, 200), 200, ('0', '0', '3',
                                                             '3', '1'), '3')
            test_status_map((200, 200, 200, 200, 200), 200, ('0', '0', None,
                                                             None, None), None)
            test_status_map((200, 200, 200, 200, 200), 200, ('0', '0', None,
                                                             None, '1'), '1')

        with save_globals():
            def test_status_map(statuses, expected, timestamps,
                                expected_timestamp):
                set_http_connect(*statuses, timestamps=timestamps)
                self.app.memcache.store = {}
                req = Request.blank('/v1/a/c/o', {'REQUEST_METHOD': 'HEAD'})
                self.app.update_request(req)
                res = req.get_response(self.app)
                self.assertEquals(res.status[:len(str(expected))],
                                  str(expected))
                self.assertEquals(res.headers.get('last-modified'),
                                  expected_timestamp)

            test_status_map((200, 200, 200, 200, 200), 200, ('0', '0', '1',
                                                             '2', '3'), '1')
            test_status_map((200, 200, 200, 200, 200), 200, ('0', '0', '1',
                                                             '3', '2'), '1')
            test_status_map((200, 200, 200, 200, 200), 200, ('0', '0', '1',
                                                             '3', '1'), '1')
            test_status_map((200, 200, 200, 200, 200), 200, ('0', '0', '3',
                                                             '3', '1'), '3')
            test_status_map((200, 200, 200, 200, 200), 200, ('0', '0', None,
                                                             '1', '2'), None)

    def test_POST_meta_val_len(self):
        with save_globals():
            limit = constraints.MAX_META_VALUE_LENGTH
            self.app.object_post_as_copy = False
            proxy_server.ReplicatedObjectController(
                self.app, 'account', 'container', 'object')
            set_http_connect(200, 200, 202, 202, 202)
            #                acct cont obj  obj  obj
            req = Request.blank('/v1/a/c/o', {'REQUEST_METHOD': 'POST'},
                                headers={'Content-Type': 'foo/bar',
                                         'X-Object-Meta-Foo': 'x' * limit})
            self.app.update_request(req)
            res = req.get_response(self.app)
            self.assertEquals(res.status_int, 202)
            set_http_connect(202, 202, 202)
            req = Request.blank(
                '/v1/a/c/o', {'REQUEST_METHOD': 'POST'},
                headers={'Content-Type': 'foo/bar',
                         'X-Object-Meta-Foo': 'x' * (limit + 1)})
            self.app.update_request(req)
            res = req.get_response(self.app)
            self.assertEquals(res.status_int, 400)

    def test_POST_as_copy_meta_val_len(self):
        with save_globals():
            limit = constraints.MAX_META_VALUE_LENGTH
            set_http_connect(200, 200, 200, 200, 200, 202, 202, 202)
            #                acct cont objc objc objc obj  obj  obj
            req = Request.blank('/v1/a/c/o', {'REQUEST_METHOD': 'POST'},
                                headers={'Content-Type': 'foo/bar',
                                         'X-Object-Meta-Foo': 'x' * limit})
            self.app.update_request(req)
            res = req.get_response(self.app)
            self.assertEquals(res.status_int, 202)
            set_http_connect(202, 202, 202)
            req = Request.blank(
                '/v1/a/c/o', {'REQUEST_METHOD': 'POST'},
                headers={'Content-Type': 'foo/bar',
                         'X-Object-Meta-Foo': 'x' * (limit + 1)})
            self.app.update_request(req)
            res = req.get_response(self.app)
            self.assertEquals(res.status_int, 400)

    def test_POST_meta_key_len(self):
        with save_globals():
            limit = constraints.MAX_META_NAME_LENGTH
            self.app.object_post_as_copy = False
            set_http_connect(200, 200, 202, 202, 202)
            #                acct cont obj  obj  obj
            req = Request.blank(
                '/v1/a/c/o', {'REQUEST_METHOD': 'POST'},
                headers={'Content-Type': 'foo/bar',
                         ('X-Object-Meta-' + 'x' * limit): 'x'})
            self.app.update_request(req)
            res = req.get_response(self.app)
            self.assertEquals(res.status_int, 202)
            set_http_connect(202, 202, 202)
            req = Request.blank(
                '/v1/a/c/o', {'REQUEST_METHOD': 'POST'},
                headers={'Content-Type': 'foo/bar',
                         ('X-Object-Meta-' + 'x' * (limit + 1)): 'x'})
            self.app.update_request(req)
            res = req.get_response(self.app)
            self.assertEquals(res.status_int, 400)

    def test_POST_as_copy_meta_key_len(self):
        with save_globals():
            limit = constraints.MAX_META_NAME_LENGTH
            set_http_connect(200, 200, 200, 200, 200, 202, 202, 202)
            #                acct cont objc objc objc obj  obj  obj
            req = Request.blank(
                '/v1/a/c/o', {'REQUEST_METHOD': 'POST'},
                headers={'Content-Type': 'foo/bar',
                         ('X-Object-Meta-' + 'x' * limit): 'x'})
            self.app.update_request(req)
            res = req.get_response(self.app)
            self.assertEquals(res.status_int, 202)
            set_http_connect(202, 202, 202)
            req = Request.blank(
                '/v1/a/c/o', {'REQUEST_METHOD': 'POST'},
                headers={'Content-Type': 'foo/bar',
                         ('X-Object-Meta-' + 'x' * (limit + 1)): 'x'})
            self.app.update_request(req)
            res = req.get_response(self.app)
            self.assertEquals(res.status_int, 400)

    def test_POST_meta_count(self):
        with save_globals():
            limit = constraints.MAX_META_COUNT
            headers = dict(
                (('X-Object-Meta-' + str(i), 'a') for i in xrange(limit + 1)))
            headers.update({'Content-Type': 'foo/bar'})
            set_http_connect(202, 202, 202)
            req = Request.blank('/v1/a/c/o', {'REQUEST_METHOD': 'POST'},
                                headers=headers)
            self.app.update_request(req)
            res = req.get_response(self.app)
            self.assertEquals(res.status_int, 400)

    def test_POST_meta_size(self):
        with save_globals():
            limit = constraints.MAX_META_OVERALL_SIZE
            count = limit / 256  # enough to cause the limit to be reached
            headers = dict(
                (('X-Object-Meta-' + str(i), 'a' * 256)
                    for i in xrange(count + 1)))
            headers.update({'Content-Type': 'foo/bar'})
            set_http_connect(202, 202, 202)
            req = Request.blank('/v1/a/c/o', {'REQUEST_METHOD': 'POST'},
                                headers=headers)
            self.app.update_request(req)
            res = req.get_response(self.app)
            self.assertEquals(res.status_int, 400)

    def test_PUT_not_autodetect_content_type(self):
        with save_globals():
            headers = {'Content-Type': 'something/right', 'Content-Length': 0}
            it_worked = []

            def verify_content_type(ipaddr, port, device, partition,
                                    method, path, headers=None,
                                    query_string=None):
                if path == '/a/c/o.html':
                    it_worked.append(
                        headers['Content-Type'].startswith('something/right'))

            set_http_connect(204, 204, 201, 201, 201,
                             give_connect=verify_content_type)
            req = Request.blank('/v1/a/c/o.html', {'REQUEST_METHOD': 'PUT'},
                                headers=headers)
            self.app.update_request(req)
            req.get_response(self.app)
            self.assertNotEquals(it_worked, [])
            self.assertTrue(all(it_worked))

    def test_PUT_autodetect_content_type(self):
        with save_globals():
            headers = {'Content-Type': 'something/wrong', 'Content-Length': 0,
                       'X-Detect-Content-Type': 'True'}
            it_worked = []

            def verify_content_type(ipaddr, port, device, partition,
                                    method, path, headers=None,
                                    query_string=None):
                if path == '/a/c/o.html':
                    it_worked.append(
                        headers['Content-Type'].startswith('text/html'))

            set_http_connect(204, 204, 201, 201, 201,
                             give_connect=verify_content_type)
            req = Request.blank('/v1/a/c/o.html', {'REQUEST_METHOD': 'PUT'},
                                headers=headers)
            self.app.update_request(req)
            req.get_response(self.app)
            self.assertNotEquals(it_worked, [])
            self.assertTrue(all(it_worked))

    def test_client_timeout(self):
        with save_globals():
            self.app.account_ring.get_nodes('account')
            for dev in self.app.account_ring.devs:
                dev['ip'] = '127.0.0.1'
                dev['port'] = 1
            self.app.container_ring.get_nodes('account')
            for dev in self.app.container_ring.devs:
                dev['ip'] = '127.0.0.1'
                dev['port'] = 1
            object_ring = self.app.get_object_ring(None)
            object_ring.get_nodes('account')
            for dev in object_ring.devs:
                dev['ip'] = '127.0.0.1'
                dev['port'] = 1

            class SlowBody(object):

                def __init__(self):
                    self.sent = 0

                def read(self, size=-1):
                    if self.sent < 4:
                        sleep(0.1)
                        self.sent += 1
                        return ' '
                    return ''

            req = Request.blank('/v1/a/c/o',
                                environ={'REQUEST_METHOD': 'PUT',
                                         'wsgi.input': SlowBody()},
                                headers={'Content-Length': '4',
                                         'Content-Type': 'text/plain'})
            self.app.update_request(req)
            set_http_connect(200, 200, 201, 201, 201)
            #                acct cont obj  obj  obj
            resp = req.get_response(self.app)
            self.assertEquals(resp.status_int, 201)
            self.app.client_timeout = 0.05
            req = Request.blank('/v1/a/c/o',
                                environ={'REQUEST_METHOD': 'PUT',
                                         'wsgi.input': SlowBody()},
                                headers={'Content-Length': '4',
                                         'Content-Type': 'text/plain'})
            self.app.update_request(req)
            set_http_connect(201, 201, 201)
            #                obj  obj  obj
            resp = req.get_response(self.app)
            self.assertEquals(resp.status_int, 408)

    def test_client_disconnect(self):
        with save_globals():
            self.app.account_ring.get_nodes('account')
            for dev in self.app.account_ring.devs:
                dev['ip'] = '127.0.0.1'
                dev['port'] = 1
            self.app.container_ring.get_nodes('account')
            for dev in self.app.container_ring.devs:
                dev['ip'] = '127.0.0.1'
                dev['port'] = 1
            object_ring = self.app.get_object_ring(None)
            object_ring.get_nodes('account')
            for dev in object_ring.devs:
                dev['ip'] = '127.0.0.1'
                dev['port'] = 1

            class SlowBody(object):

                def __init__(self):
                    self.sent = 0

                def read(self, size=-1):
                    raise Exception('Disconnected')

            req = Request.blank('/v1/a/c/o',
                                environ={'REQUEST_METHOD': 'PUT',
                                         'wsgi.input': SlowBody()},
                                headers={'Content-Length': '4',
                                         'Content-Type': 'text/plain'})
            self.app.update_request(req)
            set_http_connect(200, 200, 201, 201, 201)
            #                acct cont obj  obj  obj
            resp = req.get_response(self.app)
            self.assertEquals(resp.status_int, 499)

    def test_node_read_timeout(self):
        with save_globals():
            self.app.account_ring.get_nodes('account')
            for dev in self.app.account_ring.devs:
                dev['ip'] = '127.0.0.1'
                dev['port'] = 1
            self.app.container_ring.get_nodes('account')
            for dev in self.app.container_ring.devs:
                dev['ip'] = '127.0.0.1'
                dev['port'] = 1
            object_ring = self.app.get_object_ring(None)
            object_ring.get_nodes('account')
            for dev in object_ring.devs:
                dev['ip'] = '127.0.0.1'
                dev['port'] = 1
            req = Request.blank('/v1/a/c/o', environ={'REQUEST_METHOD': 'GET'})
            self.app.update_request(req)
            set_http_connect(200, 200, 200, slow=0.1)
            req.sent_size = 0
            resp = req.get_response(self.app)
            got_exc = False
            try:
                resp.body
            except ChunkReadTimeout:
                got_exc = True
            self.assert_(not got_exc)
            self.app.recoverable_node_timeout = 0.1
            set_http_connect(200, 200, 200, slow=1.0)
            resp = req.get_response(self.app)
            got_exc = False
            try:
                resp.body
            except ChunkReadTimeout:
                got_exc = True
            self.assert_(got_exc)

    def test_node_read_timeout_retry(self):
        with save_globals():
            self.app.account_ring.get_nodes('account')
            for dev in self.app.account_ring.devs:
                dev['ip'] = '127.0.0.1'
                dev['port'] = 1
            self.app.container_ring.get_nodes('account')
            for dev in self.app.container_ring.devs:
                dev['ip'] = '127.0.0.1'
                dev['port'] = 1
            object_ring = self.app.get_object_ring(None)
            object_ring.get_nodes('account')
            for dev in object_ring.devs:
                dev['ip'] = '127.0.0.1'
                dev['port'] = 1
            req = Request.blank('/v1/a/c/o', environ={'REQUEST_METHOD': 'GET'})
            self.app.update_request(req)

            self.app.recoverable_node_timeout = 0.1
            set_http_connect(200, 200, 200, slow=[1.0, 1.0, 1.0])
            resp = req.get_response(self.app)
            got_exc = False
            try:
                self.assertEquals('', resp.body)
            except ChunkReadTimeout:
                got_exc = True
            self.assert_(got_exc)

            set_http_connect(200, 200, 200, body='lalala',
                             slow=[1.0, 1.0])
            resp = req.get_response(self.app)
            got_exc = False
            try:
                self.assertEquals(resp.body, 'lalala')
            except ChunkReadTimeout:
                got_exc = True
            self.assert_(not got_exc)

            set_http_connect(200, 200, 200, body='lalala',
                             slow=[1.0, 1.0], etags=['a', 'a', 'a'])
            resp = req.get_response(self.app)
            got_exc = False
            try:
                self.assertEquals(resp.body, 'lalala')
            except ChunkReadTimeout:
                got_exc = True
            self.assert_(not got_exc)

            set_http_connect(200, 200, 200, body='lalala',
                             slow=[1.0, 1.0], etags=['a', 'b', 'a'])
            resp = req.get_response(self.app)
            got_exc = False
            try:
                self.assertEquals(resp.body, 'lalala')
            except ChunkReadTimeout:
                got_exc = True
            self.assert_(not got_exc)

            req = Request.blank('/v1/a/c/o', environ={'REQUEST_METHOD': 'GET'})
            set_http_connect(200, 200, 200, body='lalala',
                             slow=[1.0, 1.0], etags=['a', 'b', 'b'])
            resp = req.get_response(self.app)
            got_exc = False
            try:
                resp.body
            except ChunkReadTimeout:
                got_exc = True
            self.assert_(got_exc)

    def test_node_write_timeout(self):
        with save_globals():
            self.app.account_ring.get_nodes('account')
            for dev in self.app.account_ring.devs:
                dev['ip'] = '127.0.0.1'
                dev['port'] = 1
            self.app.container_ring.get_nodes('account')
            for dev in self.app.container_ring.devs:
                dev['ip'] = '127.0.0.1'
                dev['port'] = 1
            object_ring = self.app.get_object_ring(None)
            object_ring.get_nodes('account')
            for dev in object_ring.devs:
                dev['ip'] = '127.0.0.1'
                dev['port'] = 1
            req = Request.blank('/v1/a/c/o',
                                environ={'REQUEST_METHOD': 'PUT'},
                                headers={'Content-Length': '4',
                                         'Content-Type': 'text/plain'},
                                body='    ')
            self.app.update_request(req)
            set_http_connect(200, 200, 201, 201, 201, slow=0.1)
            resp = req.get_response(self.app)
            self.assertEquals(resp.status_int, 201)
            self.app.node_timeout = 0.1
            req = Request.blank('/v1/a/c/o',
                                environ={'REQUEST_METHOD': 'PUT'},
                                headers={'Content-Length': '4',
                                         'Content-Type': 'text/plain'},
                                body='    ')
            self.app.update_request(req)
            set_http_connect(201, 201, 201, slow=1.0)
            resp = req.get_response(self.app)
            self.assertEquals(resp.status_int, 503)

    def test_node_request_setting(self):
        baseapp = proxy_server.Application({'request_node_count': '3'},
                                           FakeMemcache(),
                                           container_ring=FakeRing(),
                                           account_ring=FakeRing())
        self.assertEquals(baseapp.request_node_count(3), 3)

    def test_iter_nodes(self):
        with save_globals():
            try:
                object_ring = self.app.get_object_ring(None)
                object_ring.max_more_nodes = 2
                partition, nodes = object_ring.get_nodes('account',
                                                         'container',
                                                         'object')
                collected_nodes = []
                for node in self.app.iter_nodes(object_ring,
                                                partition):
                    collected_nodes.append(node)
                self.assertEquals(len(collected_nodes), 5)

                object_ring.max_more_nodes = 20
                self.app.request_node_count = lambda r: 20
                partition, nodes = object_ring.get_nodes('account',
                                                         'container',
                                                         'object')
                collected_nodes = []
                for node in self.app.iter_nodes(object_ring,
                                                partition):
                    collected_nodes.append(node)
                self.assertEquals(len(collected_nodes), 9)

                # zero error-limited primary nodes -> no handoff warnings
                self.app.log_handoffs = True
                self.app.logger = FakeLogger()
                self.app.request_node_count = lambda r: 7
                object_ring.max_more_nodes = 20
                partition, nodes = object_ring.get_nodes('account',
                                                         'container',
                                                         'object')
                collected_nodes = []
                for node in self.app.iter_nodes(object_ring, partition):
                    collected_nodes.append(node)
                self.assertEquals(len(collected_nodes), 7)
                self.assertEquals(self.app.logger.log_dict['warning'], [])
                self.assertEquals(self.app.logger.get_increments(), [])

                # one error-limited primary node -> one handoff warning
                self.app.log_handoffs = True
                self.app.logger = FakeLogger()
                self.app.request_node_count = lambda r: 7
                self.app._error_limiting = {}  # clear out errors
                set_node_errors(self.app, object_ring._devs[0], 999,
                                last_error=(2 ** 63 - 1))

                collected_nodes = []
                for node in self.app.iter_nodes(object_ring, partition):
                    collected_nodes.append(node)
                self.assertEquals(len(collected_nodes), 7)
                self.assertEquals(self.app.logger.log_dict['warning'], [
                    (('Handoff requested (5)',), {})])
                self.assertEquals(self.app.logger.get_increments(),
                                  ['handoff_count'])

                # two error-limited primary nodes -> two handoff warnings
                self.app.log_handoffs = True
                self.app.logger = FakeLogger()
                self.app.request_node_count = lambda r: 7
                self.app._error_limiting = {}  # clear out errors
                for i in range(2):
                    set_node_errors(self.app, object_ring._devs[i], 999,
                                    last_error=(2 ** 63 - 1))

                collected_nodes = []
                for node in self.app.iter_nodes(object_ring, partition):
                    collected_nodes.append(node)
                self.assertEquals(len(collected_nodes), 7)
                self.assertEquals(self.app.logger.log_dict['warning'], [
                    (('Handoff requested (5)',), {}),
                    (('Handoff requested (6)',), {})])
                self.assertEquals(self.app.logger.get_increments(),
                                  ['handoff_count',
                                   'handoff_count'])

                # all error-limited primary nodes -> four handoff warnings,
                # plus a handoff-all metric
                self.app.log_handoffs = True
                self.app.logger = FakeLogger()
                self.app.request_node_count = lambda r: 10
                object_ring.set_replicas(4)  # otherwise we run out of handoffs
                self.app._error_limiting = {}  # clear out errors
                for i in range(4):
                    set_node_errors(self.app, object_ring._devs[i], 999,
                                    last_error=(2 ** 63 - 1))

                collected_nodes = []
                for node in self.app.iter_nodes(object_ring, partition):
                    collected_nodes.append(node)
                self.assertEquals(len(collected_nodes), 10)
                self.assertEquals(self.app.logger.log_dict['warning'], [
                    (('Handoff requested (7)',), {}),
                    (('Handoff requested (8)',), {}),
                    (('Handoff requested (9)',), {}),
                    (('Handoff requested (10)',), {})])
                self.assertEquals(self.app.logger.get_increments(),
                                  ['handoff_count',
                                   'handoff_count',
                                   'handoff_count',
                                   'handoff_count',
                                   'handoff_all_count'])

            finally:
                object_ring.max_more_nodes = 0

    def test_iter_nodes_calls_sort_nodes(self):
        with mock.patch.object(self.app, 'sort_nodes') as sort_nodes:
            object_ring = self.app.get_object_ring(None)
            for node in self.app.iter_nodes(object_ring, 0):
                pass
            sort_nodes.assert_called_once_with(
                object_ring.get_part_nodes(0))

    def test_iter_nodes_skips_error_limited(self):
        with mock.patch.object(self.app, 'sort_nodes', lambda n: n):
            object_ring = self.app.get_object_ring(None)
            first_nodes = list(self.app.iter_nodes(object_ring, 0))
            second_nodes = list(self.app.iter_nodes(object_ring, 0))
            self.assertTrue(first_nodes[0] in second_nodes)

            self.app.error_limit(first_nodes[0], 'test')
            second_nodes = list(self.app.iter_nodes(object_ring, 0))
            self.assertTrue(first_nodes[0] not in second_nodes)

    def test_iter_nodes_gives_extra_if_error_limited_inline(self):
        object_ring = self.app.get_object_ring(None)
        with nested(
                mock.patch.object(self.app, 'sort_nodes', lambda n: n),
                mock.patch.object(self.app, 'request_node_count',
                                  lambda r: 6),
                mock.patch.object(object_ring, 'max_more_nodes', 99)):
            first_nodes = list(self.app.iter_nodes(object_ring, 0))
            second_nodes = []
            for node in self.app.iter_nodes(object_ring, 0):
                if not second_nodes:
                    self.app.error_limit(node, 'test')
                second_nodes.append(node)
            self.assertEquals(len(first_nodes), 6)
            self.assertEquals(len(second_nodes), 7)

    def test_iter_nodes_with_custom_node_iter(self):
        object_ring = self.app.get_object_ring(None)
        node_list = [dict(id=n, ip='1.2.3.4', port=n, device='D')
                     for n in xrange(10)]
        with nested(
                mock.patch.object(self.app, 'sort_nodes', lambda n: n),
                mock.patch.object(self.app, 'request_node_count',
                                  lambda r: 3)):
            got_nodes = list(self.app.iter_nodes(object_ring, 0,
                                                 node_iter=iter(node_list)))
        self.assertEqual(node_list[:3], got_nodes)

        with nested(
                mock.patch.object(self.app, 'sort_nodes', lambda n: n),
                mock.patch.object(self.app, 'request_node_count',
                                  lambda r: 1000000)):
            got_nodes = list(self.app.iter_nodes(object_ring, 0,
                                                 node_iter=iter(node_list)))
        self.assertEqual(node_list, got_nodes)

    def test_best_response_sets_headers(self):
        controller = proxy_server.ReplicatedObjectController(
            self.app, 'account', 'container', 'object')
        req = Request.blank('/v1/a/c/o', environ={'REQUEST_METHOD': 'GET'})
        resp = controller.best_response(req, [200] * 3, ['OK'] * 3, [''] * 3,
                                        'Object', headers=[{'X-Test': '1'},
                                                           {'X-Test': '2'},
                                                           {'X-Test': '3'}])
        self.assertEquals(resp.headers['X-Test'], '1')

    def test_best_response_sets_etag(self):
        controller = proxy_server.ReplicatedObjectController(
            self.app, 'account', 'container', 'object')
        req = Request.blank('/v1/a/c/o', environ={'REQUEST_METHOD': 'GET'})
        resp = controller.best_response(req, [200] * 3, ['OK'] * 3, [''] * 3,
                                        'Object')
        self.assertEquals(resp.etag, None)
        resp = controller.best_response(req, [200] * 3, ['OK'] * 3, [''] * 3,
                                        'Object',
                                        etag='68b329da9893e34099c7d8ad5cb9c940'
                                        )
        self.assertEquals(resp.etag, '68b329da9893e34099c7d8ad5cb9c940')

    def test_proxy_passes_content_type(self):
        with save_globals():
            req = Request.blank('/v1/a/c/o', environ={'REQUEST_METHOD': 'GET'})
            self.app.update_request(req)
            set_http_connect(200, 200, 200)
            resp = req.get_response(self.app)
            self.assertEquals(resp.status_int, 200)
            self.assertEquals(resp.content_type, 'x-application/test')
            set_http_connect(200, 200, 200)
            resp = req.get_response(self.app)
            self.assertEquals(resp.status_int, 200)
            self.assertEquals(resp.content_length, 0)
            set_http_connect(200, 200, 200, slow=True)
            resp = req.get_response(self.app)
            self.assertEquals(resp.status_int, 200)
            self.assertEquals(resp.content_length, 4)

    def test_proxy_passes_content_length_on_head(self):
        with save_globals():
            req = Request.blank('/v1/a/c/o',
                                environ={'REQUEST_METHOD': 'HEAD'})
            self.app.update_request(req)
            controller = proxy_server.ReplicatedObjectController(
                self.app, 'account', 'container', 'object')
            set_http_connect(200, 200, 200)
            resp = controller.HEAD(req)
            self.assertEquals(resp.status_int, 200)
            self.assertEquals(resp.content_length, 0)
            set_http_connect(200, 200, 200, slow=True)
            resp = controller.HEAD(req)
            self.assertEquals(resp.status_int, 200)
            self.assertEquals(resp.content_length, 4)

    def test_error_limiting(self):
        with save_globals():
            controller = proxy_server.ReplicatedObjectController(
                self.app, 'account', 'container', 'object')
            controller.app.sort_nodes = lambda l: l
            object_ring = controller.app.get_object_ring(None)
            self.assert_status_map(controller.HEAD, (200, 200, 503, 200, 200),
                                   200)
            self.assertEquals(
                node_error_count(controller.app, object_ring.devs[0]), 2)
            self.assert_(node_last_error(controller.app, object_ring.devs[0])
                         is not None)
            for _junk in xrange(self.app.error_suppression_limit):
                self.assert_status_map(controller.HEAD, (200, 200, 503, 503,
                                                         503), 503)
            self.assertEquals(
                node_error_count(controller.app, object_ring.devs[0]),
                self.app.error_suppression_limit + 1)
            self.assert_status_map(controller.HEAD, (200, 200, 200, 200, 200),
                                   503)
            self.assert_(node_last_error(controller.app, object_ring.devs[0])
                         is not None)
            self.assert_status_map(controller.PUT, (200, 200, 200, 201, 201,
                                                    201), 503)
            self.assert_status_map(controller.POST,
                                   (200, 200, 200, 200, 200, 200, 202, 202,
                                    202), 503)
            self.assert_status_map(controller.DELETE,
                                   (200, 200, 200, 204, 204, 204), 503)
            self.app.error_suppression_interval = -300
            self.assert_status_map(controller.HEAD, (200, 200, 200, 200, 200),
                                   200)
            self.assertRaises(BaseException,
                              self.assert_status_map, controller.DELETE,
                              (200, 200, 200, 204, 204, 204), 503,
                              raise_exc=True)

    def test_error_limiting_survives_ring_reload(self):
        with save_globals():
            controller = proxy_server.ReplicatedObjectController(
                self.app, 'account', 'container', 'object')
            controller.app.sort_nodes = lambda l: l
            object_ring = controller.app.get_object_ring(None)
            self.assert_status_map(controller.HEAD, (200, 200, 503, 200, 200),
                                   200)
            self.assertEquals(
                node_error_count(controller.app, object_ring.devs[0]), 2)
            self.assert_(node_last_error(controller.app, object_ring.devs[0])
                         is not None)
            for _junk in xrange(self.app.error_suppression_limit):
                self.assert_status_map(controller.HEAD, (200, 200, 503, 503,
                                                         503), 503)
            self.assertEquals(
                node_error_count(controller.app, object_ring.devs[0]),
                self.app.error_suppression_limit + 1)

            # wipe out any state in the ring
            for policy in POLICIES:
                policy.object_ring = FakeRing(base_port=3000)

            # and we still get an error, which proves that the
            # error-limiting info survived a ring reload
            self.assert_status_map(controller.HEAD, (200, 200, 200, 200, 200),
                                   503)

    def test_PUT_error_limiting(self):
        with save_globals():
            controller = proxy_server.ReplicatedObjectController(
                self.app, 'account', 'container', 'object')
            controller.app.sort_nodes = lambda l: l
            object_ring = controller.app.get_object_ring(None)
            # acc con obj obj obj
            self.assert_status_map(controller.PUT, (200, 200, 503, 200, 200),
                                   200)

            # 2, not 1, because assert_status_map() calls the method twice
            odevs = object_ring.devs
            self.assertEquals(node_error_count(controller.app, odevs[0]), 2)
            self.assertEquals(node_error_count(controller.app, odevs[1]), 0)
            self.assertEquals(node_error_count(controller.app, odevs[2]), 0)
            self.assert_(node_last_error(controller.app, odevs[0]) is not None)
            self.assert_(node_last_error(controller.app, odevs[1]) is None)
            self.assert_(node_last_error(controller.app, odevs[2]) is None)

    def test_PUT_error_limiting_last_node(self):
        with save_globals():
            controller = proxy_server.ReplicatedObjectController(
                self.app, 'account', 'container', 'object')
            controller.app.sort_nodes = lambda l: l
            object_ring = controller.app.get_object_ring(None)
            # acc con obj obj obj
            self.assert_status_map(controller.PUT, (200, 200, 200, 200, 503),
                                   200)

            # 2, not 1, because assert_status_map() calls the method twice
            odevs = object_ring.devs
            self.assertEquals(node_error_count(controller.app, odevs[0]), 0)
            self.assertEquals(node_error_count(controller.app, odevs[1]), 0)
            self.assertEquals(node_error_count(controller.app, odevs[2]), 2)
            self.assert_(node_last_error(controller.app, odevs[0]) is None)
            self.assert_(node_last_error(controller.app, odevs[1]) is None)
            self.assert_(node_last_error(controller.app, odevs[2]) is not None)

    def test_acc_or_con_missing_returns_404(self):
        with save_globals():
            self.app.memcache = FakeMemcacheReturnsNone()
            self.app._error_limiting = {}
            controller = proxy_server.ReplicatedObjectController(
                self.app, 'account', 'container', 'object')
            set_http_connect(200, 200, 200, 200, 200, 200)
            req = Request.blank('/v1/a/c/o',
                                environ={'REQUEST_METHOD': 'DELETE'})
            self.app.update_request(req)
            resp = getattr(controller, 'DELETE')(req)
            self.assertEquals(resp.status_int, 200)

            set_http_connect(404, 404, 404)
            #                acct acct acct
            # make sure to use a fresh request without cached env
            req = Request.blank('/v1/a/c/o',
                                environ={'REQUEST_METHOD': 'DELETE'})
            resp = getattr(controller, 'DELETE')(req)
            self.assertEquals(resp.status_int, 404)

            set_http_connect(503, 404, 404)
            #                acct acct acct
            # make sure to use a fresh request without cached env
            req = Request.blank('/v1/a/c/o',
                                environ={'REQUEST_METHOD': 'DELETE'})
            resp = getattr(controller, 'DELETE')(req)
            self.assertEquals(resp.status_int, 404)

            set_http_connect(503, 503, 404)
            #                acct acct acct
            # make sure to use a fresh request without cached env
            req = Request.blank('/v1/a/c/o',
                                environ={'REQUEST_METHOD': 'DELETE'})
            resp = getattr(controller, 'DELETE')(req)
            self.assertEquals(resp.status_int, 404)

            set_http_connect(503, 503, 503)
            #                acct acct acct
            # make sure to use a fresh request without cached env
            req = Request.blank('/v1/a/c/o',
                                environ={'REQUEST_METHOD': 'DELETE'})
            resp = getattr(controller, 'DELETE')(req)
            self.assertEquals(resp.status_int, 404)

            set_http_connect(200, 200, 204, 204, 204)
            #                acct cont obj  obj  obj
            # make sure to use a fresh request without cached env
            req = Request.blank('/v1/a/c/o',
                                environ={'REQUEST_METHOD': 'DELETE'})
            resp = getattr(controller, 'DELETE')(req)
            self.assertEquals(resp.status_int, 204)

            set_http_connect(200, 404, 404, 404)
            #                acct cont cont cont
            # make sure to use a fresh request without cached env
            req = Request.blank('/v1/a/c/o',
                                environ={'REQUEST_METHOD': 'DELETE'})
            resp = getattr(controller, 'DELETE')(req)
            self.assertEquals(resp.status_int, 404)

            set_http_connect(200, 503, 503, 503)
            #                acct cont cont cont
            # make sure to use a fresh request without cached env
            req = Request.blank('/v1/a/c/o',
                                environ={'REQUEST_METHOD': 'DELETE'})
            resp = getattr(controller, 'DELETE')(req)
            self.assertEquals(resp.status_int, 404)

            for dev in self.app.account_ring.devs:
                set_node_errors(
                    self.app, dev, self.app.error_suppression_limit + 1,
                    time.time())
            set_http_connect(200)
            #                acct [isn't actually called since everything
            #                      is error limited]
            # make sure to use a fresh request without cached env
            req = Request.blank('/v1/a/c/o',
                                environ={'REQUEST_METHOD': 'DELETE'})
            resp = getattr(controller, 'DELETE')(req)
            self.assertEquals(resp.status_int, 404)

            for dev in self.app.account_ring.devs:
                set_node_errors(self.app, dev, 0, last_error=None)
            for dev in self.app.container_ring.devs:
                set_node_errors(self.app, dev,
                                self.app.error_suppression_limit + 1,
                                time.time())
            set_http_connect(200, 200)
            #                acct cont [isn't actually called since
            #                           everything is error limited]
            # make sure to use a fresh request without cached env
            req = Request.blank('/v1/a/c/o',
                                environ={'REQUEST_METHOD': 'DELETE'})
            resp = getattr(controller, 'DELETE')(req)
            self.assertEquals(resp.status_int, 404)

    def test_PUT_POST_requires_container_exist(self):
        with save_globals():
            self.app.object_post_as_copy = False
            self.app.memcache = FakeMemcacheReturnsNone()
            controller = proxy_server.ReplicatedObjectController(
                self.app, 'account', 'container', 'object')

            set_http_connect(200, 404, 404, 404, 200, 200, 200)
            req = Request.blank('/v1/a/c/o',
                                environ={'REQUEST_METHOD': 'PUT'})
            self.app.update_request(req)
            resp = controller.PUT(req)
            self.assertEquals(resp.status_int, 404)

            set_http_connect(200, 404, 404, 404, 200, 200)
            req = Request.blank('/v1/a/c/o',
                                environ={'REQUEST_METHOD': 'POST'},
                                headers={'Content-Type': 'text/plain'})
            self.app.update_request(req)
            resp = controller.POST(req)
            self.assertEquals(resp.status_int, 404)

    def test_PUT_POST_as_copy_requires_container_exist(self):
        with save_globals():
            self.app.memcache = FakeMemcacheReturnsNone()
            controller = proxy_server.ReplicatedObjectController(
                self.app, 'account', 'container', 'object')
            set_http_connect(200, 404, 404, 404, 200, 200, 200)
            req = Request.blank('/v1/a/c/o', environ={'REQUEST_METHOD': 'PUT'})
            self.app.update_request(req)
            resp = controller.PUT(req)
            self.assertEquals(resp.status_int, 404)

            set_http_connect(200, 404, 404, 404, 200, 200, 200, 200, 200, 200)
            req = Request.blank('/v1/a/c/o',
                                environ={'REQUEST_METHOD': 'POST'},
                                headers={'Content-Type': 'text/plain'})
            self.app.update_request(req)
            resp = controller.POST(req)
            self.assertEquals(resp.status_int, 404)

    def test_bad_metadata(self):
        with save_globals():
            controller = proxy_server.ReplicatedObjectController(
                self.app, 'account', 'container', 'object')
            set_http_connect(200, 200, 201, 201, 201)
            #                acct cont obj  obj  obj
            req = Request.blank('/v1/a/c/o', environ={'REQUEST_METHOD': 'PUT'},
                                headers={'Content-Length': '0'})
            self.app.update_request(req)
            resp = controller.PUT(req)
            self.assertEquals(resp.status_int, 201)

            set_http_connect(201, 201, 201)
            req = Request.blank(
                '/v1/a/c/o', environ={'REQUEST_METHOD': 'PUT'},
                headers={'Content-Length': '0',
                         'X-Object-Meta-' + (
                             'a' * constraints.MAX_META_NAME_LENGTH): 'v'})
            self.app.update_request(req)
            resp = controller.PUT(req)
            self.assertEquals(resp.status_int, 201)
            set_http_connect(201, 201, 201)
            req = Request.blank(
                '/v1/a/c/o', environ={'REQUEST_METHOD': 'PUT'},
                headers={
                    'Content-Length': '0',
                    'X-Object-Meta-' + (
                        'a' * (constraints.MAX_META_NAME_LENGTH + 1)): 'v'})
            self.app.update_request(req)
            resp = controller.PUT(req)
            self.assertEquals(resp.status_int, 400)

            set_http_connect(201, 201, 201)
            req = Request.blank('/v1/a/c/o', environ={'REQUEST_METHOD': 'PUT'},
                                headers={'Content-Length': '0',
                                         'X-Object-Meta-Too-Long': 'a' *
                                         constraints.MAX_META_VALUE_LENGTH})
            self.app.update_request(req)
            resp = controller.PUT(req)
            self.assertEquals(resp.status_int, 201)
            set_http_connect(201, 201, 201)
            req = Request.blank(
                '/v1/a/c/o', environ={'REQUEST_METHOD': 'PUT'},
                headers={'Content-Length': '0',
                         'X-Object-Meta-Too-Long': 'a' *
                         (constraints.MAX_META_VALUE_LENGTH + 1)})
            self.app.update_request(req)
            resp = controller.PUT(req)
            self.assertEquals(resp.status_int, 400)

            set_http_connect(201, 201, 201)
            headers = {'Content-Length': '0'}
            for x in xrange(constraints.MAX_META_COUNT):
                headers['X-Object-Meta-%d' % x] = 'v'
            req = Request.blank('/v1/a/c/o', environ={'REQUEST_METHOD': 'PUT'},
                                headers=headers)
            self.app.update_request(req)
            resp = controller.PUT(req)
            self.assertEquals(resp.status_int, 201)
            set_http_connect(201, 201, 201)
            headers = {'Content-Length': '0'}
            for x in xrange(constraints.MAX_META_COUNT + 1):
                headers['X-Object-Meta-%d' % x] = 'v'
            req = Request.blank('/v1/a/c/o', environ={'REQUEST_METHOD': 'PUT'},
                                headers=headers)
            self.app.update_request(req)
            resp = controller.PUT(req)
            self.assertEquals(resp.status_int, 400)

            set_http_connect(201, 201, 201)
            headers = {'Content-Length': '0'}
            header_value = 'a' * constraints.MAX_META_VALUE_LENGTH
            size = 0
            x = 0
            while size < constraints.MAX_META_OVERALL_SIZE - 4 - \
                    constraints.MAX_META_VALUE_LENGTH:
                size += 4 + constraints.MAX_META_VALUE_LENGTH
                headers['X-Object-Meta-%04d' % x] = header_value
                x += 1
            if constraints.MAX_META_OVERALL_SIZE - size > 1:
                headers['X-Object-Meta-a'] = \
                    'a' * (constraints.MAX_META_OVERALL_SIZE - size - 1)
            req = Request.blank('/v1/a/c/o', environ={'REQUEST_METHOD': 'PUT'},
                                headers=headers)
            self.app.update_request(req)
            resp = controller.PUT(req)
            self.assertEquals(resp.status_int, 201)
            set_http_connect(201, 201, 201)
            headers['X-Object-Meta-a'] = \
                'a' * (constraints.MAX_META_OVERALL_SIZE - size)
            req = Request.blank('/v1/a/c/o', environ={'REQUEST_METHOD': 'PUT'},
                                headers=headers)
            self.app.update_request(req)
            resp = controller.PUT(req)
            self.assertEquals(resp.status_int, 400)

    @contextmanager
    def controller_context(self, req, *args, **kwargs):
        _v, account, container, obj = utils.split_path(req.path, 4, 4, True)
        controller = proxy_server.ReplicatedObjectController(
            self.app, account, container, obj)
        self.app.update_request(req)
        self.app.memcache.store = {}
        with save_globals():
            new_connect = set_http_connect(*args, **kwargs)
            yield controller
            unused_status_list = []
            while True:
                try:
                    unused_status_list.append(new_connect.code_iter.next())
                except StopIteration:
                    break
            if unused_status_list:
                raise self.fail('UN-USED STATUS CODES: %r' %
                                unused_status_list)

    def test_basic_put_with_x_copy_from(self):
        req = Request.blank('/v1/a/c/o', environ={'REQUEST_METHOD': 'PUT'},
                            headers={'Content-Length': '0',
                                     'X-Copy-From': 'c/o'})
        status_list = (200, 200, 200, 200, 200, 201, 201, 201)
        #              acct cont objc objc objc obj  obj  obj
        with self.controller_context(req, *status_list) as controller:
            resp = controller.PUT(req)
        self.assertEquals(resp.status_int, 201)
        self.assertEquals(resp.headers['x-copied-from'], 'c/o')

    def test_basic_put_with_x_copy_from_account(self):
        req = Request.blank('/v1/a1/c1/o', environ={'REQUEST_METHOD': 'PUT'},
                            headers={'Content-Length': '0',
                                     'X-Copy-From': 'c/o',
                                     'X-Copy-From-Account': 'a'})
        status_list = (200, 200, 200, 200, 200, 200, 200, 201, 201, 201)
        #              acct cont acc1 con1 objc objc objc obj  obj  obj
        with self.controller_context(req, *status_list) as controller:
            resp = controller.PUT(req)
        self.assertEquals(resp.status_int, 201)
        self.assertEquals(resp.headers['x-copied-from'], 'c/o')
        self.assertEquals(resp.headers['x-copied-from-account'], 'a')

    def test_basic_put_with_x_copy_from_across_container(self):
        req = Request.blank('/v1/a/c/o', environ={'REQUEST_METHOD': 'PUT'},
                            headers={'Content-Length': '0',
                                     'X-Copy-From': 'c2/o'})
        status_list = (200, 200, 200, 200, 200, 200, 201, 201, 201)
        #              acct cont conc objc objc objc obj  obj  obj
        with self.controller_context(req, *status_list) as controller:
            resp = controller.PUT(req)
        self.assertEquals(resp.status_int, 201)
        self.assertEquals(resp.headers['x-copied-from'], 'c2/o')

    def test_basic_put_with_x_copy_from_across_container_and_account(self):
        req = Request.blank('/v1/a1/c1/o', environ={'REQUEST_METHOD': 'PUT'},
                            headers={'Content-Length': '0',
                                     'X-Copy-From': 'c2/o',
                                     'X-Copy-From-Account': 'a'})
        status_list = (200, 200, 200, 200, 200, 200, 200, 201, 201, 201)
        #              acct cont acc1 con1 objc objc objc obj  obj  obj
        with self.controller_context(req, *status_list) as controller:
            resp = controller.PUT(req)
        self.assertEquals(resp.status_int, 201)
        self.assertEquals(resp.headers['x-copied-from'], 'c2/o')
        self.assertEquals(resp.headers['x-copied-from-account'], 'a')

    def test_copy_non_zero_content_length(self):
        req = Request.blank('/v1/a/c/o', environ={'REQUEST_METHOD': 'PUT'},
                            headers={'Content-Length': '5',
                                     'X-Copy-From': 'c/o'})
        status_list = (200, 200)
        #                acct cont
        with self.controller_context(req, *status_list) as controller:
            resp = controller.PUT(req)
        self.assertEquals(resp.status_int, 400)

    def test_copy_non_zero_content_length_with_account(self):
        req = Request.blank('/v1/a1/c1/o', environ={'REQUEST_METHOD': 'PUT'},
                            headers={'Content-Length': '5',
                                     'X-Copy-From': 'c/o',
                                     'X-Copy-From-Account': 'a'})
        status_list = (200, 200)
        #                acct cont
        with self.controller_context(req, *status_list) as controller:
            resp = controller.PUT(req)
        self.assertEquals(resp.status_int, 400)

    def test_copy_with_slashes_in_x_copy_from(self):
        # extra source path parsing
        req = Request.blank('/v1/a/c/o', environ={'REQUEST_METHOD': 'PUT'},
                            headers={'Content-Length': '0',
                                     'X-Copy-From': 'c/o/o2'})
        status_list = (200, 200, 200, 200, 200, 201, 201, 201)
        #              acct cont objc objc objc obj  obj  obj
        with self.controller_context(req, *status_list) as controller:
            resp = controller.PUT(req)
        self.assertEquals(resp.status_int, 201)
        self.assertEquals(resp.headers['x-copied-from'], 'c/o/o2')

    def test_copy_with_slashes_in_x_copy_from_and_account(self):
        # extra source path parsing
        req = Request.blank('/v1/a1/c1/o', environ={'REQUEST_METHOD': 'PUT'},
                            headers={'Content-Length': '0',
                                     'X-Copy-From': 'c/o/o2',
                                     'X-Copy-From-Account': 'a'})
        status_list = (200, 200, 200, 200, 200, 200, 200, 201, 201, 201)
        #              acct cont acc1 con1 objc objc objc obj  obj  obj
        with self.controller_context(req, *status_list) as controller:
            resp = controller.PUT(req)
        self.assertEquals(resp.status_int, 201)
        self.assertEquals(resp.headers['x-copied-from'], 'c/o/o2')
        self.assertEquals(resp.headers['x-copied-from-account'], 'a')

    def test_copy_with_spaces_in_x_copy_from(self):
        # space in soure path
        req = Request.blank('/v1/a/c/o', environ={'REQUEST_METHOD': 'PUT'},
                            headers={'Content-Length': '0',
                                     'X-Copy-From': 'c/o%20o2'})
        status_list = (200, 200, 200, 200, 200, 201, 201, 201)
        #              acct cont objc objc objc obj  obj  obj
        with self.controller_context(req, *status_list) as controller:
            resp = controller.PUT(req)
        self.assertEquals(resp.status_int, 201)
        self.assertEquals(resp.headers['x-copied-from'], 'c/o%20o2')

    def test_copy_with_spaces_in_x_copy_from_and_account(self):
        # space in soure path
        req = Request.blank('/v1/a1/c1/o', environ={'REQUEST_METHOD': 'PUT'},
                            headers={'Content-Length': '0',
                                     'X-Copy-From': 'c/o%20o2',
                                     'X-Copy-From-Account': 'a'})
        status_list = (200, 200, 200, 200, 200, 200, 200, 201, 201, 201)
        #              acct cont acc1 con1 objc objc objc obj  obj  obj
        with self.controller_context(req, *status_list) as controller:
            resp = controller.PUT(req)
        self.assertEquals(resp.status_int, 201)
        self.assertEquals(resp.headers['x-copied-from'], 'c/o%20o2')
        self.assertEquals(resp.headers['x-copied-from-account'], 'a')

    def test_copy_with_leading_slash_in_x_copy_from(self):
        # repeat tests with leading /
        req = Request.blank('/v1/a/c/o', environ={'REQUEST_METHOD': 'PUT'},
                            headers={'Content-Length': '0',
                                     'X-Copy-From': '/c/o'})
        status_list = (200, 200, 200, 200, 200, 201, 201, 201)
        #              acct cont objc objc objc obj  obj  obj
        with self.controller_context(req, *status_list) as controller:
            resp = controller.PUT(req)
        self.assertEquals(resp.status_int, 201)
        self.assertEquals(resp.headers['x-copied-from'], 'c/o')

    def test_copy_with_leading_slash_in_x_copy_from_and_account(self):
        # repeat tests with leading /
        req = Request.blank('/v1/a1/c1/o', environ={'REQUEST_METHOD': 'PUT'},
                            headers={'Content-Length': '0',
                                     'X-Copy-From': '/c/o',
                                     'X-Copy-From-Account': 'a'})
        status_list = (200, 200, 200, 200, 200, 200, 200, 201, 201, 201)
        #              acct cont acc1 con1 objc objc objc obj  obj  obj
        with self.controller_context(req, *status_list) as controller:
            resp = controller.PUT(req)
        self.assertEquals(resp.status_int, 201)
        self.assertEquals(resp.headers['x-copied-from'], 'c/o')
        self.assertEquals(resp.headers['x-copied-from-account'], 'a')

    def test_copy_with_leading_slash_and_slashes_in_x_copy_from(self):
        req = Request.blank('/v1/a/c/o', environ={'REQUEST_METHOD': 'PUT'},
                            headers={'Content-Length': '0',
                                     'X-Copy-From': '/c/o/o2'})
        status_list = (200, 200, 200, 200, 200, 201, 201, 201)
        #              acct cont objc objc objc obj  obj  obj
        with self.controller_context(req, *status_list) as controller:
            resp = controller.PUT(req)
        self.assertEquals(resp.status_int, 201)
        self.assertEquals(resp.headers['x-copied-from'], 'c/o/o2')

    def test_copy_with_leading_slash_and_slashes_in_x_copy_from_acct(self):
        req = Request.blank('/v1/a1/c1/o', environ={'REQUEST_METHOD': 'PUT'},
                            headers={'Content-Length': '0',
                                     'X-Copy-From': '/c/o/o2',
                                     'X-Copy-From-Account': 'a'})
        status_list = (200, 200, 200, 200, 200, 200, 200, 201, 201, 201)
        #              acct cont acc1 con1 objc objc objc obj  obj  obj
        with self.controller_context(req, *status_list) as controller:
            resp = controller.PUT(req)
        self.assertEquals(resp.status_int, 201)
        self.assertEquals(resp.headers['x-copied-from'], 'c/o/o2')
        self.assertEquals(resp.headers['x-copied-from-account'], 'a')

    def test_copy_with_no_object_in_x_copy_from(self):
        req = Request.blank('/v1/a/c/o', environ={'REQUEST_METHOD': 'PUT'},
                            headers={'Content-Length': '0',
                                     'X-Copy-From': '/c'})
        status_list = (200, 200)
        #              acct cont
        with self.controller_context(req, *status_list) as controller:
            try:
                controller.PUT(req)
            except HTTPException as resp:
                self.assertEquals(resp.status_int // 100, 4)  # client error
            else:
                raise self.fail('Invalid X-Copy-From did not raise '
                                'client error')

    def test_copy_with_no_object_in_x_copy_from_and_account(self):
        req = Request.blank('/v1/a1/c1/o', environ={'REQUEST_METHOD': 'PUT'},
                            headers={'Content-Length': '0',
                                     'X-Copy-From': '/c',
                                     'X-Copy-From-Account': 'a'})
        status_list = (200, 200)
        #              acct cont
        with self.controller_context(req, *status_list) as controller:
            try:
                controller.PUT(req)
            except HTTPException as resp:
                self.assertEquals(resp.status_int // 100, 4)  # client error
            else:
                raise self.fail('Invalid X-Copy-From did not raise '
                                'client error')

    def test_copy_server_error_reading_source(self):
        req = Request.blank('/v1/a/c/o', environ={'REQUEST_METHOD': 'PUT'},
                            headers={'Content-Length': '0',
                                     'X-Copy-From': '/c/o'})
        status_list = (200, 200, 503, 503, 503)
        #              acct cont objc objc objc
        with self.controller_context(req, *status_list) as controller:
            resp = controller.PUT(req)
        self.assertEquals(resp.status_int, 503)

    def test_copy_server_error_reading_source_and_account(self):
        req = Request.blank('/v1/a1/c1/o', environ={'REQUEST_METHOD': 'PUT'},
                            headers={'Content-Length': '0',
                                     'X-Copy-From': '/c/o',
                                     'X-Copy-From-Account': 'a'})
        status_list = (200, 200, 200, 200, 503, 503, 503)
        #              acct cont acct cont objc objc objc
        with self.controller_context(req, *status_list) as controller:
            resp = controller.PUT(req)
        self.assertEquals(resp.status_int, 503)

    def test_copy_not_found_reading_source(self):
        req = Request.blank('/v1/a/c/o', environ={'REQUEST_METHOD': 'PUT'},
                            headers={'Content-Length': '0',
                                     'X-Copy-From': '/c/o'})
        # not found
        status_list = (200, 200, 404, 404, 404)
        #              acct cont objc objc objc
        with self.controller_context(req, *status_list) as controller:
            resp = controller.PUT(req)
        self.assertEquals(resp.status_int, 404)

    def test_copy_not_found_reading_source_and_account(self):
        req = Request.blank('/v1/a1/c1/o', environ={'REQUEST_METHOD': 'PUT'},
                            headers={'Content-Length': '0',
                                     'X-Copy-From': '/c/o',
                                     'X-Copy-From-Account': 'a'})
        # not found
        status_list = (200, 200, 200, 200, 404, 404, 404)
        #              acct cont acct cont objc objc objc
        with self.controller_context(req, *status_list) as controller:
            resp = controller.PUT(req)
        self.assertEquals(resp.status_int, 404)

    def test_copy_with_some_missing_sources(self):
        req = Request.blank('/v1/a/c/o', environ={'REQUEST_METHOD': 'PUT'},
                            headers={'Content-Length': '0',
                                     'X-Copy-From': '/c/o'})
        status_list = (200, 200, 404, 404, 200, 201, 201, 201)
        #              acct cont objc objc objc obj  obj  obj
        with self.controller_context(req, *status_list) as controller:
            resp = controller.PUT(req)
        self.assertEquals(resp.status_int, 201)

    def test_copy_with_some_missing_sources_and_account(self):
        req = Request.blank('/v1/a1/c1/o', environ={'REQUEST_METHOD': 'PUT'},
                            headers={'Content-Length': '0',
                                     'X-Copy-From': '/c/o',
                                     'X-Copy-From-Account': 'a'})
        status_list = (200, 200, 200, 200, 404, 404, 200, 201, 201, 201)
        #              acct cont acct cont objc objc objc obj  obj  obj
        with self.controller_context(req, *status_list) as controller:
            resp = controller.PUT(req)
        self.assertEquals(resp.status_int, 201)

    def test_copy_with_object_metadata(self):
        req = Request.blank('/v1/a/c/o', environ={'REQUEST_METHOD': 'PUT'},
                            headers={'Content-Length': '0',
                                     'X-Copy-From': '/c/o',
                                     'X-Object-Meta-Ours': 'okay'})
        # test object metadata
        status_list = (200, 200, 200, 200, 200, 201, 201, 201)
        #              acct cont objc objc objc obj  obj  obj
        with self.controller_context(req, *status_list) as controller:
            resp = controller.PUT(req)
        self.assertEquals(resp.status_int, 201)
        self.assertEquals(resp.headers.get('x-object-meta-test'), 'testing')
        self.assertEquals(resp.headers.get('x-object-meta-ours'), 'okay')
        self.assertEquals(resp.headers.get('x-delete-at'), '9876543210')

    def test_copy_with_object_metadata_and_account(self):
        req = Request.blank('/v1/a1/c1/o', environ={'REQUEST_METHOD': 'PUT'},
                            headers={'Content-Length': '0',
                                     'X-Copy-From': '/c/o',
                                     'X-Object-Meta-Ours': 'okay',
                                     'X-Copy-From-Account': 'a'})
        # test object metadata
        status_list = (200, 200, 200, 200, 200, 200, 200, 201, 201, 201)
        #              acct cont acct cont objc objc objc obj  obj  obj
        with self.controller_context(req, *status_list) as controller:
            resp = controller.PUT(req)
        self.assertEquals(resp.status_int, 201)
        self.assertEquals(resp.headers.get('x-object-meta-test'), 'testing')
        self.assertEquals(resp.headers.get('x-object-meta-ours'), 'okay')
        self.assertEquals(resp.headers.get('x-delete-at'), '9876543210')

    @_limit_max_file_size
    def test_copy_source_larger_than_max_file_size(self):
        req = Request.blank('/v1/a/c/o', environ={'REQUEST_METHOD': 'PUT'},
                            headers={'Content-Length': '0',
                                     'X-Copy-From': '/c/o'})
        # copy-from object is too large to fit in target object

        class LargeResponseBody(object):

            def __len__(self):
                return constraints.MAX_FILE_SIZE + 1

            def __getitem__(self, key):
                return ''

        copy_from_obj_body = LargeResponseBody()
        status_list = (200, 200, 200, 200, 200)
        #              acct cont objc objc objc
        kwargs = dict(body=copy_from_obj_body)
        with self.controller_context(req, *status_list,
                                     **kwargs) as controller:
            self.app.update_request(req)

            self.app.memcache.store = {}
            try:
                resp = controller.PUT(req)
            except HTTPException as resp:
                pass
            self.assertEquals(resp.status_int, 413)

    def test_basic_COPY(self):
        req = Request.blank('/v1/a/c/o',
                            environ={'REQUEST_METHOD': 'COPY'},
                            headers={'Destination': 'c/o2'})
        status_list = (200, 200, 200, 200, 200, 201, 201, 201)
        #              acct cont objc objc objc obj  obj  obj
        with self.controller_context(req, *status_list) as controller:
            resp = controller.COPY(req)
        self.assertEquals(resp.status_int, 201)
        self.assertEquals(resp.headers['x-copied-from'], 'c/o')

    def test_basic_COPY_account(self):
        req = Request.blank('/v1/a/c/o',
                            environ={'REQUEST_METHOD': 'COPY'},
                            headers={'Destination': 'c1/o2',
                                     'Destination-Account': 'a1'})
        status_list = (200, 200, 200, 200, 200, 200, 200, 201, 201, 201)
        #              acct cont acct cont objc objc objc obj  obj  obj
        with self.controller_context(req, *status_list) as controller:
            resp = controller.COPY(req)
        self.assertEquals(resp.status_int, 201)
        self.assertEquals(resp.headers['x-copied-from'], 'c/o')
        self.assertEquals(resp.headers['x-copied-from-account'], 'a')

    def test_COPY_across_containers(self):
        req = Request.blank('/v1/a/c/o',
                            environ={'REQUEST_METHOD': 'COPY'},
                            headers={'Destination': 'c2/o'})
        status_list = (200, 200, 200, 200, 200, 200, 201, 201, 201)
        #              acct cont c2   objc objc objc obj  obj  obj
        with self.controller_context(req, *status_list) as controller:
            resp = controller.COPY(req)
        self.assertEquals(resp.status_int, 201)
        self.assertEquals(resp.headers['x-copied-from'], 'c/o')

    def test_COPY_source_with_slashes_in_name(self):
        req = Request.blank('/v1/a/c/o/o2',
                            environ={'REQUEST_METHOD': 'COPY'},
                            headers={'Destination': 'c/o'})
        status_list = (200, 200, 200, 200, 200, 201, 201, 201)
        #              acct cont objc objc objc obj  obj  obj
        with self.controller_context(req, *status_list) as controller:
            resp = controller.COPY(req)
        self.assertEquals(resp.status_int, 201)
        self.assertEquals(resp.headers['x-copied-from'], 'c/o/o2')

    def test_COPY_account_source_with_slashes_in_name(self):
        req = Request.blank('/v1/a/c/o/o2',
                            environ={'REQUEST_METHOD': 'COPY'},
                            headers={'Destination': 'c1/o',
                                     'Destination-Account': 'a1'})
        status_list = (200, 200, 200, 200, 200, 200, 200, 201, 201, 201)
        #              acct cont acct cont objc objc objc obj  obj  obj
        with self.controller_context(req, *status_list) as controller:
            resp = controller.COPY(req)
        self.assertEquals(resp.status_int, 201)
        self.assertEquals(resp.headers['x-copied-from'], 'c/o/o2')
        self.assertEquals(resp.headers['x-copied-from-account'], 'a')

    def test_COPY_destination_leading_slash(self):
        req = Request.blank('/v1/a/c/o',
                            environ={'REQUEST_METHOD': 'COPY'},
                            headers={'Destination': '/c/o'})
        status_list = (200, 200, 200, 200, 200, 201, 201, 201)
        #              acct cont objc objc objc obj  obj  obj
        with self.controller_context(req, *status_list) as controller:
            resp = controller.COPY(req)
        self.assertEquals(resp.status_int, 201)
        self.assertEquals(resp.headers['x-copied-from'], 'c/o')

    def test_COPY_account_destination_leading_slash(self):
        req = Request.blank('/v1/a/c/o',
                            environ={'REQUEST_METHOD': 'COPY'},
                            headers={'Destination': '/c1/o',
                                     'Destination-Account': 'a1'})
        status_list = (200, 200, 200, 200, 200, 200, 200, 201, 201, 201)
        #              acct cont acct cont objc objc objc obj  obj  obj
        with self.controller_context(req, *status_list) as controller:
            resp = controller.COPY(req)
        self.assertEquals(resp.status_int, 201)
        self.assertEquals(resp.headers['x-copied-from'], 'c/o')
        self.assertEquals(resp.headers['x-copied-from-account'], 'a')

    def test_COPY_source_with_slashes_destination_leading_slash(self):
        req = Request.blank('/v1/a/c/o/o2',
                            environ={'REQUEST_METHOD': 'COPY'},
                            headers={'Destination': '/c/o'})
        status_list = (200, 200, 200, 200, 200, 201, 201, 201)
        #              acct cont objc objc objc obj  obj  obj
        with self.controller_context(req, *status_list) as controller:
            resp = controller.COPY(req)
        self.assertEquals(resp.status_int, 201)
        self.assertEquals(resp.headers['x-copied-from'], 'c/o/o2')

    def test_COPY_account_source_with_slashes_destination_leading_slash(self):
        req = Request.blank('/v1/a/c/o/o2',
                            environ={'REQUEST_METHOD': 'COPY'},
                            headers={'Destination': '/c1/o',
                                     'Destination-Account': 'a1'})
        status_list = (200, 200, 200, 200, 200, 200, 200, 201, 201, 201)
        #              acct cont acct cont objc objc objc obj  obj  obj
        with self.controller_context(req, *status_list) as controller:
            resp = controller.COPY(req)
        self.assertEquals(resp.status_int, 201)
        self.assertEquals(resp.headers['x-copied-from'], 'c/o/o2')
        self.assertEquals(resp.headers['x-copied-from-account'], 'a')

    def test_COPY_no_object_in_destination(self):
        req = Request.blank('/v1/a/c/o',
                            environ={'REQUEST_METHOD': 'COPY'},
                            headers={'Destination': 'c_o'})
        status_list = []  # no requests needed
        with self.controller_context(req, *status_list) as controller:
            self.assertRaises(HTTPException, controller.COPY, req)

    def test_COPY_account_no_object_in_destination(self):
        req = Request.blank('/v1/a/c/o',
                            environ={'REQUEST_METHOD': 'COPY'},
                            headers={'Destination': 'c_o',
                                     'Destination-Account': 'a1'})
        status_list = []  # no requests needed
        with self.controller_context(req, *status_list) as controller:
            self.assertRaises(HTTPException, controller.COPY, req)

    def test_COPY_server_error_reading_source(self):
        req = Request.blank('/v1/a/c/o',
                            environ={'REQUEST_METHOD': 'COPY'},
                            headers={'Destination': '/c/o'})
        status_list = (200, 200, 503, 503, 503)
        #              acct cont objc objc objc
        with self.controller_context(req, *status_list) as controller:
            resp = controller.COPY(req)
        self.assertEquals(resp.status_int, 503)

    def test_COPY_account_server_error_reading_source(self):
        req = Request.blank('/v1/a/c/o',
                            environ={'REQUEST_METHOD': 'COPY'},
                            headers={'Destination': '/c1/o',
                                     'Destination-Account': 'a1'})
        status_list = (200, 200, 200, 200, 503, 503, 503)
        #              acct cont acct cont objc objc objc
        with self.controller_context(req, *status_list) as controller:
            resp = controller.COPY(req)
        self.assertEquals(resp.status_int, 503)

    def test_COPY_not_found_reading_source(self):
        req = Request.blank('/v1/a/c/o',
                            environ={'REQUEST_METHOD': 'COPY'},
                            headers={'Destination': '/c/o'})
        status_list = (200, 200, 404, 404, 404)
        #                acct cont objc objc objc
        with self.controller_context(req, *status_list) as controller:
            resp = controller.COPY(req)
        self.assertEquals(resp.status_int, 404)

    def test_COPY_account_not_found_reading_source(self):
        req = Request.blank('/v1/a/c/o',
                            environ={'REQUEST_METHOD': 'COPY'},
                            headers={'Destination': '/c1/o',
                                     'Destination-Account': 'a1'})
        status_list = (200, 200, 200, 200, 404, 404, 404)
        #              acct cont acct cont objc objc objc
        with self.controller_context(req, *status_list) as controller:
            resp = controller.COPY(req)
        self.assertEquals(resp.status_int, 404)

    def test_COPY_with_some_missing_sources(self):
        req = Request.blank('/v1/a/c/o',
                            environ={'REQUEST_METHOD': 'COPY'},
                            headers={'Destination': '/c/o'})
        status_list = (200, 200, 404, 404, 200, 201, 201, 201)
        #                acct cont objc objc objc obj  obj  obj
        with self.controller_context(req, *status_list) as controller:
            resp = controller.COPY(req)
        self.assertEquals(resp.status_int, 201)

    def test_COPY_account_with_some_missing_sources(self):
        req = Request.blank('/v1/a/c/o',
                            environ={'REQUEST_METHOD': 'COPY'},
                            headers={'Destination': '/c1/o',
                                     'Destination-Account': 'a1'})
        status_list = (200, 200, 200, 200, 404, 404, 200, 201, 201, 201)
        #              acct cont acct cont objc objc objc obj  obj  obj
        with self.controller_context(req, *status_list) as controller:
            resp = controller.COPY(req)
        self.assertEquals(resp.status_int, 201)

    def test_COPY_with_metadata(self):
        req = Request.blank('/v1/a/c/o',
                            environ={'REQUEST_METHOD': 'COPY'},
                            headers={'Destination': '/c/o',
                                     'X-Object-Meta-Ours': 'okay'})
        status_list = (200, 200, 200, 200, 200, 201, 201, 201)
        #                acct cont objc objc objc obj  obj  obj
        with self.controller_context(req, *status_list) as controller:
            resp = controller.COPY(req)
        self.assertEquals(resp.status_int, 201)
        self.assertEquals(resp.headers.get('x-object-meta-test'),
                          'testing')
        self.assertEquals(resp.headers.get('x-object-meta-ours'), 'okay')
        self.assertEquals(resp.headers.get('x-delete-at'), '9876543210')

    def test_COPY_account_with_metadata(self):
        req = Request.blank('/v1/a/c/o',
                            environ={'REQUEST_METHOD': 'COPY'},
                            headers={'Destination': '/c1/o',
                                     'X-Object-Meta-Ours': 'okay',
                                     'Destination-Account': 'a1'})
        status_list = (200, 200, 200, 200, 200, 200, 200, 201, 201, 201)
        #              acct cont acct cont objc objc objc obj  obj  obj
        with self.controller_context(req, *status_list) as controller:
            resp = controller.COPY(req)
        self.assertEquals(resp.status_int, 201)
        self.assertEquals(resp.headers.get('x-object-meta-test'),
                          'testing')
        self.assertEquals(resp.headers.get('x-object-meta-ours'), 'okay')
        self.assertEquals(resp.headers.get('x-delete-at'), '9876543210')

    @_limit_max_file_size
    def test_COPY_source_larger_than_max_file_size(self):
        req = Request.blank('/v1/a/c/o',
                            environ={'REQUEST_METHOD': 'COPY'},
                            headers={'Destination': '/c/o'})

        class LargeResponseBody(object):

            def __len__(self):
                return constraints.MAX_FILE_SIZE + 1

            def __getitem__(self, key):
                return ''

        copy_from_obj_body = LargeResponseBody()
        status_list = (200, 200, 200, 200, 200)
        #              acct cont objc objc objc
        kwargs = dict(body=copy_from_obj_body)
        with self.controller_context(req, *status_list,
                                     **kwargs) as controller:
            try:
                resp = controller.COPY(req)
            except HTTPException as resp:
                pass
        self.assertEquals(resp.status_int, 413)

    @_limit_max_file_size
    def test_COPY_account_source_larger_than_max_file_size(self):
        req = Request.blank('/v1/a/c/o',
                            environ={'REQUEST_METHOD': 'COPY'},
                            headers={'Destination': '/c1/o',
                                     'Destination-Account': 'a1'})

        class LargeResponseBody(object):

            def __len__(self):
                return constraints.MAX_FILE_SIZE + 1

            def __getitem__(self, key):
                return ''

        copy_from_obj_body = LargeResponseBody()
        status_list = (200, 200, 200, 200, 200)
        #              acct cont objc objc objc
        kwargs = dict(body=copy_from_obj_body)
        with self.controller_context(req, *status_list,
                                     **kwargs) as controller:
            try:
                resp = controller.COPY(req)
            except HTTPException as resp:
                pass
        self.assertEquals(resp.status_int, 413)

    def test_COPY_newest(self):
        with save_globals():
            controller = proxy_server.ReplicatedObjectController(
                self.app, 'a', 'c', 'o')
            req = Request.blank('/v1/a/c/o',
                                environ={'REQUEST_METHOD': 'COPY'},
                                headers={'Destination': '/c/o'})
            req.account = 'a'
            controller.object_name = 'o'
            set_http_connect(200, 200, 200, 200, 200, 201, 201, 201,
                             #act cont objc objc objc obj  obj  obj
                             timestamps=('1', '1', '1', '3', '2', '4', '4',
                                         '4'))
            self.app.memcache.store = {}
            resp = controller.COPY(req)
            self.assertEquals(resp.status_int, 201)
            self.assertEquals(resp.headers['x-copied-from-last-modified'],
                              '3')

    def test_COPY_account_newest(self):
        with save_globals():
            controller = proxy_server.ReplicatedObjectController(
                self.app, 'a', 'c', 'o')
            req = Request.blank('/v1/a/c/o',
                                environ={'REQUEST_METHOD': 'COPY'},
                                headers={'Destination': '/c1/o',
                                         'Destination-Account': 'a1'})
            req.account = 'a'
            controller.object_name = 'o'
            set_http_connect(200, 200, 200, 200, 200, 200, 200, 201, 201, 201,
                             #act cont acct cont objc objc objc obj  obj  obj
                             timestamps=('1', '1', '1', '1', '3', '2', '1',
                                         '4', '4', '4'))
            self.app.memcache.store = {}
            resp = controller.COPY(req)
            self.assertEquals(resp.status_int, 201)
            self.assertEquals(resp.headers['x-copied-from-last-modified'],
                              '3')

    def test_COPY_delete_at(self):
        with save_globals():
            backend_requests = []

<<<<<<< HEAD
            def fake_connect_put_node(nodes, part, path, headers,
                                      logger_thread_locals, chunked,
                                      need_metadata_footer=False,
                                      need_multiphase_put=False):
                given_headers.update(headers)

            controller = proxy_server.ReplicatedObjectController(
                self.app, 'a', 'c', 'o')
            controller._connect_put_node = fake_connect_put_node
            set_http_connect(200, 200, 200, 200, 200, 201, 201, 201)
=======
            def capture_requests(ipaddr, port, device, partition, method, path,
                                 headers=None, query_string=None):
                backend_requests.append((method, path, headers))

            controller = proxy_server.ObjectController(self.app, 'a',
                                                       'c', 'o')
            set_http_connect(200, 200, 200, 200, 200, 201, 201, 201,
                             give_connect=capture_requests)
>>>>>>> 96337992
            self.app.memcache.store = {}
            req = Request.blank('/v1/a/c/o',
                                environ={'REQUEST_METHOD': 'COPY'},
                                headers={'Destination': '/c/o'})

            self.app.update_request(req)
            resp = controller.COPY(req)
            self.assertEqual(201, resp.status_int)  # sanity
            for method, path, given_headers in backend_requests:
                if method != 'PUT':
                    continue
                self.assertEquals(given_headers.get('X-Delete-At'),
                                  '9876543210')
                self.assertTrue('X-Delete-At-Host' in given_headers)
                self.assertTrue('X-Delete-At-Device' in given_headers)
                self.assertTrue('X-Delete-At-Partition' in given_headers)
                self.assertTrue('X-Delete-At-Container' in given_headers)

    def test_COPY_account_delete_at(self):
        with save_globals():
            backend_requests = []

<<<<<<< HEAD
            def fake_connect_put_node(nodes, part, path, headers,
                                      logger_thread_locals, chunked,
                                      need_metadata_footer=False,
                                      need_multiphase_put=False):
                given_headers.update(headers)

            controller = proxy_server.ReplicatedObjectController(
                self.app, 'a', 'c', 'o')
            controller._connect_put_node = fake_connect_put_node
            set_http_connect(200, 200, 200, 200, 200, 200, 200, 201, 201, 201)
=======
            def capture_requests(ipaddr, port, device, partition, method, path,
                                 headers=None, query_string=None):
                backend_requests.append((method, path, headers))

            controller = proxy_server.ObjectController(self.app, 'a',
                                                       'c', 'o')
            set_http_connect(200, 200, 200, 200, 200, 200, 200, 201, 201, 201,
                             give_connect=capture_requests)
>>>>>>> 96337992
            self.app.memcache.store = {}
            req = Request.blank('/v1/a/c/o',
                                environ={'REQUEST_METHOD': 'COPY'},
                                headers={'Destination': '/c1/o',
                                         'Destination-Account': 'a1'})

            self.app.update_request(req)
            resp = controller.COPY(req)
            self.assertEqual(201, resp.status_int)  # sanity
            for method, path, given_headers in backend_requests:
                if method != 'PUT':
                    continue
                self.assertEquals(given_headers.get('X-Delete-At'),
                                  '9876543210')
                self.assertTrue('X-Delete-At-Host' in given_headers)
                self.assertTrue('X-Delete-At-Device' in given_headers)
                self.assertTrue('X-Delete-At-Partition' in given_headers)
                self.assertTrue('X-Delete-At-Container' in given_headers)

    def test_chunked_put(self):

        class ChunkedFile(object):

            def __init__(self, bytes):
                self.bytes = bytes
                self.read_bytes = 0

            @property
            def bytes_left(self):
                return self.bytes - self.read_bytes

            def read(self, amt=None):
                if self.read_bytes >= self.bytes:
                    raise StopIteration()
                if not amt:
                    amt = self.bytes_left
                data = 'a' * min(amt, self.bytes_left)
                self.read_bytes += len(data)
                return data

        with save_globals():
            set_http_connect(201, 201, 201, 201)
            controller = proxy_server.ReplicatedObjectController(
                self.app, 'account', 'container', 'object')
            req = Request.blank('/v1/a/c/o',
                                environ={'REQUEST_METHOD': 'COPY'},
                                headers={'Transfer-Encoding': 'chunked',
                                         'Content-Type': 'foo/bar'})

            req.body_file = ChunkedFile(10)
            self.app.memcache.store = {}
            self.app.update_request(req)
            res = controller.PUT(req)
            self.assertEquals(res.status_int // 100, 2)  # success

            # test 413 entity to large
            set_http_connect(201, 201, 201, 201)
            req = Request.blank('/v1/a/c/o',
                                environ={'REQUEST_METHOD': 'COPY'},
                                headers={'Transfer-Encoding': 'chunked',
                                'Content-Type': 'foo/bar'})
            req.body_file = ChunkedFile(11)
            self.app.memcache.store = {}
            self.app.update_request(req)

            with mock.patch('swift.common.constraints.MAX_FILE_SIZE', 10):
                res = controller.PUT(req)
                self.assertEquals(res.status_int, 413)

    @unpatch_policies
    def test_chunked_put_bad_version(self):
        # Check bad version
        (prolis, acc1lis, acc2lis, con1lis, con2lis, obj1lis,
         obj2lis, obj3lis) = _test_sockets
        sock = connect_tcp(('localhost', prolis.getsockname()[1]))
        fd = sock.makefile()
        fd.write('GET /v0 HTTP/1.1\r\nHost: localhost\r\n'
                 'Connection: close\r\nContent-Length: 0\r\n\r\n')
        fd.flush()
        headers = readuntil2crlfs(fd)
        exp = 'HTTP/1.1 412'
        self.assertEquals(headers[:len(exp)], exp)

    @unpatch_policies
    def test_chunked_put_bad_path(self):
        # Check bad path
        (prolis, acc1lis, acc2lis, con1lis, con2lis, obj1lis,
         obj2lis, obj3lis) = _test_sockets
        sock = connect_tcp(('localhost', prolis.getsockname()[1]))
        fd = sock.makefile()
        fd.write('GET invalid HTTP/1.1\r\nHost: localhost\r\n'
                 'Connection: close\r\nContent-Length: 0\r\n\r\n')
        fd.flush()
        headers = readuntil2crlfs(fd)
        exp = 'HTTP/1.1 404'
        self.assertEquals(headers[:len(exp)], exp)

    @unpatch_policies
    def test_chunked_put_bad_utf8(self):
        # Check invalid utf-8
        (prolis, acc1lis, acc2lis, con1lis, con2lis, obj1lis,
         obj2lis, obj3lis) = _test_sockets
        sock = connect_tcp(('localhost', prolis.getsockname()[1]))
        fd = sock.makefile()
        fd.write('GET /v1/a%80 HTTP/1.1\r\nHost: localhost\r\n'
                 'Connection: close\r\nX-Auth-Token: t\r\n'
                 'Content-Length: 0\r\n\r\n')
        fd.flush()
        headers = readuntil2crlfs(fd)
        exp = 'HTTP/1.1 412'
        self.assertEquals(headers[:len(exp)], exp)

    @unpatch_policies
    def test_chunked_put_bad_path_no_controller(self):
        # Check bad path, no controller
        (prolis, acc1lis, acc2lis, con1lis, con2lis, obj1lis,
         obj2lis, obj3lis) = _test_sockets
        sock = connect_tcp(('localhost', prolis.getsockname()[1]))
        fd = sock.makefile()
        fd.write('GET /v1 HTTP/1.1\r\nHost: localhost\r\n'
                 'Connection: close\r\nX-Auth-Token: t\r\n'
                 'Content-Length: 0\r\n\r\n')
        fd.flush()
        headers = readuntil2crlfs(fd)
        exp = 'HTTP/1.1 412'
        self.assertEquals(headers[:len(exp)], exp)

    @unpatch_policies
    def test_chunked_put_bad_method(self):
        # Check bad method
        (prolis, acc1lis, acc2lis, con1lis, con2lis, obj1lis,
         obj2lis, obj3lis) = _test_sockets
        sock = connect_tcp(('localhost', prolis.getsockname()[1]))
        fd = sock.makefile()
        fd.write('LICK /v1/a HTTP/1.1\r\nHost: localhost\r\n'
                 'Connection: close\r\nX-Auth-Token: t\r\n'
                 'Content-Length: 0\r\n\r\n')
        fd.flush()
        headers = readuntil2crlfs(fd)
        exp = 'HTTP/1.1 405'
        self.assertEquals(headers[:len(exp)], exp)

    @unpatch_policies
    def test_chunked_put_unhandled_exception(self):
        # Check unhandled exception
        (prosrv, acc1srv, acc2srv, con1srv, con2srv, obj1srv,
         obj2srv, obj3srv) = _test_servers
        (prolis, acc1lis, acc2lis, con1lis, con2lis, obj1lis,
         obj2lis, obj3lis) = _test_sockets
        orig_update_request = prosrv.update_request

        def broken_update_request(*args, **kwargs):
            raise Exception('fake: this should be printed')

        prosrv.update_request = broken_update_request
        sock = connect_tcp(('localhost', prolis.getsockname()[1]))
        fd = sock.makefile()
        fd.write('HEAD /v1/a HTTP/1.1\r\nHost: localhost\r\n'
                 'Connection: close\r\nX-Auth-Token: t\r\n'
                 'Content-Length: 0\r\n\r\n')
        fd.flush()
        headers = readuntil2crlfs(fd)
        exp = 'HTTP/1.1 500'
        self.assertEquals(headers[:len(exp)], exp)
        prosrv.update_request = orig_update_request

    @unpatch_policies
    def test_chunked_put_head_account(self):
        # Head account, just a double check and really is here to test
        # the part Application.log_request that 'enforces' a
        # content_length on the response.
        (prolis, acc1lis, acc2lis, con1lis, con2lis, obj1lis,
         obj2lis, obj3lis) = _test_sockets
        sock = connect_tcp(('localhost', prolis.getsockname()[1]))
        fd = sock.makefile()
        fd.write('HEAD /v1/a HTTP/1.1\r\nHost: localhost\r\n'
                 'Connection: close\r\nX-Auth-Token: t\r\n'
                 'Content-Length: 0\r\n\r\n')
        fd.flush()
        headers = readuntil2crlfs(fd)
        exp = 'HTTP/1.1 204'
        self.assertEquals(headers[:len(exp)], exp)
        self.assert_('\r\nContent-Length: 0\r\n' in headers)

    @unpatch_policies
    def test_chunked_put_utf8_all_the_way_down(self):
        # Test UTF-8 Unicode all the way through the system
        ustr = '\xe1\xbc\xb8\xce\xbf\xe1\xbd\xba \xe1\xbc\xb0\xce' \
               '\xbf\xe1\xbd\xbb\xce\x87 \xcf\x84\xe1\xbd\xb0 \xcf' \
               '\x80\xe1\xbd\xb1\xce\xbd\xcf\x84\xca\xbc \xe1\xbc' \
               '\x82\xce\xbd \xe1\xbc\x90\xce\xbe\xe1\xbd\xb5\xce' \
               '\xba\xce\xbf\xce\xb9 \xcf\x83\xce\xb1\xcf\x86\xe1' \
               '\xbf\x86.Test'
        ustr_short = '\xe1\xbc\xb8\xce\xbf\xe1\xbd\xbatest'
        # Create ustr container
        (prolis, acc1lis, acc2lis, con1lis, con2lis, obj1lis,
         obj2lis, obj3lis) = _test_sockets
        sock = connect_tcp(('localhost', prolis.getsockname()[1]))
        fd = sock.makefile()
        fd.write('PUT /v1/a/%s HTTP/1.1\r\nHost: localhost\r\n'
                 'Connection: close\r\nX-Storage-Token: t\r\n'
                 'Content-Length: 0\r\n\r\n' % quote(ustr))
        fd.flush()
        headers = readuntil2crlfs(fd)
        exp = 'HTTP/1.1 201'
        self.assertEquals(headers[:len(exp)], exp)
        # List account with ustr container (test plain)
        sock = connect_tcp(('localhost', prolis.getsockname()[1]))
        fd = sock.makefile()
        fd.write('GET /v1/a HTTP/1.1\r\nHost: localhost\r\n'
                 'Connection: close\r\nX-Storage-Token: t\r\n'
                 'Content-Length: 0\r\n\r\n')
        fd.flush()
        headers = readuntil2crlfs(fd)
        exp = 'HTTP/1.1 200'
        self.assertEquals(headers[:len(exp)], exp)
        containers = fd.read().split('\n')
        self.assert_(ustr in containers)
        # List account with ustr container (test json)
        sock = connect_tcp(('localhost', prolis.getsockname()[1]))
        fd = sock.makefile()
        fd.write('GET /v1/a?format=json HTTP/1.1\r\n'
                 'Host: localhost\r\nConnection: close\r\n'
                 'X-Storage-Token: t\r\nContent-Length: 0\r\n\r\n')
        fd.flush()
        headers = readuntil2crlfs(fd)
        exp = 'HTTP/1.1 200'
        self.assertEquals(headers[:len(exp)], exp)
        listing = json.loads(fd.read())
        self.assert_(ustr.decode('utf8') in [l['name'] for l in listing])
        # List account with ustr container (test xml)
        sock = connect_tcp(('localhost', prolis.getsockname()[1]))
        fd = sock.makefile()
        fd.write('GET /v1/a?format=xml HTTP/1.1\r\n'
                 'Host: localhost\r\nConnection: close\r\n'
                 'X-Storage-Token: t\r\nContent-Length: 0\r\n\r\n')
        fd.flush()
        headers = readuntil2crlfs(fd)
        exp = 'HTTP/1.1 200'
        self.assertEquals(headers[:len(exp)], exp)
        self.assert_('<name>%s</name>' % ustr in fd.read())
        # Create ustr object with ustr metadata in ustr container
        sock = connect_tcp(('localhost', prolis.getsockname()[1]))
        fd = sock.makefile()
        fd.write('PUT /v1/a/%s/%s HTTP/1.1\r\nHost: localhost\r\n'
                 'Connection: close\r\nX-Storage-Token: t\r\n'
                 'X-Object-Meta-%s: %s\r\nContent-Length: 0\r\n\r\n' %
                 (quote(ustr), quote(ustr), quote(ustr_short),
                  quote(ustr)))
        fd.flush()
        headers = readuntil2crlfs(fd)
        exp = 'HTTP/1.1 201'
        self.assertEquals(headers[:len(exp)], exp)
        # List ustr container with ustr object (test plain)
        sock = connect_tcp(('localhost', prolis.getsockname()[1]))
        fd = sock.makefile()
        fd.write('GET /v1/a/%s HTTP/1.1\r\nHost: localhost\r\n'
                 'Connection: close\r\nX-Storage-Token: t\r\n'
                 'Content-Length: 0\r\n\r\n' % quote(ustr))
        fd.flush()
        headers = readuntil2crlfs(fd)
        exp = 'HTTP/1.1 200'
        self.assertEquals(headers[:len(exp)], exp)
        objects = fd.read().split('\n')
        self.assert_(ustr in objects)
        # List ustr container with ustr object (test json)
        sock = connect_tcp(('localhost', prolis.getsockname()[1]))
        fd = sock.makefile()
        fd.write('GET /v1/a/%s?format=json HTTP/1.1\r\n'
                 'Host: localhost\r\nConnection: close\r\n'
                 'X-Storage-Token: t\r\nContent-Length: 0\r\n\r\n' %
                 quote(ustr))
        fd.flush()
        headers = readuntil2crlfs(fd)
        exp = 'HTTP/1.1 200'
        self.assertEquals(headers[:len(exp)], exp)
        listing = json.loads(fd.read())
        self.assertEquals(listing[0]['name'], ustr.decode('utf8'))
        # List ustr container with ustr object (test xml)
        sock = connect_tcp(('localhost', prolis.getsockname()[1]))
        fd = sock.makefile()
        fd.write('GET /v1/a/%s?format=xml HTTP/1.1\r\n'
                 'Host: localhost\r\nConnection: close\r\n'
                 'X-Storage-Token: t\r\nContent-Length: 0\r\n\r\n' %
                 quote(ustr))
        fd.flush()
        headers = readuntil2crlfs(fd)
        exp = 'HTTP/1.1 200'
        self.assertEquals(headers[:len(exp)], exp)
        self.assert_('<name>%s</name>' % ustr in fd.read())
        # Retrieve ustr object with ustr metadata
        sock = connect_tcp(('localhost', prolis.getsockname()[1]))
        fd = sock.makefile()
        fd.write('GET /v1/a/%s/%s HTTP/1.1\r\nHost: localhost\r\n'
                 'Connection: close\r\nX-Storage-Token: t\r\n'
                 'Content-Length: 0\r\n\r\n' %
                 (quote(ustr), quote(ustr)))
        fd.flush()
        headers = readuntil2crlfs(fd)
        exp = 'HTTP/1.1 200'
        self.assertEquals(headers[:len(exp)], exp)
        self.assert_('\r\nX-Object-Meta-%s: %s\r\n' %
                     (quote(ustr_short).lower(), quote(ustr)) in headers)

    @unpatch_policies
    def test_chunked_put_chunked_put(self):
        # Do chunked object put
        (prolis, acc1lis, acc2lis, con1lis, con2lis, obj1lis,
         obj2lis, obj3lis) = _test_sockets
        sock = connect_tcp(('localhost', prolis.getsockname()[1]))
        fd = sock.makefile()
        # Also happens to assert that x-storage-token is taken as a
        # replacement for x-auth-token.
        fd.write('PUT /v1/a/c/o/chunky HTTP/1.1\r\nHost: localhost\r\n'
                 'Connection: close\r\nX-Storage-Token: t\r\n'
                 'Transfer-Encoding: chunked\r\n\r\n'
                 '2\r\noh\r\n4\r\n hai\r\nf\r\n123456789abcdef\r\n'
                 '0\r\n\r\n')
        fd.flush()
        headers = readuntil2crlfs(fd)
        exp = 'HTTP/1.1 201'
        self.assertEquals(headers[:len(exp)], exp)
        # Ensure we get what we put
        sock = connect_tcp(('localhost', prolis.getsockname()[1]))
        fd = sock.makefile()
        fd.write('GET /v1/a/c/o/chunky HTTP/1.1\r\nHost: localhost\r\n'
                 'Connection: close\r\nX-Auth-Token: t\r\n\r\n')
        fd.flush()
        headers = readuntil2crlfs(fd)
        exp = 'HTTP/1.1 200'
        self.assertEquals(headers[:len(exp)], exp)
        body = fd.read()
        self.assertEquals(body, 'oh hai123456789abcdef')

    @unpatch_policies
    def test_version_manifest(self, oc='versions', vc='vers', o='name'):
        versions_to_create = 3
        # Create a container for our versioned object testing
        (prolis, acc1lis, acc2lis, con1lis, con2lis, obj1lis,
         obj2lis, obj3lis) = _test_sockets
        sock = connect_tcp(('localhost', prolis.getsockname()[1]))
        fd = sock.makefile()
        pre = quote('%03x' % len(o))
        osub = '%s/sub' % o
        presub = quote('%03x' % len(osub))
        osub = quote(osub)
        presub = quote(presub)
        oc = quote(oc)
        vc = quote(vc)
        fd.write('PUT /v1/a/%s HTTP/1.1\r\nHost: localhost\r\n'
                 'Connection: close\r\nX-Storage-Token: t\r\n'
                 'Content-Length: 0\r\nX-Versions-Location: %s\r\n\r\n'
                 % (oc, vc))
        fd.flush()
        headers = readuntil2crlfs(fd)
        exp = 'HTTP/1.1 201'
        self.assertEquals(headers[:len(exp)], exp)
        # check that the header was set
        sock = connect_tcp(('localhost', prolis.getsockname()[1]))
        fd = sock.makefile()
        fd.write('GET /v1/a/%s HTTP/1.1\r\nHost: localhost\r\n'
                 'Connection: close\r\nX-Storage-Token: t\r\n\r\n\r\n' % oc)
        fd.flush()
        headers = readuntil2crlfs(fd)
        exp = 'HTTP/1.1 2'  # 2xx series response
        self.assertEquals(headers[:len(exp)], exp)
        self.assert_('X-Versions-Location: %s' % vc in headers)
        # make the container for the object versions
        sock = connect_tcp(('localhost', prolis.getsockname()[1]))
        fd = sock.makefile()
        fd.write('PUT /v1/a/%s HTTP/1.1\r\nHost: localhost\r\n'
                 'Connection: close\r\nX-Storage-Token: t\r\n'
                 'Content-Length: 0\r\n\r\n' % vc)
        fd.flush()
        headers = readuntil2crlfs(fd)
        exp = 'HTTP/1.1 201'
        self.assertEquals(headers[:len(exp)], exp)
        # Create the versioned file
        sock = connect_tcp(('localhost', prolis.getsockname()[1]))
        fd = sock.makefile()
        fd.write('PUT /v1/a/%s/%s HTTP/1.1\r\nHost: '
                 'localhost\r\nConnection: close\r\nX-Storage-Token: '
                 't\r\nContent-Length: 5\r\nContent-Type: text/jibberish0\r\n'
                 'X-Object-Meta-Foo: barbaz\r\n\r\n00000\r\n' % (oc, o))
        fd.flush()
        headers = readuntil2crlfs(fd)
        exp = 'HTTP/1.1 201'
        self.assertEquals(headers[:len(exp)], exp)
        # Create the object versions
        for segment in xrange(1, versions_to_create):
            sleep(.01)  # guarantee that the timestamp changes
            sock = connect_tcp(('localhost', prolis.getsockname()[1]))
            fd = sock.makefile()
            fd.write('PUT /v1/a/%s/%s HTTP/1.1\r\nHost: '
                     'localhost\r\nConnection: close\r\nX-Storage-Token: '
                     't\r\nContent-Length: 5\r\nContent-Type: text/jibberish%s'
                     '\r\n\r\n%05d\r\n' % (oc, o, segment, segment))
            fd.flush()
            headers = readuntil2crlfs(fd)
            exp = 'HTTP/1.1 201'
            self.assertEquals(headers[:len(exp)], exp)
            # Ensure retrieving the manifest file gets the latest version
            sock = connect_tcp(('localhost', prolis.getsockname()[1]))
            fd = sock.makefile()
            fd.write('GET /v1/a/%s/%s HTTP/1.1\r\nHost: '
                     'localhost\r\nConnection: close\r\nX-Auth-Token: t\r\n'
                     '\r\n' % (oc, o))
            fd.flush()
            headers = readuntil2crlfs(fd)
            exp = 'HTTP/1.1 200'
            self.assertEquals(headers[:len(exp)], exp)
            self.assert_('Content-Type: text/jibberish%s' % segment in headers)
            self.assert_('X-Object-Meta-Foo: barbaz' not in headers)
            body = fd.read()
            self.assertEquals(body, '%05d' % segment)
        # Ensure we have the right number of versions saved
        sock = connect_tcp(('localhost', prolis.getsockname()[1]))
        fd = sock.makefile()
        fd.write('GET /v1/a/%s?prefix=%s%s/ HTTP/1.1\r\nHost: '
                 'localhost\r\nConnection: close\r\nX-Auth-Token: t\r\n\r\n'
                 % (vc, pre, o))
        fd.flush()
        headers = readuntil2crlfs(fd)
        exp = 'HTTP/1.1 200'
        self.assertEquals(headers[:len(exp)], exp)
        body = fd.read()
        versions = [x for x in body.split('\n') if x]
        self.assertEquals(len(versions), versions_to_create - 1)
        # copy a version and make sure the version info is stripped
        sock = connect_tcp(('localhost', prolis.getsockname()[1]))
        fd = sock.makefile()
        fd.write('COPY /v1/a/%s/%s HTTP/1.1\r\nHost: '
                 'localhost\r\nConnection: close\r\nX-Auth-Token: '
                 't\r\nDestination: %s/copied_name\r\n'
                 'Content-Length: 0\r\n\r\n' % (oc, o, oc))
        fd.flush()
        headers = readuntil2crlfs(fd)
        exp = 'HTTP/1.1 2'  # 2xx series response to the COPY
        self.assertEquals(headers[:len(exp)], exp)
        sock = connect_tcp(('localhost', prolis.getsockname()[1]))
        fd = sock.makefile()
        fd.write('GET /v1/a/%s/copied_name HTTP/1.1\r\nHost: '
                 'localhost\r\nConnection: close\r\nX-Auth-Token: t\r\n\r\n'
                 % oc)
        fd.flush()
        headers = readuntil2crlfs(fd)
        exp = 'HTTP/1.1 200'
        self.assertEquals(headers[:len(exp)], exp)
        body = fd.read()
        self.assertEquals(body, '%05d' % segment)
        # post and make sure it's updated
        sock = connect_tcp(('localhost', prolis.getsockname()[1]))
        fd = sock.makefile()
        fd.write('POST /v1/a/%s/%s HTTP/1.1\r\nHost: '
                 'localhost\r\nConnection: close\r\nX-Auth-Token: '
                 't\r\nContent-Type: foo/bar\r\nContent-Length: 0\r\n'
                 'X-Object-Meta-Bar: foo\r\n\r\n' % (oc, o))
        fd.flush()
        headers = readuntil2crlfs(fd)
        exp = 'HTTP/1.1 2'  # 2xx series response to the POST
        self.assertEquals(headers[:len(exp)], exp)
        sock = connect_tcp(('localhost', prolis.getsockname()[1]))
        fd = sock.makefile()
        fd.write('GET /v1/a/%s/%s HTTP/1.1\r\nHost: '
                 'localhost\r\nConnection: close\r\nX-Auth-Token: t\r\n\r\n'
                 % (oc, o))
        fd.flush()
        headers = readuntil2crlfs(fd)
        exp = 'HTTP/1.1 200'
        self.assertEquals(headers[:len(exp)], exp)
        self.assert_('Content-Type: foo/bar' in headers)
        self.assert_('X-Object-Meta-Bar: foo' in headers)
        body = fd.read()
        self.assertEquals(body, '%05d' % segment)
        # Delete the object versions
        for segment in xrange(versions_to_create - 1, 0, -1):
            sock = connect_tcp(('localhost', prolis.getsockname()[1]))
            fd = sock.makefile()
            fd.write('DELETE /v1/a/%s/%s HTTP/1.1\r\nHost: localhost\r'
                     '\nConnection: close\r\nX-Storage-Token: t\r\n\r\n'
                     % (oc, o))
            fd.flush()
            headers = readuntil2crlfs(fd)
            exp = 'HTTP/1.1 2'  # 2xx series response
            self.assertEquals(headers[:len(exp)], exp)
            # Ensure retrieving the manifest file gets the latest version
            sock = connect_tcp(('localhost', prolis.getsockname()[1]))
            fd = sock.makefile()
            fd.write('GET /v1/a/%s/%s HTTP/1.1\r\nHost: localhost\r\n'
                     'Connection: close\r\nX-Auth-Token: t\r\n\r\n'
                     % (oc, o))
            fd.flush()
            headers = readuntil2crlfs(fd)
            exp = 'HTTP/1.1 200'
            self.assertEquals(headers[:len(exp)], exp)
            self.assert_('Content-Type: text/jibberish%s' % (segment - 1)
                         in headers)
            body = fd.read()
            self.assertEquals(body, '%05d' % (segment - 1))
            # Ensure we have the right number of versions saved
            sock = connect_tcp(('localhost', prolis.getsockname()[1]))
            fd = sock.makefile()
            fd.write('GET /v1/a/%s?prefix=%s%s/ HTTP/1.1\r\nHost: '
                     'localhost\r\nConnection: close\r\nX-Auth-Token: t\r\n\r'
                     '\n' % (vc, pre, o))
            fd.flush()
            headers = readuntil2crlfs(fd)
            exp = 'HTTP/1.1 2'  # 2xx series response
            self.assertEquals(headers[:len(exp)], exp)
            body = fd.read()
            versions = [x for x in body.split('\n') if x]
            self.assertEquals(len(versions), segment - 1)
        # there is now one segment left (in the manifest)
        # Ensure we have no saved versions
        sock = connect_tcp(('localhost', prolis.getsockname()[1]))
        fd = sock.makefile()
        fd.write('GET /v1/a/%s?prefix=%s%s/ HTTP/1.1\r\nHost: '
                 'localhost\r\nConnection: close\r\nX-Auth-Token: t\r\n\r\n'
                 % (vc, pre, o))
        fd.flush()
        headers = readuntil2crlfs(fd)
        exp = 'HTTP/1.1 204 No Content'
        self.assertEquals(headers[:len(exp)], exp)
        # delete the last verision
        sock = connect_tcp(('localhost', prolis.getsockname()[1]))
        fd = sock.makefile()
        fd.write('DELETE /v1/a/%s/%s HTTP/1.1\r\nHost: localhost\r\n'
                 'Connection: close\r\nX-Storage-Token: t\r\n\r\n' % (oc, o))
        fd.flush()
        headers = readuntil2crlfs(fd)
        exp = 'HTTP/1.1 2'  # 2xx series response
        self.assertEquals(headers[:len(exp)], exp)
        # Ensure it's all gone
        sock = connect_tcp(('localhost', prolis.getsockname()[1]))
        fd = sock.makefile()
        fd.write('GET /v1/a/%s/%s HTTP/1.1\r\nHost: '
                 'localhost\r\nConnection: close\r\nX-Auth-Token: t\r\n\r\n'
                 % (oc, o))
        fd.flush()
        headers = readuntil2crlfs(fd)
        exp = 'HTTP/1.1 404'
        self.assertEquals(headers[:len(exp)], exp)

        # make sure dlo manifest files don't get versioned
        for _junk in xrange(1, versions_to_create):
            sleep(.01)  # guarantee that the timestamp changes
            sock = connect_tcp(('localhost', prolis.getsockname()[1]))
            fd = sock.makefile()
            fd.write('PUT /v1/a/%s/%s HTTP/1.1\r\nHost: '
                     'localhost\r\nConnection: close\r\nX-Storage-Token: '
                     't\r\nContent-Length: 0\r\n'
                     'Content-Type: text/jibberish0\r\n'
                     'Foo: barbaz\r\nX-Object-Manifest: %s/%s/\r\n\r\n'
                     % (oc, o, oc, o))
            fd.flush()
            headers = readuntil2crlfs(fd)
            exp = 'HTTP/1.1 201'
            self.assertEquals(headers[:len(exp)], exp)

        # Ensure we have no saved versions
        sock = connect_tcp(('localhost', prolis.getsockname()[1]))
        fd = sock.makefile()
        fd.write('GET /v1/a/%s?prefix=%s%s/ HTTP/1.1\r\nHost: '
                 'localhost\r\nConnection: close\r\nX-Auth-Token: t\r\n\r\n'
                 % (vc, pre, o))
        fd.flush()
        headers = readuntil2crlfs(fd)
        exp = 'HTTP/1.1 204 No Content'
        self.assertEquals(headers[:len(exp)], exp)

        # DELETE v1/a/c/obj shouldn't delete v1/a/c/obj/sub versions
        sock = connect_tcp(('localhost', prolis.getsockname()[1]))
        fd = sock.makefile()
        fd.write('PUT /v1/a/%s/%s HTTP/1.1\r\nHost: '
                 'localhost\r\nConnection: close\r\nX-Storage-Token: '
                 't\r\nContent-Length: 5\r\nContent-Type: text/jibberish0\r\n'
                 'Foo: barbaz\r\n\r\n00000\r\n' % (oc, o))
        fd.flush()
        headers = readuntil2crlfs(fd)
        exp = 'HTTP/1.1 201'
        self.assertEquals(headers[:len(exp)], exp)
        sock = connect_tcp(('localhost', prolis.getsockname()[1]))
        fd = sock.makefile()
        fd.write('PUT /v1/a/%s/%s HTTP/1.1\r\nHost: '
                 'localhost\r\nConnection: close\r\nX-Storage-Token: '
                 't\r\nContent-Length: 5\r\nContent-Type: text/jibberish0\r\n'
                 'Foo: barbaz\r\n\r\n00001\r\n' % (oc, o))
        fd.flush()
        headers = readuntil2crlfs(fd)
        exp = 'HTTP/1.1 201'
        self.assertEquals(headers[:len(exp)], exp)
        sock = connect_tcp(('localhost', prolis.getsockname()[1]))
        fd = sock.makefile()
        fd.write('PUT /v1/a/%s/%s HTTP/1.1\r\nHost: '
                 'localhost\r\nConnection: close\r\nX-Storage-Token: '
                 't\r\nContent-Length: 4\r\nContent-Type: text/jibberish0\r\n'
                 'Foo: barbaz\r\n\r\nsub1\r\n' % (oc, osub))
        fd.flush()
        headers = readuntil2crlfs(fd)
        exp = 'HTTP/1.1 201'
        self.assertEquals(headers[:len(exp)], exp)
        sock = connect_tcp(('localhost', prolis.getsockname()[1]))
        fd = sock.makefile()
        fd.write('PUT /v1/a/%s/%s HTTP/1.1\r\nHost: '
                 'localhost\r\nConnection: close\r\nX-Storage-Token: '
                 't\r\nContent-Length: 4\r\nContent-Type: text/jibberish0\r\n'
                 'Foo: barbaz\r\n\r\nsub2\r\n' % (oc, osub))
        fd.flush()
        headers = readuntil2crlfs(fd)
        exp = 'HTTP/1.1 201'
        self.assertEquals(headers[:len(exp)], exp)
        sock = connect_tcp(('localhost', prolis.getsockname()[1]))
        fd = sock.makefile()
        fd.write('DELETE /v1/a/%s/%s HTTP/1.1\r\nHost: localhost\r\n'
                 'Connection: close\r\nX-Storage-Token: t\r\n\r\n' % (oc, o))
        fd.flush()
        headers = readuntil2crlfs(fd)
        exp = 'HTTP/1.1 2'  # 2xx series response
        self.assertEquals(headers[:len(exp)], exp)
        sock = connect_tcp(('localhost', prolis.getsockname()[1]))
        fd = sock.makefile()
        fd.write('GET /v1/a/%s?prefix=%s%s/ HTTP/1.1\r\nHost: '
                 'localhost\r\nConnection: close\r\nX-Auth-Token: t\r\n\r\n'
                 % (vc, presub, osub))
        fd.flush()
        headers = readuntil2crlfs(fd)
        exp = 'HTTP/1.1 2'  # 2xx series response
        self.assertEquals(headers[:len(exp)], exp)
        body = fd.read()
        versions = [x for x in body.split('\n') if x]
        self.assertEquals(len(versions), 1)

        # Check for when the versions target container doesn't exist
        sock = connect_tcp(('localhost', prolis.getsockname()[1]))
        fd = sock.makefile()
        fd.write('PUT /v1/a/%swhoops HTTP/1.1\r\nHost: localhost\r\n'
                 'Connection: close\r\nX-Storage-Token: t\r\n'
                 'Content-Length: 0\r\nX-Versions-Location: none\r\n\r\n' % oc)
        fd.flush()
        headers = readuntil2crlfs(fd)
        exp = 'HTTP/1.1 201'
        self.assertEquals(headers[:len(exp)], exp)
        # Create the versioned file
        sock = connect_tcp(('localhost', prolis.getsockname()[1]))
        fd = sock.makefile()
        fd.write('PUT /v1/a/%swhoops/foo HTTP/1.1\r\nHost: '
                 'localhost\r\nConnection: close\r\nX-Storage-Token: '
                 't\r\nContent-Length: 5\r\n\r\n00000\r\n' % oc)
        fd.flush()
        headers = readuntil2crlfs(fd)
        exp = 'HTTP/1.1 201'
        self.assertEquals(headers[:len(exp)], exp)
        # Create another version
        sock = connect_tcp(('localhost', prolis.getsockname()[1]))
        fd = sock.makefile()
        fd.write('PUT /v1/a/%swhoops/foo HTTP/1.1\r\nHost: '
                 'localhost\r\nConnection: close\r\nX-Storage-Token: '
                 't\r\nContent-Length: 5\r\n\r\n00001\r\n' % oc)
        fd.flush()
        headers = readuntil2crlfs(fd)
        exp = 'HTTP/1.1 412'
        self.assertEquals(headers[:len(exp)], exp)
        # Delete the object
        sock = connect_tcp(('localhost', prolis.getsockname()[1]))
        fd = sock.makefile()
        fd.write('DELETE /v1/a/%swhoops/foo HTTP/1.1\r\nHost: localhost\r\n'
                 'Connection: close\r\nX-Storage-Token: t\r\n\r\n' % oc)
        fd.flush()
        headers = readuntil2crlfs(fd)
        exp = 'HTTP/1.1 2'  # 2xx response
        self.assertEquals(headers[:len(exp)], exp)

    @unpatch_policies
    def test_version_manifest_utf8(self):
        oc = '0_oc_non_ascii\xc2\xa3'
        vc = '0_vc_non_ascii\xc2\xa3'
        o = '0_o_non_ascii\xc2\xa3'
        self.test_version_manifest(oc, vc, o)

    @unpatch_policies
    def test_version_manifest_utf8_container(self):
        oc = '1_oc_non_ascii\xc2\xa3'
        vc = '1_vc_ascii'
        o = '1_o_ascii'
        self.test_version_manifest(oc, vc, o)

    @unpatch_policies
    def test_version_manifest_utf8_version_container(self):
        oc = '2_oc_ascii'
        vc = '2_vc_non_ascii\xc2\xa3'
        o = '2_o_ascii'
        self.test_version_manifest(oc, vc, o)

    @unpatch_policies
    def test_version_manifest_utf8_containers(self):
        oc = '3_oc_non_ascii\xc2\xa3'
        vc = '3_vc_non_ascii\xc2\xa3'
        o = '3_o_ascii'
        self.test_version_manifest(oc, vc, o)

    @unpatch_policies
    def test_version_manifest_utf8_object(self):
        oc = '4_oc_ascii'
        vc = '4_vc_ascii'
        o = '4_o_non_ascii\xc2\xa3'
        self.test_version_manifest(oc, vc, o)

    @unpatch_policies
    def test_version_manifest_utf8_version_container_utf_object(self):
        oc = '5_oc_ascii'
        vc = '5_vc_non_ascii\xc2\xa3'
        o = '5_o_non_ascii\xc2\xa3'
        self.test_version_manifest(oc, vc, o)

    @unpatch_policies
    def test_version_manifest_utf8_container_utf_object(self):
        oc = '6_oc_non_ascii\xc2\xa3'
        vc = '6_vc_ascii'
        o = '6_o_non_ascii\xc2\xa3'
        self.test_version_manifest(oc, vc, o)

    @unpatch_policies
    def test_conditional_range_get(self):
        (prolis, acc1lis, acc2lis, con1lis, con2lis, obj1lis, obj2lis,
         obj3lis) = _test_sockets
        sock = connect_tcp(('localhost', prolis.getsockname()[1]))

        # make a container
        fd = sock.makefile()
        fd.write('PUT /v1/a/con HTTP/1.1\r\nHost: localhost\r\n'
                 'Connection: close\r\nX-Storage-Token: t\r\n'
                 'Content-Length: 0\r\n\r\n')
        fd.flush()
        exp = 'HTTP/1.1 201'
        headers = readuntil2crlfs(fd)
        self.assertEquals(headers[:len(exp)], exp)

        # put an object in it
        sock = connect_tcp(('localhost', prolis.getsockname()[1]))
        fd = sock.makefile()
        fd.write('PUT /v1/a/con/o HTTP/1.1\r\n'
                 'Host: localhost\r\n'
                 'Connection: close\r\n'
                 'X-Storage-Token: t\r\n'
                 'Content-Length: 10\r\n'
                 'Content-Type: text/plain\r\n'
                 '\r\n'
                 'abcdefghij\r\n')
        fd.flush()
        exp = 'HTTP/1.1 201'
        headers = readuntil2crlfs(fd)
        self.assertEquals(headers[:len(exp)], exp)

        # request with both If-None-Match and Range
        etag = md5("abcdefghij").hexdigest()
        sock = connect_tcp(('localhost', prolis.getsockname()[1]))
        fd = sock.makefile()
        fd.write('GET /v1/a/con/o HTTP/1.1\r\n' +
                 'Host: localhost\r\n' +
                 'Connection: close\r\n' +
                 'X-Storage-Token: t\r\n' +
                 'If-None-Match: "' + etag + '"\r\n' +
                 'Range: bytes=3-8\r\n' +
                 '\r\n')
        fd.flush()
        exp = 'HTTP/1.1 304'
        headers = readuntil2crlfs(fd)
        self.assertEquals(headers[:len(exp)], exp)

    def test_mismatched_etags(self):
        with save_globals():
            # no etag supplied, object servers return success w/ diff values
            controller = proxy_server.ReplicatedObjectController(
                self.app, 'account', 'container', 'object')
            req = Request.blank('/v1/a/c/o', environ={'REQUEST_METHOD': 'PUT'},
                                headers={'Content-Length': '0'})
            self.app.update_request(req)
            set_http_connect(200, 201, 201, 201,
                             etags=[None,
                                    '68b329da9893e34099c7d8ad5cb9c940',
                                    '68b329da9893e34099c7d8ad5cb9c940',
                                    '68b329da9893e34099c7d8ad5cb9c941'])
            resp = controller.PUT(req)
            self.assertEquals(resp.status_int // 100, 5)  # server error

            # req supplies etag, object servers return 422 - mismatch
            req = Request.blank('/v1/a/c/o', environ={'REQUEST_METHOD': 'PUT'},
                                headers={
                                    'Content-Length': '0',
                                    'ETag': '68b329da9893e34099c7d8ad5cb9c940',
                                })
            self.app.update_request(req)
            set_http_connect(200, 422, 422, 503,
                             etags=['68b329da9893e34099c7d8ad5cb9c940',
                                    '68b329da9893e34099c7d8ad5cb9c941',
                                    None,
                                    None])
            resp = controller.PUT(req)
            self.assertEquals(resp.status_int // 100, 4)  # client error

    def test_response_get_accept_ranges_header(self):
        with save_globals():
            req = Request.blank('/v1/a/c/o', environ={'REQUEST_METHOD': 'GET'})
            self.app.update_request(req)
            controller = proxy_server.ReplicatedObjectController(
                self.app, 'account', 'container', 'object')
            set_http_connect(200, 200, 200)
            resp = controller.GET(req)
            self.assert_('accept-ranges' in resp.headers)
            self.assertEquals(resp.headers['accept-ranges'], 'bytes')

    def test_response_head_accept_ranges_header(self):
        with save_globals():
            req = Request.blank('/v1/a/c/o',
                                environ={'REQUEST_METHOD': 'HEAD'})
            self.app.update_request(req)
            controller = proxy_server.ReplicatedObjectController(
                self.app, 'account', 'container', 'object')
            set_http_connect(200, 200, 200)
            resp = controller.HEAD(req)
            self.assert_('accept-ranges' in resp.headers)
            self.assertEquals(resp.headers['accept-ranges'], 'bytes')

    def test_GET_calls_authorize(self):
        called = [False]

        def authorize(req):
            called[0] = True
            return HTTPUnauthorized(request=req)
        with save_globals():
            set_http_connect(200, 200, 201, 201, 201)
            controller = proxy_server.ReplicatedObjectController(
                self.app, 'account', 'container', 'object')
            req = Request.blank('/v1/a/c/o')
            req.environ['swift.authorize'] = authorize
            self.app.update_request(req)
            controller.GET(req)
        self.assert_(called[0])

    def test_HEAD_calls_authorize(self):
        called = [False]

        def authorize(req):
            called[0] = True
            return HTTPUnauthorized(request=req)
        with save_globals():
            set_http_connect(200, 200, 201, 201, 201)
            controller = proxy_server.ReplicatedObjectController(
                self.app, 'account', 'container', 'object')
            req = Request.blank('/v1/a/c/o', {'REQUEST_METHOD': 'HEAD'})
            req.environ['swift.authorize'] = authorize
            self.app.update_request(req)
            controller.HEAD(req)
        self.assert_(called[0])

    def test_POST_calls_authorize(self):
        called = [False]

        def authorize(req):
            called[0] = True
            return HTTPUnauthorized(request=req)
        with save_globals():
            self.app.object_post_as_copy = False
            set_http_connect(200, 200, 201, 201, 201)
            controller = proxy_server.ReplicatedObjectController(
                self.app, 'account', 'container', 'object')
            req = Request.blank('/v1/a/c/o',
                                environ={'REQUEST_METHOD': 'POST'},
                                headers={'Content-Length': '5'}, body='12345')
            req.environ['swift.authorize'] = authorize
            self.app.update_request(req)
            controller.POST(req)
        self.assert_(called[0])

    def test_POST_as_copy_calls_authorize(self):
        called = [False]

        def authorize(req):
            called[0] = True
            return HTTPUnauthorized(request=req)
        with save_globals():
            set_http_connect(200, 200, 200, 200, 200, 201, 201, 201)
            controller = proxy_server.ReplicatedObjectController(
                self.app, 'account', 'container', 'object')
            req = Request.blank('/v1/a/c/o',
                                environ={'REQUEST_METHOD': 'POST'},
                                headers={'Content-Length': '5'}, body='12345')
            req.environ['swift.authorize'] = authorize
            self.app.update_request(req)
            controller.POST(req)
        self.assert_(called[0])

    def test_PUT_calls_authorize(self):
        called = [False]

        def authorize(req):
            called[0] = True
            return HTTPUnauthorized(request=req)
        with save_globals():
            set_http_connect(200, 200, 201, 201, 201)
            controller = proxy_server.ReplicatedObjectController(
                self.app, 'account', 'container', 'object')
            req = Request.blank('/v1/a/c/o', environ={'REQUEST_METHOD': 'PUT'},
                                headers={'Content-Length': '5'}, body='12345')
            req.environ['swift.authorize'] = authorize
            self.app.update_request(req)
            controller.PUT(req)
        self.assert_(called[0])

    def test_COPY_calls_authorize(self):
        called = [False]

        def authorize(req):
            called[0] = True
            return HTTPUnauthorized(request=req)
        with save_globals():
            set_http_connect(200, 200, 200, 200, 200, 201, 201, 201)
            controller = proxy_server.ReplicatedObjectController(
                self.app, 'account', 'container', 'object')
            req = Request.blank('/v1/a/c/o',
                                environ={'REQUEST_METHOD': 'COPY'},
                                headers={'Destination': 'c/o'})
            req.environ['swift.authorize'] = authorize
            self.app.update_request(req)
            controller.COPY(req)
        self.assert_(called[0])

    def test_POST_converts_delete_after_to_delete_at(self):
        with save_globals():
            self.app.object_post_as_copy = False
            controller = proxy_server.ReplicatedObjectController(
                self.app, 'account', 'container', 'object')
            set_http_connect(200, 200, 202, 202, 202)
            self.app.memcache.store = {}
            orig_time = time.time
            try:
                t = time.time()
                time.time = lambda: t
                req = Request.blank('/v1/a/c/o', {},
                                    headers={'Content-Type': 'foo/bar',
                                             'X-Delete-After': '60'})
                self.app.update_request(req)
                res = controller.POST(req)
                self.assertEquals(res.status, '202 Fake')
                self.assertEquals(req.headers.get('x-delete-at'),
                                  str(int(t + 60)))
            finally:
                time.time = orig_time

    @patch_policies([
        StoragePolicy.from_conf(
            REPL_POLICY, {'idx': 0, 'name': 'zero', 'is_default': False,
                          'object_ring': FakeRing()}),
        StoragePolicy.from_conf(
            REPL_POLICY, {'idx': 1, 'name': 'one', 'is_default': True,
                          'object_ring': FakeRing()})
    ])
    def test_PUT_versioning_with_nonzero_default_policy(self):

        def test_connect(ipaddr, port, device, partition, method, path,
                         headers=None, query_string=None):
            if method == "HEAD":
                self.assertEquals(path, '/a/c/o.jpg')
                self.assertNotEquals(None,
                                     headers['X-Backend-Storage-Policy-Index'])
                self.assertEquals(1, int(headers
                                         ['X-Backend-Storage-Policy-Index']))

        def fake_container_info(account, container, req):
            return {'status': 200, 'sync_key': None, 'storage_policy': '1',
                    'meta': {}, 'cors': {'allow_origin': None,
                                         'expose_headers': None,
                                         'max_age': None},
                    'sysmeta': {}, 'read_acl': None, 'object_count': None,
                    'write_acl': None, 'versions': 'c-versions',
                    'partition': 1, 'bytes': None,
                    'nodes': [{'zone': 0, 'ip': '10.0.0.0', 'region': 0,
                               'id': 0, 'device': 'sda', 'port': 1000},
                              {'zone': 1, 'ip': '10.0.0.1', 'region': 1,
                               'id': 1, 'device': 'sdb', 'port': 1001},
                              {'zone': 2, 'ip': '10.0.0.2', 'region': 0,
                               'id': 2, 'device': 'sdc', 'port': 1002}]}
        with save_globals():
            controller = proxy_server.ReplicatedObjectController(
                self.app, 'a', 'c', 'o.jpg')

            controller.container_info = fake_container_info
            set_http_connect(200, 200, 200,  # head: for the last version
                             200, 200, 200,  # get: for the last version
                             201, 201, 201,  # put: move the current version
                             201, 201, 201,  # put: save the new version
                             give_connect=test_connect)
            req = Request.blank('/v1/a/c/o.jpg',
                                environ={'REQUEST_METHOD': 'PUT'},
                                headers={'Content-Length': '0'})
            self.app.update_request(req)
            self.app.memcache.store = {}
            res = controller.PUT(req)
            self.assertEquals(201, res.status_int)

    @patch_policies([
        StoragePolicy.from_conf(
            REPL_POLICY, {'idx': 0, 'name': 'zero', 'is_default': False,
                          'object_ring': FakeRing()}),
        StoragePolicy.from_conf(
            REPL_POLICY, {'idx': 1, 'name': 'one', 'is_default': True,
                          'object_ring': FakeRing()})
    ])
    def test_cross_policy_DELETE_versioning(self):
        requests = []

        def capture_requests(ipaddr, port, device, partition, method, path,
                             headers=None, query_string=None):
            requests.append((method, path, headers))

        def fake_container_info(app, env, account, container, **kwargs):
            info = {'status': 200, 'sync_key': None, 'storage_policy': None,
                    'meta': {}, 'cors': {'allow_origin': None,
                                         'expose_headers': None,
                                         'max_age': None},
                    'sysmeta': {}, 'read_acl': None, 'object_count': None,
                    'write_acl': None, 'versions': None,
                    'partition': 1, 'bytes': None,
                    'nodes': [{'zone': 0, 'ip': '10.0.0.0', 'region': 0,
                               'id': 0, 'device': 'sda', 'port': 1000},
                              {'zone': 1, 'ip': '10.0.0.1', 'region': 1,
                               'id': 1, 'device': 'sdb', 'port': 1001},
                              {'zone': 2, 'ip': '10.0.0.2', 'region': 0,
                               'id': 2, 'device': 'sdc', 'port': 1002}]}
            if container == 'c':
                info['storage_policy'] = '1'
                info['versions'] = 'c-versions'
            elif container == 'c-versions':
                info['storage_policy'] = '0'
            else:
                self.fail('Unexpected call to get_info for %r' % container)
            return info
        container_listing = json.dumps([{'name': 'old_version'}])
        with save_globals():
            resp_status = (
                200, 200,  # listings for versions container
                200, 200, 200,  # get: for the last version
                201, 201, 201,  # put: move the last version
                200, 200, 200,  # delete: for the last version
            )
            body_iter = iter([container_listing] + [
                '' for x in range(len(resp_status) - 1)])
            set_http_connect(*resp_status, body_iter=body_iter,
                             give_connect=capture_requests)
            req = Request.blank('/v1/a/c/current_version', method='DELETE')
            self.app.update_request(req)
            self.app.memcache.store = {}
            with mock.patch('swift.proxy.controllers.base.get_info',
                            fake_container_info):
                resp = self.app.handle_request(req)
            self.assertEquals(200, resp.status_int)
            expected = [('GET', '/a/c-versions')] * 2 + \
                [('GET', '/a/c-versions/old_version')] * 3 + \
                [('PUT', '/a/c/current_version')] * 3 + \
                [('DELETE', '/a/c-versions/old_version')] * 3
            self.assertEqual(expected, [(m, p) for m, p, h in requests])
            for method, path, headers in requests:
                if 'current_version' in path:
                    expected_storage_policy = 1
                elif 'old_version' in path:
                    expected_storage_policy = 0
                else:
                    continue
                storage_policy_index = \
                    int(headers['X-Backend-Storage-Policy-Index'])
                self.assertEqual(
                    expected_storage_policy, storage_policy_index,
                    'Unexpected %s request for %s '
                    'with storage policy index %s' % (
                        method, path, storage_policy_index))

    @unpatch_policies
    def test_leak_1(self):
        _request_instances = weakref.WeakKeyDictionary()
        _orig_init = Request.__init__

        def request_init(self, *args, **kwargs):
            _orig_init(self, *args, **kwargs)
            _request_instances[self] = None

        with mock.patch.object(Request, "__init__", request_init):
            prolis = _test_sockets[0]
            prosrv = _test_servers[0]
            obj_len = prosrv.client_chunk_size * 2
            # PUT test file
            sock = connect_tcp(('localhost', prolis.getsockname()[1]))
            fd = sock.makefile()
            fd.write('PUT /v1/a/c/test_leak_1 HTTP/1.1\r\n'
                     'Host: localhost\r\n'
                     'Connection: close\r\n'
                     'X-Auth-Token: t\r\n'
                     'Content-Length: %s\r\n'
                     'Content-Type: application/octet-stream\r\n'
                     '\r\n%s' % (obj_len, 'a' * obj_len))
            fd.flush()
            headers = readuntil2crlfs(fd)
            exp = 'HTTP/1.1 201'
            self.assertEqual(headers[:len(exp)], exp)
            # Remember Request instance count, make sure the GC is run for
            # pythons without reference counting.
            for i in xrange(4):
                sleep(0)  # let eventlet do its thing
                gc.collect()
            else:
                sleep(0)
            before_request_instances = len(_request_instances)
            # GET test file, but disconnect early
            sock = connect_tcp(('localhost', prolis.getsockname()[1]))
            fd = sock.makefile()
            fd.write('GET /v1/a/c/test_leak_1 HTTP/1.1\r\n'
                     'Host: localhost\r\n'
                     'Connection: close\r\n'
                     'X-Auth-Token: t\r\n'
                     '\r\n')
            fd.flush()
            headers = readuntil2crlfs(fd)
            exp = 'HTTP/1.1 200'
            self.assertEqual(headers[:len(exp)], exp)
            fd.read(1)
            fd.close()
            sock.close()
            # Make sure the GC is run again for pythons without reference
            # counting
            for i in xrange(4):
                sleep(0)  # let eventlet do its thing
                gc.collect()
            else:
                sleep(0)
            self.assertEquals(
                before_request_instances, len(_request_instances))

    def test_OPTIONS(self):
        with save_globals():
            controller = proxy_server.ReplicatedObjectController(
                self.app, 'a', 'c', 'o.jpg')

            def my_empty_container_info(*args):
                return {}
            controller.container_info = my_empty_container_info
            req = Request.blank(
                '/v1/a/c/o.jpg',
                {'REQUEST_METHOD': 'OPTIONS'},
                headers={'Origin': 'http://foo.com',
                         'Access-Control-Request-Method': 'GET'})
            resp = controller.OPTIONS(req)
            self.assertEquals(401, resp.status_int)

            def my_empty_origin_container_info(*args):
                return {'cors': {'allow_origin': None}}
            controller.container_info = my_empty_origin_container_info
            req = Request.blank(
                '/v1/a/c/o.jpg',
                {'REQUEST_METHOD': 'OPTIONS'},
                headers={'Origin': 'http://foo.com',
                         'Access-Control-Request-Method': 'GET'})
            resp = controller.OPTIONS(req)
            self.assertEquals(401, resp.status_int)

            def my_container_info(*args):
                return {
                    'cors': {
                        'allow_origin': 'http://foo.bar:8080 https://foo.bar',
                        'max_age': '999',
                    }
                }
            controller.container_info = my_container_info
            req = Request.blank(
                '/v1/a/c/o.jpg',
                {'REQUEST_METHOD': 'OPTIONS'},
                headers={'Origin': 'https://foo.bar',
                         'Access-Control-Request-Method': 'GET'})
            req.content_length = 0
            resp = controller.OPTIONS(req)
            self.assertEquals(200, resp.status_int)
            self.assertEquals(
                'https://foo.bar',
                resp.headers['access-control-allow-origin'])
            for verb in 'OPTIONS COPY GET POST PUT DELETE HEAD'.split():
                self.assertTrue(
                    verb in resp.headers['access-control-allow-methods'])
            self.assertEquals(
                len(resp.headers['access-control-allow-methods'].split(', ')),
                7)
            self.assertEquals('999', resp.headers['access-control-max-age'])
            req = Request.blank(
                '/v1/a/c/o.jpg',
                {'REQUEST_METHOD': 'OPTIONS'},
                headers={'Origin': 'https://foo.bar'})
            req.content_length = 0
            resp = controller.OPTIONS(req)
            self.assertEquals(401, resp.status_int)
            req = Request.blank('/v1/a/c/o.jpg', {'REQUEST_METHOD': 'OPTIONS'})
            req.content_length = 0
            resp = controller.OPTIONS(req)
            self.assertEquals(200, resp.status_int)
            for verb in 'OPTIONS COPY GET POST PUT DELETE HEAD'.split():
                self.assertTrue(
                    verb in resp.headers['Allow'])
            self.assertEquals(len(resp.headers['Allow'].split(', ')), 7)
            req = Request.blank(
                '/v1/a/c/o.jpg',
                {'REQUEST_METHOD': 'OPTIONS'},
                headers={'Origin': 'http://foo.com'})
            resp = controller.OPTIONS(req)
            self.assertEquals(401, resp.status_int)
            req = Request.blank(
                '/v1/a/c/o.jpg',
                {'REQUEST_METHOD': 'OPTIONS'},
                headers={'Origin': 'http://foo.bar',
                         'Access-Control-Request-Method': 'GET'})
            controller.app.cors_allow_origin = ['http://foo.bar', ]
            resp = controller.OPTIONS(req)
            self.assertEquals(200, resp.status_int)

            def my_container_info_wildcard(*args):
                return {
                    'cors': {
                        'allow_origin': '*',
                        'max_age': '999',
                    }
                }
            controller.container_info = my_container_info_wildcard
            req = Request.blank(
                '/v1/a/c/o.jpg',
                {'REQUEST_METHOD': 'OPTIONS'},
                headers={'Origin': 'https://bar.baz',
                         'Access-Control-Request-Method': 'GET'})
            req.content_length = 0
            resp = controller.OPTIONS(req)
            self.assertEquals(200, resp.status_int)
            self.assertEquals('*', resp.headers['access-control-allow-origin'])
            for verb in 'OPTIONS COPY GET POST PUT DELETE HEAD'.split():
                self.assertTrue(
                    verb in resp.headers['access-control-allow-methods'])
            self.assertEquals(
                len(resp.headers['access-control-allow-methods'].split(', ')),
                7)
            self.assertEquals('999', resp.headers['access-control-max-age'])

    def test_CORS_valid(self):
        with save_globals():
            controller = proxy_server.ReplicatedObjectController(
                self.app, 'a', 'c', 'o')

            def stubContainerInfo(*args):
                return {
                    'cors': {
                        'allow_origin': 'http://not.foo.bar'
                    }
                }
            controller.container_info = stubContainerInfo
            controller.app.strict_cors_mode = False

            def objectGET(controller, req):
                return Response(headers={
                    'X-Object-Meta-Color': 'red',
                    'X-Super-Secret': 'hush',
                })

            req = Request.blank(
                '/v1/a/c/o.jpg',
                {'REQUEST_METHOD': 'GET'},
                headers={'Origin': 'http://foo.bar'})

            resp = cors_validation(objectGET)(controller, req)

            self.assertEquals(200, resp.status_int)
            self.assertEquals('http://foo.bar',
                              resp.headers['access-control-allow-origin'])
            self.assertEquals('red', resp.headers['x-object-meta-color'])
            # X-Super-Secret is in the response, but not "exposed"
            self.assertEquals('hush', resp.headers['x-super-secret'])
            self.assertTrue('access-control-expose-headers' in resp.headers)
            exposed = set(
                h.strip() for h in
                resp.headers['access-control-expose-headers'].split(','))
            expected_exposed = set(['cache-control', 'content-language',
                                    'content-type', 'expires', 'last-modified',
                                    'pragma', 'etag', 'x-timestamp',
                                    'x-trans-id', 'x-object-meta-color'])
            self.assertEquals(expected_exposed, exposed)

            controller.app.strict_cors_mode = True
            req = Request.blank(
                '/v1/a/c/o.jpg',
                {'REQUEST_METHOD': 'GET'},
                headers={'Origin': 'http://foo.bar'})

            resp = cors_validation(objectGET)(controller, req)

            self.assertEquals(200, resp.status_int)
            self.assertTrue('access-control-allow-origin' not in resp.headers)

    def test_CORS_valid_with_obj_headers(self):
        with save_globals():
            controller = proxy_server.ReplicatedObjectController(
                self.app, 'a', 'c', 'o')

            def stubContainerInfo(*args):
                return {
                    'cors': {
                        'allow_origin': 'http://foo.bar'
                    }
                }
            controller.container_info = stubContainerInfo

            def objectGET(controller, req):
                return Response(headers={
                    'X-Object-Meta-Color': 'red',
                    'X-Super-Secret': 'hush',
                    'Access-Control-Allow-Origin': 'http://obj.origin',
                    'Access-Control-Expose-Headers': 'x-trans-id'
                })

            req = Request.blank(
                '/v1/a/c/o.jpg',
                {'REQUEST_METHOD': 'GET'},
                headers={'Origin': 'http://foo.bar'})

            resp = cors_validation(objectGET)(controller, req)

            self.assertEquals(200, resp.status_int)
            self.assertEquals('http://obj.origin',
                              resp.headers['access-control-allow-origin'])
            self.assertEquals('x-trans-id',
                              resp.headers['access-control-expose-headers'])

    def _gather_x_container_headers(self, controller_call, req, *connect_args,
                                    **kwargs):
        header_list = kwargs.pop('header_list', ['X-Container-Device',
                                                 'X-Container-Host',
                                                 'X-Container-Partition'])
        seen_headers = []

        def capture_headers(ipaddr, port, device, partition, method,
                            path, headers=None, query_string=None):
            captured = {}
            for header in header_list:
                captured[header] = headers.get(header)
            seen_headers.append(captured)

        with save_globals():
            self.app.allow_account_management = True

            set_http_connect(*connect_args, give_connect=capture_headers,
                             **kwargs)
            resp = controller_call(req)
            self.assertEqual(2, resp.status_int // 100)  # sanity check

            # don't care about the account/container HEADs, so chuck
            # the first two requests
            return sorted(seen_headers[2:],
                          key=lambda d: d.get(header_list[0]) or 'z')

    def test_PUT_x_container_headers_with_equal_replicas(self):
        req = Request.blank('/v1/a/c/o', environ={'REQUEST_METHOD': 'PUT'},
                            headers={'Content-Length': '5'}, body='12345')
        controller = proxy_server.ReplicatedObjectController(
            self.app, 'a', 'c', 'o')
        seen_headers = self._gather_x_container_headers(
            controller.PUT, req,
            200, 200, 201, 201, 201)   # HEAD HEAD PUT PUT PUT
        self.assertEqual(
            seen_headers, [
                {'X-Container-Host': '10.0.0.0:1000',
                 'X-Container-Partition': '0',
                 'X-Container-Device': 'sda'},
                {'X-Container-Host': '10.0.0.1:1001',
                 'X-Container-Partition': '0',
                 'X-Container-Device': 'sdb'},
                {'X-Container-Host': '10.0.0.2:1002',
                 'X-Container-Partition': '0',
                 'X-Container-Device': 'sdc'}])

    def test_PUT_x_container_headers_with_fewer_container_replicas(self):
        self.app.container_ring.set_replicas(2)

        req = Request.blank('/v1/a/c/o', environ={'REQUEST_METHOD': 'PUT'},
                            headers={'Content-Length': '5'}, body='12345')
        controller = proxy_server.ReplicatedObjectController(
            self.app, 'a', 'c', 'o')
        seen_headers = self._gather_x_container_headers(
            controller.PUT, req,
            200, 200, 201, 201, 201)   # HEAD HEAD PUT PUT PUT

        self.assertEqual(
            seen_headers, [
                {'X-Container-Host': '10.0.0.0:1000',
                 'X-Container-Partition': '0',
                 'X-Container-Device': 'sda'},
                {'X-Container-Host': '10.0.0.1:1001',
                 'X-Container-Partition': '0',
                 'X-Container-Device': 'sdb'},
                {'X-Container-Host': None,
                 'X-Container-Partition': None,
                 'X-Container-Device': None}])

    def test_PUT_x_container_headers_with_more_container_replicas(self):
        self.app.container_ring.set_replicas(4)

        req = Request.blank('/v1/a/c/o', environ={'REQUEST_METHOD': 'PUT'},
                            headers={'Content-Length': '5'}, body='12345')
        controller = proxy_server.ReplicatedObjectController(
            self.app, 'a', 'c', 'o')
        seen_headers = self._gather_x_container_headers(
            controller.PUT, req,
            200, 200, 201, 201, 201)   # HEAD HEAD PUT PUT PUT

        self.assertEqual(
            seen_headers, [
                {'X-Container-Host': '10.0.0.0:1000,10.0.0.3:1003',
                 'X-Container-Partition': '0',
                 'X-Container-Device': 'sda,sdd'},
                {'X-Container-Host': '10.0.0.1:1001',
                 'X-Container-Partition': '0',
                 'X-Container-Device': 'sdb'},
                {'X-Container-Host': '10.0.0.2:1002',
                 'X-Container-Partition': '0',
                 'X-Container-Device': 'sdc'}])

    def test_POST_x_container_headers_with_more_container_replicas(self):
        self.app.container_ring.set_replicas(4)
        self.app.object_post_as_copy = False

        req = Request.blank('/v1/a/c/o',
                            environ={'REQUEST_METHOD': 'POST'},
                            headers={'Content-Type': 'application/stuff'})
        controller = proxy_server.ReplicatedObjectController(
            self.app, 'a', 'c', 'o')
        seen_headers = self._gather_x_container_headers(
            controller.POST, req,
            200, 200, 200, 200, 200)   # HEAD HEAD POST POST POST

        self.assertEqual(
            seen_headers, [
                {'X-Container-Host': '10.0.0.0:1000,10.0.0.3:1003',
                 'X-Container-Partition': '0',
                 'X-Container-Device': 'sda,sdd'},
                {'X-Container-Host': '10.0.0.1:1001',
                 'X-Container-Partition': '0',
                 'X-Container-Device': 'sdb'},
                {'X-Container-Host': '10.0.0.2:1002',
                 'X-Container-Partition': '0',
                 'X-Container-Device': 'sdc'}])

    def test_DELETE_x_container_headers_with_more_container_replicas(self):
        self.app.container_ring.set_replicas(4)

        req = Request.blank('/v1/a/c/o',
                            environ={'REQUEST_METHOD': 'DELETE'},
                            headers={'Content-Type': 'application/stuff'})
        controller = proxy_server.ReplicatedObjectController(
            self.app, 'a', 'c', 'o')
        seen_headers = self._gather_x_container_headers(
            controller.DELETE, req,
            200, 200, 200, 200, 200)   # HEAD HEAD DELETE DELETE DELETE

        self.assertEqual(seen_headers, [
            {'X-Container-Host': '10.0.0.0:1000,10.0.0.3:1003',
             'X-Container-Partition': '0',
             'X-Container-Device': 'sda,sdd'},
            {'X-Container-Host': '10.0.0.1:1001',
             'X-Container-Partition': '0',
             'X-Container-Device': 'sdb'},
            {'X-Container-Host': '10.0.0.2:1002',
             'X-Container-Partition': '0',
             'X-Container-Device': 'sdc'}
        ])

    @mock.patch('time.time', new=lambda: STATIC_TIME)
    def test_PUT_x_delete_at_with_fewer_container_replicas(self):
        self.app.container_ring.set_replicas(2)

        delete_at_timestamp = int(time.time()) + 100000
        delete_at_container = utils.get_expirer_container(
            delete_at_timestamp, self.app.expiring_objects_container_divisor,
            'a', 'c', 'o')
        req = Request.blank('/v1/a/c/o', environ={'REQUEST_METHOD': 'PUT'},
                            headers={'Content-Type': 'application/stuff',
                                     'Content-Length': '0',
                                     'X-Delete-At': str(delete_at_timestamp)})
        controller = proxy_server.ReplicatedObjectController(
            self.app, 'a', 'c', 'o')
        seen_headers = self._gather_x_container_headers(
            controller.PUT, req,
            200, 200, 201, 201, 201,   # HEAD HEAD PUT PUT PUT
            header_list=('X-Delete-At-Host', 'X-Delete-At-Device',
                         'X-Delete-At-Partition', 'X-Delete-At-Container'))

        self.assertEqual(seen_headers, [
            {'X-Delete-At-Host': '10.0.0.0:1000',
             'X-Delete-At-Container': delete_at_container,
             'X-Delete-At-Partition': '0',
             'X-Delete-At-Device': 'sda'},
            {'X-Delete-At-Host': '10.0.0.1:1001',
             'X-Delete-At-Container': delete_at_container,
             'X-Delete-At-Partition': '0',
             'X-Delete-At-Device': 'sdb'},
            {'X-Delete-At-Host': None,
             'X-Delete-At-Container': None,
             'X-Delete-At-Partition': None,
             'X-Delete-At-Device': None}
        ])

    @mock.patch('time.time', new=lambda: STATIC_TIME)
    def test_PUT_x_delete_at_with_more_container_replicas(self):
        self.app.container_ring.set_replicas(4)
        self.app.expiring_objects_account = 'expires'
        self.app.expiring_objects_container_divisor = 60

        delete_at_timestamp = int(time.time()) + 100000
        delete_at_container = utils.get_expirer_container(
            delete_at_timestamp, self.app.expiring_objects_container_divisor,
            'a', 'c', 'o')
        req = Request.blank('/v1/a/c/o', environ={'REQUEST_METHOD': 'PUT'},
                            headers={'Content-Type': 'application/stuff',
                                     'Content-Length': 0,
                                     'X-Delete-At': str(delete_at_timestamp)})
        controller = proxy_server.ReplicatedObjectController(
            self.app, 'a', 'c', 'o')
        seen_headers = self._gather_x_container_headers(
            controller.PUT, req,
            200, 200, 201, 201, 201,   # HEAD HEAD PUT PUT PUT
            header_list=('X-Delete-At-Host', 'X-Delete-At-Device',
                         'X-Delete-At-Partition', 'X-Delete-At-Container'))
        self.assertEqual(seen_headers, [
            {'X-Delete-At-Host': '10.0.0.0:1000,10.0.0.3:1003',
             'X-Delete-At-Container': delete_at_container,
             'X-Delete-At-Partition': '0',
             'X-Delete-At-Device': 'sda,sdd'},
            {'X-Delete-At-Host': '10.0.0.1:1001',
             'X-Delete-At-Container': delete_at_container,
             'X-Delete-At-Partition': '0',
             'X-Delete-At-Device': 'sdb'},
            {'X-Delete-At-Host': '10.0.0.2:1002',
             'X-Delete-At-Container': delete_at_container,
             'X-Delete-At-Partition': '0',
             'X-Delete-At-Device': 'sdc'}
        ])


class TestObjectECRangedGET(unittest.TestCase):
    def setUp(self):
        self.app = proxy_server.Application(
            None, FakeMemcache(),
            logger=debug_logger('proxy-ut'),
            account_ring=FakeRing(),
            container_ring=FakeRing())

    @classmethod
    def setUpClass(cls):
        cls.obj_name = 'range-get-test'
        cls.tiny_obj_name = 'range-get-test-tiny'
        cls.aligned_obj_name = 'range-get-test-aligned'

        # Note: only works if called with unpatched policies
        prolis = _test_sockets[0]
        sock = connect_tcp(('localhost', prolis.getsockname()[1]))
        fd = sock.makefile()
        fd.write('PUT /v1/a/ec-con HTTP/1.1\r\n'
                 'Host: localhost\r\n'
                 'Connection: close\r\n'
                 'Content-Length: 0\r\n'
                 'X-Storage-Token: t\r\n'
                 'X-Storage-Policy: ec\r\n'
                 '\r\n')
        fd.flush()
        headers = readuntil2crlfs(fd)
        exp = 'HTTP/1.1 2'
        assert headers[:len(exp)] == exp, "container PUT failed"

        seg_size = POLICIES.get_by_name("ec").ec_segment_size
        cls.seg_size = seg_size
        # EC segment size is 4 KiB, hence this gives 4 segments, which we
        # then verify with a quick sanity check
        cls.obj = ' my hovercraft is full of eels '.join(
            str(s) for s in range(431))
        assert seg_size * 4 > len(cls.obj) > seg_size * 3, \
            "object is wrong number of segments"

        cls.tiny_obj = 'tiny, tiny object'
        assert len(cls.tiny_obj) < seg_size, "tiny_obj too large"

        cls.aligned_obj = "".join(
            "abcdEFGHijkl%04d" % x for x in range(512))
        assert len(cls.aligned_obj) % seg_size == 0, "aligned obj not aligned"

        for obj_name, obj in ((cls.obj_name, cls.obj),
                              (cls.tiny_obj_name, cls.tiny_obj),
                              (cls.aligned_obj_name, cls.aligned_obj)):
            sock = connect_tcp(('localhost', prolis.getsockname()[1]))
            fd = sock.makefile()
            fd.write('PUT /v1/a/ec-con/%s HTTP/1.1\r\n'
                     'Host: localhost\r\n'
                     'Connection: close\r\n'
                     'Content-Length: %d\r\n'
                     'X-Storage-Token: t\r\n'
                     'Content-Type: application/octet-stream\r\n'
                     '\r\n%s' % (obj_name, len(obj), obj))
            fd.flush()
            headers = readuntil2crlfs(fd)
            exp = 'HTTP/1.1 201'
            assert headers[:len(exp)] == exp, \
                "object PUT failed %s" % obj_name

    def _get_obj(self, range_value, obj_name=None):
        if obj_name is None:
            obj_name = self.obj_name

        prolis = _test_sockets[0]
        sock = connect_tcp(('localhost', prolis.getsockname()[1]))
        fd = sock.makefile()
        fd.write('GET /v1/a/ec-con/%s HTTP/1.1\r\n'
                 'Host: localhost\r\n'
                 'Connection: close\r\n'
                 'X-Storage-Token: t\r\n'
                 'Range: %s\r\n'
                 '\r\n' % (obj_name, range_value))
        fd.flush()
        headers = readuntil2crlfs(fd)
        # e.g. "HTTP/1.1 206 Partial Content\r\n..."
        status_code = int(headers[9:12])
        headers = parse_headers_string(headers)

        gotten_obj = ''
        while True:
            buf = fd.read(64)
            if not buf:
                break
            gotten_obj += buf

        return (status_code, headers, gotten_obj)

    def test_unaligned(self):
        # One segment's worth of data, but straddling two segment boundaries
        # (so it has data from three segments)
        status, headers, gotten_obj = self._get_obj("bytes=3783-7878")
        self.assertEqual(status, 206)
        self.assertEqual(headers['Content-Length'], "4096")
        self.assertEqual(headers['Content-Range'], "bytes 3783-7878/14513")
        self.assertEqual(len(gotten_obj), 4096)
        self.assertEqual(gotten_obj, self.obj[3783:7879])

    def test_aligned_left(self):
        # First byte is aligned to a segment boundary, last byte is not
        status, headers, gotten_obj = self._get_obj("bytes=0-5500")
        self.assertEqual(status, 206)
        self.assertEqual(headers['Content-Length'], "5501")
        self.assertEqual(headers['Content-Range'], "bytes 0-5500/14513")
        self.assertEqual(len(gotten_obj), 5501)
        self.assertEqual(gotten_obj, self.obj[:5501])

    def test_aligned_range(self):
        # Ranged GET that wants exactly one segment
        status, headers, gotten_obj = self._get_obj("bytes=4096-8191")
        self.assertEqual(status, 206)
        self.assertEqual(headers['Content-Length'], "4096")
        self.assertEqual(headers['Content-Range'], "bytes 4096-8191/14513")
        self.assertEqual(len(gotten_obj), 4096)
        self.assertEqual(gotten_obj, self.obj[4096:8192])

    def test_aligned_range_end(self):
        # Ranged GET that wants exactly the last segment
        status, headers, gotten_obj = self._get_obj("bytes=12288-14512")
        self.assertEqual(status, 206)
        self.assertEqual(headers['Content-Length'], "2225")
        self.assertEqual(headers['Content-Range'], "bytes 12288-14512/14513")
        self.assertEqual(len(gotten_obj), 2225)
        self.assertEqual(gotten_obj, self.obj[12288:])

    def test_aligned_range_aligned_obj(self):
        # Ranged GET that wants exactly the last segment, which is full-size
        status, headers, gotten_obj = self._get_obj("bytes=4096-8191",
                                                    self.aligned_obj_name)
        self.assertEqual(status, 206)
        self.assertEqual(headers['Content-Length'], "4096")
        self.assertEqual(headers['Content-Range'], "bytes 4096-8191/8192")
        self.assertEqual(len(gotten_obj), 4096)
        self.assertEqual(gotten_obj, self.aligned_obj[4096:8192])

    def test_byte_0(self):
        # Just the first byte, but it's index 0, so that's easy to get wrong
        status, headers, gotten_obj = self._get_obj("bytes=0-0")
        self.assertEqual(status, 206)
        self.assertEqual(headers['Content-Length'], "1")
        self.assertEqual(headers['Content-Range'], "bytes 0-0/14513")
        self.assertEqual(gotten_obj, self.obj[0])

    def test_unsatisfiable(self):
        # Goes just one byte too far off the end of the object, so it's
        # unsatisfiable
        status, _junk, _junk = self._get_obj(
            "bytes=%d-%d" % (len(self.obj), len(self.obj) + 100))
        self.assertEqual(status, 416)

    def test_off_end(self):
        # Ranged GET that's mostly off the end of the object, but overlaps
        # it in just the last byte
        status, headers, gotten_obj = self._get_obj(
            "bytes=%d-%d" % (len(self.obj) - 1, len(self.obj) + 100))
        self.assertEqual(status, 206)
        self.assertEqual(headers['Content-Length'], '1')
        self.assertEqual(headers['Content-Range'], 'bytes 14512-14512/14513')
        self.assertEqual(gotten_obj, self.obj[-1])

    def test_aligned_off_end(self):
        # Ranged GET that starts on a segment boundary but asks for a whole lot
        status, headers, gotten_obj = self._get_obj(
            "bytes=%d-%d" % (8192, len(self.obj) + 100))
        self.assertEqual(status, 206)
        self.assertEqual(headers['Content-Length'], '6321')
        self.assertEqual(headers['Content-Range'], 'bytes 8192-14512/14513')
        self.assertEqual(gotten_obj, self.obj[8192:])

    def test_way_off_end(self):
        # Ranged GET that's mostly off the end of the object, but overlaps
        # it in just the last byte, and wants multiple segments' worth off
        # the end
        status, headers, gotten_obj = self._get_obj(
            "bytes=%d-%d" % (len(self.obj) - 1, len(self.obj) * 1000))
        self.assertEqual(status, 206)
        self.assertEqual(headers['Content-Length'], '1')
        self.assertEqual(headers['Content-Range'], 'bytes 14512-14512/14513')
        self.assertEqual(gotten_obj, self.obj[-1])

    def test_boundaries(self):
        # Wants the last byte of segment 1 + the first byte of segment 2
        status, headers, gotten_obj = self._get_obj("bytes=4095-4096")
        self.assertEqual(status, 206)
        self.assertEqual(headers['Content-Length'], '2')
        self.assertEqual(headers['Content-Range'], 'bytes 4095-4096/14513')
        self.assertEqual(gotten_obj, self.obj[4095:4097])

    def test_until_end(self):
        # Wants the last byte of segment 1 + the rest
        status, headers, gotten_obj = self._get_obj("bytes=4095-")
        self.assertEqual(status, 206)
        self.assertEqual(headers['Content-Length'], '10418')
        self.assertEqual(headers['Content-Range'], 'bytes 4095-14512/14513')
        self.assertEqual(gotten_obj, self.obj[4095:])

    def test_small_suffix(self):
        # Small range-suffix GET: the last 100 bytes (less than one segment)
        status, headers, gotten_obj = self._get_obj("bytes=-100")
        self.assertEqual(status, 206)
        self.assertEqual(headers['Content-Length'], '100')
        self.assertEqual(headers['Content-Range'], 'bytes 14413-14512/14513')
        self.assertEqual(len(gotten_obj), 100)
        self.assertEqual(gotten_obj, self.obj[-100:])

    def test_small_suffix_aligned(self):
        # Small range-suffix GET: the last 100 bytes, last segment is
        # full-size
        status, headers, gotten_obj = self._get_obj("bytes=-100",
                                                    self.aligned_obj_name)
        self.assertEqual(status, 206)
        self.assertEqual(headers['Content-Length'], '100')
        self.assertEqual(headers['Content-Range'], 'bytes 8092-8191/8192')
        self.assertEqual(len(gotten_obj), 100)

    def test_suffix_two_segs(self):
        # Ask for enough data that we need the last two segments. The last
        # segment is short, though, so this ensures we compensate for that.
        #
        # Note that the total range size is less than one full-size segment.
        suffix_len = len(self.obj) % self.seg_size + 1

        status, headers, gotten_obj = self._get_obj("bytes=-%d" % suffix_len)
        self.assertEqual(status, 206)
        self.assertEqual(headers['Content-Length'], str(suffix_len))
        self.assertEqual(headers['Content-Range'],
                         'bytes %d-%d/%d' % (len(self.obj) - suffix_len,
                                             len(self.obj) - 1,
                                             len(self.obj)))
        self.assertEqual(len(gotten_obj), suffix_len)

    def test_large_suffix(self):
        # Large range-suffix GET: the last 5000 bytes (more than one segment)
        status, headers, gotten_obj = self._get_obj("bytes=-5000")
        self.assertEqual(status, 206)
        self.assertEqual(headers['Content-Length'], '5000')
        self.assertEqual(headers['Content-Range'], 'bytes 9513-14512/14513')
        self.assertEqual(len(gotten_obj), 5000)
        self.assertEqual(gotten_obj, self.obj[-5000:])

    def test_overlarge_suffix(self):
        # The last N+1 bytes of an N-byte object
        status, headers, gotten_obj = self._get_obj(
            "bytes=-%d" % (len(self.obj) + 1))
        self.assertEqual(status, 206)
        self.assertEqual(headers['Content-Length'], '14513')
        self.assertEqual(headers['Content-Range'], 'bytes 0-14512/14513')
        self.assertEqual(len(gotten_obj), len(self.obj))
        self.assertEqual(gotten_obj, self.obj)

    def test_small_suffix_tiny_object(self):
        status, headers, gotten_obj = self._get_obj(
            "bytes=-5", self.tiny_obj_name)
        self.assertEqual(status, 206)
        self.assertEqual(headers['Content-Length'], '5')
        self.assertEqual(headers['Content-Range'], 'bytes 12-16/17')
        self.assertEqual(gotten_obj, self.tiny_obj[12:])

    def test_overlarge_suffix_tiny_object(self):
        status, headers, gotten_obj = self._get_obj(
            "bytes=-1234567890", self.tiny_obj_name)
        self.assertEqual(status, 206)
        self.assertEqual(headers['Content-Length'], '17')
        self.assertEqual(headers['Content-Range'], 'bytes 0-16/17')
        self.assertEqual(len(gotten_obj), len(self.tiny_obj))
        self.assertEqual(gotten_obj, self.tiny_obj)


@patch_policies([
    StoragePolicy.from_conf(
        REPL_POLICY, {'idx': 0, 'name': 'zero', 'is_default': True,
                      'object_ring': FakeRing(base_port=3000)}),
    StoragePolicy.from_conf(
        REPL_POLICY, {'idx': 1, 'name': 'one', 'is_default': False,
                      'object_ring': FakeRing(base_port=30000)}),
    StoragePolicy.from_conf(
        REPL_POLICY, {'idx': 2, 'name': 'two', 'is_default': False,
                      'is_deprecated': True,
                      'object_ring': FakeRing(base_port=3000)})
])
class TestContainerController(unittest.TestCase):
    "Test swift.proxy_server.ContainerController"

    def setUp(self):
        self.app = proxy_server.Application(
            None, FakeMemcache(),
            account_ring=FakeRing(),
            container_ring=FakeRing(base_port=2000),
            logger=debug_logger())

    def test_convert_policy_to_index(self):
        controller = swift.proxy.controllers.ContainerController(self.app,
                                                                 'a', 'c')
        expected = {
            'zero': 0,
            'ZeRo': 0,
            'one': 1,
            'OnE': 1,
        }
        for name, index in expected.items():
            req = Request.blank('/a/c', headers={'Content-Length': '0',
                                                 'Content-Type': 'text/plain',
                                                 'X-Storage-Policy': name})
            self.assertEqual(controller._convert_policy_to_index(req), index)
        # default test
        req = Request.blank('/a/c', headers={'Content-Length': '0',
                                             'Content-Type': 'text/plain'})
        self.assertEqual(controller._convert_policy_to_index(req), None)
        # negative test
        req = Request.blank('/a/c', headers={'Content-Length': '0',
                            'Content-Type': 'text/plain',
                            'X-Storage-Policy': 'nada'})
        self.assertRaises(HTTPException, controller._convert_policy_to_index,
                          req)
        # storage policy two is deprecated
        req = Request.blank('/a/c', headers={'Content-Length': '0',
                                             'Content-Type': 'text/plain',
                                             'X-Storage-Policy': 'two'})
        self.assertRaises(HTTPException, controller._convert_policy_to_index,
                          req)

    def test_convert_index_to_name(self):
        policy = random.choice(list(POLICIES))
        req = Request.blank('/v1/a/c')
        with mocked_http_conn(
                200, 200,
                headers={'X-Backend-Storage-Policy-Index': int(policy)},
        ) as fake_conn:
            resp = req.get_response(self.app)
            self.assertRaises(StopIteration, fake_conn.code_iter.next)
        self.assertEqual(resp.status_int, 200)
        self.assertEqual(resp.headers['X-Storage-Policy'], policy.name)

    def test_no_convert_index_to_name_when_container_not_found(self):
        policy = random.choice(list(POLICIES))
        req = Request.blank('/v1/a/c')
        with mocked_http_conn(
                200, 404, 404, 404,
                headers={'X-Backend-Storage-Policy-Index':
                         int(policy)}) as fake_conn:
            resp = req.get_response(self.app)
            self.assertRaises(StopIteration, fake_conn.code_iter.next)
        self.assertEqual(resp.status_int, 404)
        self.assertEqual(resp.headers['X-Storage-Policy'], None)

    def test_error_convert_index_to_name(self):
        req = Request.blank('/v1/a/c')
        with mocked_http_conn(
                200, 200,
                headers={'X-Backend-Storage-Policy-Index': '-1'}) as fake_conn:
            resp = req.get_response(self.app)
            self.assertRaises(StopIteration, fake_conn.code_iter.next)
        self.assertEqual(resp.status_int, 200)
        self.assertEqual(resp.headers['X-Storage-Policy'], None)
        error_lines = self.app.logger.get_lines_for_level('error')
        self.assertEqual(2, len(error_lines))
        for msg in error_lines:
            expected = "Could not translate " \
                "X-Backend-Storage-Policy-Index ('-1')"
            self.assertTrue(expected in msg)

    def test_transfer_headers(self):
        src_headers = {'x-remove-versions-location': 'x',
                       'x-container-read': '*:user',
                       'x-remove-container-sync-key': 'x'}
        dst_headers = {'x-versions-location': 'backup'}
        controller = swift.proxy.controllers.ContainerController(self.app,
                                                                 'a', 'c')
        controller.transfer_headers(src_headers, dst_headers)
        expected_headers = {'x-versions-location': '',
                            'x-container-read': '*:user',
                            'x-container-sync-key': ''}
        self.assertEqual(dst_headers, expected_headers)

    def assert_status_map(self, method, statuses, expected,
                          raise_exc=False, missing_container=False):
        with save_globals():
            kwargs = {}
            if raise_exc:
                kwargs['raise_exc'] = raise_exc
            kwargs['missing_container'] = missing_container
            set_http_connect(*statuses, **kwargs)
            self.app.memcache.store = {}
            req = Request.blank('/v1/a/c', headers={'Content-Length': '0',
                                'Content-Type': 'text/plain'})
            self.app.update_request(req)
            res = method(req)
            self.assertEquals(res.status_int, expected)
            set_http_connect(*statuses, **kwargs)
            self.app.memcache.store = {}
            req = Request.blank('/v1/a/c/', headers={'Content-Length': '0',
                                'Content-Type': 'text/plain'})
            self.app.update_request(req)
            res = method(req)
            self.assertEquals(res.status_int, expected)

    def test_HEAD_GET(self):
        with save_globals():
            controller = proxy_server.ContainerController(self.app, 'a', 'c')

            def test_status_map(statuses, expected,
                                c_expected=None, a_expected=None, **kwargs):
                set_http_connect(*statuses, **kwargs)
                self.app.memcache.store = {}
                req = Request.blank('/v1/a/c', {})
                self.app.update_request(req)
                res = controller.HEAD(req)
                self.assertEquals(res.status[:len(str(expected))],
                                  str(expected))
                if expected < 400:
                    self.assert_('x-works' in res.headers)
                    self.assertEquals(res.headers['x-works'], 'yes')
                if c_expected:
                    self.assertTrue('swift.container/a/c' in res.environ)
                    self.assertEquals(
                        res.environ['swift.container/a/c']['status'],
                        c_expected)
                else:
                    self.assertTrue('swift.container/a/c' not in res.environ)
                if a_expected:
                    self.assertTrue('swift.account/a' in res.environ)
                    self.assertEquals(res.environ['swift.account/a']['status'],
                                      a_expected)
                else:
                    self.assertTrue('swift.account/a' not in res.environ)

                set_http_connect(*statuses, **kwargs)
                self.app.memcache.store = {}
                req = Request.blank('/v1/a/c', {})
                self.app.update_request(req)
                res = controller.GET(req)
                self.assertEquals(res.status[:len(str(expected))],
                                  str(expected))
                if expected < 400:
                    self.assert_('x-works' in res.headers)
                    self.assertEquals(res.headers['x-works'], 'yes')
                if c_expected:
                    self.assertTrue('swift.container/a/c' in res.environ)
                    self.assertEquals(
                        res.environ['swift.container/a/c']['status'],
                        c_expected)
                else:
                    self.assertTrue('swift.container/a/c' not in res.environ)
                if a_expected:
                    self.assertTrue('swift.account/a' in res.environ)
                    self.assertEquals(res.environ['swift.account/a']['status'],
                                      a_expected)
                else:
                    self.assertTrue('swift.account/a' not in res.environ)
            # In all the following tests cache 200 for account
            # return and ache vary for container
            # return 200 and cache 200 for and container
            test_status_map((200, 200, 404, 404), 200, 200, 200)
            test_status_map((200, 200, 500, 404), 200, 200, 200)
            # return 304 don't cache container
            test_status_map((200, 304, 500, 404), 304, None, 200)
            # return 404 and cache 404 for container
            test_status_map((200, 404, 404, 404), 404, 404, 200)
            test_status_map((200, 404, 404, 500), 404, 404, 200)
            # return 503, don't cache container
            test_status_map((200, 500, 500, 500), 503, None, 200)
            self.assertFalse(self.app.account_autocreate)

            # In all the following tests cache 404 for account
            # return 404 (as account is not found) and don't cache container
            test_status_map((404, 404, 404), 404, None, 404)
            # This should make no difference
            self.app.account_autocreate = True
            test_status_map((404, 404, 404), 404, None, 404)

    def test_PUT_policy_headers(self):
        backend_requests = []

        def capture_requests(ipaddr, port, device, partition, method,
                             path, headers=None, query_string=None):
            if method == 'PUT':
                backend_requests.append(headers)

        def test_policy(requested_policy):
            with save_globals():
                mock_conn = set_http_connect(200, 201, 201, 201,
                                             give_connect=capture_requests)
                self.app.memcache.store = {}
                req = Request.blank('/v1/a/test', method='PUT',
                                    headers={'Content-Length': 0})
                if requested_policy:
                    expected_policy = requested_policy
                    req.headers['X-Storage-Policy'] = policy.name
                else:
                    expected_policy = POLICIES.default
                res = req.get_response(self.app)
                if expected_policy.is_deprecated:
                    self.assertEquals(res.status_int, 400)
                    self.assertEqual(0, len(backend_requests))
                    expected = 'is deprecated'
                    self.assertTrue(expected in res.body,
                                    '%r did not include %r' % (
                                        res.body, expected))
                    return
                self.assertEquals(res.status_int, 201)
                self.assertEqual(
                    expected_policy.object_ring.replicas,
                    len(backend_requests))
                for headers in backend_requests:
                    if not requested_policy:
                        self.assertFalse('X-Backend-Storage-Policy-Index' in
                                         headers)
                        self.assertTrue(
                            'X-Backend-Storage-Policy-Default' in headers)
                        self.assertEqual(
                            int(expected_policy),
                            int(headers['X-Backend-Storage-Policy-Default']))
                    else:
                        self.assertTrue('X-Backend-Storage-Policy-Index' in
                                        headers)
                        self.assertEqual(int(headers
                                         ['X-Backend-Storage-Policy-Index']),
                                         int(policy))
                # make sure all mocked responses are consumed
                self.assertRaises(StopIteration, mock_conn.code_iter.next)

        test_policy(None)  # no policy header
        for policy in POLICIES:
            backend_requests = []  # reset backend requests
            test_policy(policy)

    def test_PUT(self):
        with save_globals():
            controller = proxy_server.ContainerController(self.app, 'account',
                                                          'container')

            def test_status_map(statuses, expected, **kwargs):
                set_http_connect(*statuses, **kwargs)
                self.app.memcache.store = {}
                req = Request.blank('/v1/a/c', {})
                req.content_length = 0
                self.app.update_request(req)
                res = controller.PUT(req)
                expected = str(expected)
                self.assertEquals(res.status[:len(expected)], expected)

            test_status_map((200, 201, 201, 201), 201, missing_container=True)
            test_status_map((200, 201, 201, 500), 201, missing_container=True)
            test_status_map((200, 204, 404, 404), 404, missing_container=True)
            test_status_map((200, 204, 500, 404), 503, missing_container=True)
            self.assertFalse(self.app.account_autocreate)
            test_status_map((404, 404, 404), 404, missing_container=True)
            self.app.account_autocreate = True
            # fail to retrieve account info
            test_status_map(
                (503, 503, 503),  # account_info fails on 503
                404, missing_container=True)
            # account fail after creation
            test_status_map(
                (404, 404, 404,   # account_info fails on 404
                 201, 201, 201,   # PUT account
                 404, 404, 404),  # account_info fail
                404, missing_container=True)
            test_status_map(
                (503, 503, 404,   # account_info fails on 404
                 503, 503, 503,   # PUT account
                 503, 503, 404),  # account_info fail
                404, missing_container=True)
            # put fails
            test_status_map(
                (404, 404, 404,   # account_info fails on 404
                 201, 201, 201,   # PUT account
                 200,             # account_info success
                 503, 503, 201),  # put container fail
                503, missing_container=True)
            # all goes according to plan
            test_status_map(
                (404, 404, 404,   # account_info fails on 404
                 201, 201, 201,   # PUT account
                 200,             # account_info success
                 201, 201, 201),  # put container success
                201, missing_container=True)
            test_status_map(
                (503, 404, 404,   # account_info fails on 404
                 503, 201, 201,   # PUT account
                 503, 200,        # account_info success
                 503, 201, 201),  # put container success
                201, missing_container=True)

    def test_PUT_autocreate_account_with_sysmeta(self):
        # x-account-sysmeta headers in a container PUT request should be
        # transferred to the account autocreate PUT request
        with save_globals():
            controller = proxy_server.ContainerController(self.app, 'account',
                                                          'container')

            def test_status_map(statuses, expected, headers=None, **kwargs):
                set_http_connect(*statuses, **kwargs)
                self.app.memcache.store = {}
                req = Request.blank('/v1/a/c', {}, headers=headers)
                req.content_length = 0
                self.app.update_request(req)
                res = controller.PUT(req)
                expected = str(expected)
                self.assertEquals(res.status[:len(expected)], expected)

            self.app.account_autocreate = True
            calls = []
            callback = _make_callback_func(calls)
            key, value = 'X-Account-Sysmeta-Blah', 'something'
            headers = {key: value}

            # all goes according to plan
            test_status_map(
                (404, 404, 404,   # account_info fails on 404
                 201, 201, 201,   # PUT account
                 200,             # account_info success
                 201, 201, 201),  # put container success
                201, missing_container=True,
                headers=headers,
                give_connect=callback)

            self.assertEqual(10, len(calls))
            for call in calls[3:6]:
                self.assertEqual('/account', call['path'])
                self.assertTrue(key in call['headers'],
                                '%s call, key %s missing in headers %s' %
                                (call['method'], key, call['headers']))
                self.assertEqual(value, call['headers'][key])

    def test_POST(self):
        with save_globals():
            controller = proxy_server.ContainerController(self.app, 'account',
                                                          'container')

            def test_status_map(statuses, expected, **kwargs):
                set_http_connect(*statuses, **kwargs)
                self.app.memcache.store = {}
                req = Request.blank('/v1/a/c', {})
                req.content_length = 0
                self.app.update_request(req)
                res = controller.POST(req)
                expected = str(expected)
                self.assertEquals(res.status[:len(expected)], expected)

            test_status_map((200, 201, 201, 201), 201, missing_container=True)
            test_status_map((200, 201, 201, 500), 201, missing_container=True)
            test_status_map((200, 204, 404, 404), 404, missing_container=True)
            test_status_map((200, 204, 500, 404), 503, missing_container=True)
            self.assertFalse(self.app.account_autocreate)
            test_status_map((404, 404, 404), 404, missing_container=True)
            self.app.account_autocreate = True
            test_status_map((404, 404, 404), 404, missing_container=True)

    def test_PUT_max_containers_per_account(self):
        with save_globals():
            self.app.max_containers_per_account = 12346
            controller = proxy_server.ContainerController(self.app, 'account',
                                                          'container')
            self.assert_status_map(controller.PUT,
                                   (200, 201, 201, 201), 201,
                                   missing_container=True)

            self.app.max_containers_per_account = 12345
            controller = proxy_server.ContainerController(self.app, 'account',
                                                          'container')
            self.assert_status_map(controller.PUT,
                                   (200, 200, 201, 201, 201), 201,
                                   missing_container=True)

            controller = proxy_server.ContainerController(self.app, 'account',
                                                          'container_new')

            self.assert_status_map(controller.PUT, (200, 404, 404, 404), 403,
                                   missing_container=True)

            self.app.max_containers_per_account = 12345
            self.app.max_containers_whitelist = ['account']
            controller = proxy_server.ContainerController(self.app, 'account',
                                                          'container')
            self.assert_status_map(controller.PUT,
                                   (200, 201, 201, 201), 201,
                                   missing_container=True)

    def test_PUT_max_container_name_length(self):
        with save_globals():
            limit = constraints.MAX_CONTAINER_NAME_LENGTH
            controller = proxy_server.ContainerController(self.app, 'account',
                                                          '1' * limit)
            self.assert_status_map(controller.PUT,
                                   (200, 201, 201, 201), 201,
                                   missing_container=True)
            controller = proxy_server.ContainerController(self.app, 'account',
                                                          '2' * (limit + 1))
            self.assert_status_map(controller.PUT, (201, 201, 201), 400,
                                   missing_container=True)

    def test_PUT_connect_exceptions(self):
        with save_globals():
            controller = proxy_server.ContainerController(self.app, 'account',
                                                          'container')
            self.assert_status_map(controller.PUT, (200, 201, 201, -1), 201,
                                   missing_container=True)
            self.assert_status_map(controller.PUT, (200, 201, -1, -1), 503,
                                   missing_container=True)
            self.assert_status_map(controller.PUT, (200, 503, 503, -1), 503,
                                   missing_container=True)

    def test_acc_missing_returns_404(self):
        for meth in ('DELETE', 'PUT'):
            with save_globals():
                self.app.memcache = FakeMemcacheReturnsNone()
                self.app._error_limiting = {}
                controller = proxy_server.ContainerController(self.app,
                                                              'account',
                                                              'container')
                if meth == 'PUT':
                    set_http_connect(200, 200, 200, 200, 200, 200,
                                     missing_container=True)
                else:
                    set_http_connect(200, 200, 200, 200)
                self.app.memcache.store = {}
                req = Request.blank('/v1/a/c',
                                    environ={'REQUEST_METHOD': meth})
                self.app.update_request(req)
                resp = getattr(controller, meth)(req)
                self.assertEquals(resp.status_int, 200)

                set_http_connect(404, 404, 404, 200, 200, 200)
                # Make sure it is a blank request wthout env caching
                req = Request.blank('/v1/a/c',
                                    environ={'REQUEST_METHOD': meth})
                resp = getattr(controller, meth)(req)
                self.assertEquals(resp.status_int, 404)

                set_http_connect(503, 404, 404)
                # Make sure it is a blank request wthout env caching
                req = Request.blank('/v1/a/c',
                                    environ={'REQUEST_METHOD': meth})
                resp = getattr(controller, meth)(req)
                self.assertEquals(resp.status_int, 404)

                set_http_connect(503, 404, raise_exc=True)
                # Make sure it is a blank request wthout env caching
                req = Request.blank('/v1/a/c',
                                    environ={'REQUEST_METHOD': meth})
                resp = getattr(controller, meth)(req)
                self.assertEquals(resp.status_int, 404)

                for dev in self.app.account_ring.devs:
                    set_node_errors(self.app, dev,
                                    self.app.error_suppression_limit + 1,
                                    time.time())
                set_http_connect(200, 200, 200, 200, 200, 200)
                # Make sure it is a blank request wthout env caching
                req = Request.blank('/v1/a/c',
                                    environ={'REQUEST_METHOD': meth})
                resp = getattr(controller, meth)(req)
                self.assertEquals(resp.status_int, 404)

    def test_put_locking(self):

        class MockMemcache(FakeMemcache):

            def __init__(self, allow_lock=None):
                self.allow_lock = allow_lock
                super(MockMemcache, self).__init__()

            @contextmanager
            def soft_lock(self, key, timeout=0, retries=5):
                if self.allow_lock:
                    yield True
                else:
                    raise NotImplementedError

        with save_globals():
            controller = proxy_server.ContainerController(self.app, 'account',
                                                          'container')
            self.app.memcache = MockMemcache(allow_lock=True)
            set_http_connect(200, 201, 201, 201,
                             missing_container=True)
            req = Request.blank('/v1/a/c', environ={'REQUEST_METHOD': 'PUT'})
            self.app.update_request(req)
            res = controller.PUT(req)
            self.assertEquals(res.status_int, 201)

    def test_error_limiting(self):
        with save_globals():
            controller = proxy_server.ContainerController(self.app, 'account',
                                                          'container')
            container_ring = controller.app.container_ring
            controller.app.sort_nodes = lambda l: l
            self.assert_status_map(controller.HEAD, (200, 503, 200, 200), 200,
                                   missing_container=False)

            self.assertEquals(
                node_error_count(controller.app, container_ring.devs[0]), 2)
            self.assert_(
                node_last_error(controller.app, container_ring.devs[0])
                is not None)
            for _junk in xrange(self.app.error_suppression_limit):
                self.assert_status_map(controller.HEAD,
                                       (200, 503, 503, 503), 503)
            self.assertEquals(
                node_error_count(controller.app, container_ring.devs[0]),
                self.app.error_suppression_limit + 1)
            self.assert_status_map(controller.HEAD, (200, 200, 200, 200), 503)
            self.assert_(
                node_last_error(controller.app, container_ring.devs[0])
                is not None)
            self.assert_status_map(controller.PUT, (200, 201, 201, 201), 503,
                                   missing_container=True)
            self.assert_status_map(controller.DELETE,
                                   (200, 204, 204, 204), 503)
            self.app.error_suppression_interval = -300
            self.assert_status_map(controller.HEAD, (200, 200, 200, 200), 200)
            self.assert_status_map(controller.DELETE, (200, 204, 204, 204),
                                   404, raise_exc=True)

    def test_DELETE(self):
        with save_globals():
            controller = proxy_server.ContainerController(self.app, 'account',
                                                          'container')
            self.assert_status_map(controller.DELETE,
                                   (200, 204, 204, 204), 204)
            self.assert_status_map(controller.DELETE,
                                   (200, 204, 204, 503), 204)
            self.assert_status_map(controller.DELETE,
                                   (200, 204, 503, 503), 503)
            self.assert_status_map(controller.DELETE,
                                   (200, 204, 404, 404), 404)
            self.assert_status_map(controller.DELETE,
                                   (200, 404, 404, 404), 404)
            self.assert_status_map(controller.DELETE,
                                   (200, 204, 503, 404), 503)

            self.app.memcache = FakeMemcacheReturnsNone()
            # 200: Account check, 404x3: Container check
            self.assert_status_map(controller.DELETE,
                                   (200, 404, 404, 404), 404)

    def test_response_get_accept_ranges_header(self):
        with save_globals():
            set_http_connect(200, 200, body='{}')
            controller = proxy_server.ContainerController(self.app, 'account',
                                                          'container')
            req = Request.blank('/v1/a/c?format=json')
            self.app.update_request(req)
            res = controller.GET(req)
            self.assert_('accept-ranges' in res.headers)
            self.assertEqual(res.headers['accept-ranges'], 'bytes')

    def test_response_head_accept_ranges_header(self):
        with save_globals():
            set_http_connect(200, 200, body='{}')
            controller = proxy_server.ContainerController(self.app, 'account',
                                                          'container')
            req = Request.blank('/v1/a/c?format=json')
            self.app.update_request(req)
            res = controller.HEAD(req)
            self.assert_('accept-ranges' in res.headers)
            self.assertEqual(res.headers['accept-ranges'], 'bytes')

    def test_PUT_metadata(self):
        self.metadata_helper('PUT')

    def test_POST_metadata(self):
        self.metadata_helper('POST')

    def metadata_helper(self, method):
        for test_header, test_value in (
                ('X-Container-Meta-TestHeader', 'TestValue'),
                ('X-Container-Meta-TestHeader', ''),
                ('X-Remove-Container-Meta-TestHeader', 'anything'),
                ('X-Container-Read', '.r:*'),
                ('X-Remove-Container-Read', 'anything'),
                ('X-Container-Write', 'anyone'),
                ('X-Remove-Container-Write', 'anything')):
            test_errors = []

            def test_connect(ipaddr, port, device, partition, method, path,
                             headers=None, query_string=None):
                if path == '/a/c':
                    find_header = test_header
                    find_value = test_value
                    if find_header.lower().startswith('x-remove-'):
                        find_header = \
                            find_header.lower().replace('-remove', '', 1)
                        find_value = ''
                    for k, v in headers.iteritems():
                        if k.lower() == find_header.lower() and \
                                v == find_value:
                            break
                    else:
                        test_errors.append('%s: %s not in %s' %
                                           (find_header, find_value, headers))
            with save_globals():
                controller = \
                    proxy_server.ContainerController(self.app, 'a', 'c')
                set_http_connect(200, 201, 201, 201, give_connect=test_connect)
                req = Request.blank(
                    '/v1/a/c',
                    environ={'REQUEST_METHOD': method, 'swift_owner': True},
                    headers={test_header: test_value})
                self.app.update_request(req)
                getattr(controller, method)(req)
                self.assertEquals(test_errors, [])

    def test_PUT_bad_metadata(self):
        self.bad_metadata_helper('PUT')

    def test_POST_bad_metadata(self):
        self.bad_metadata_helper('POST')

    def bad_metadata_helper(self, method):
        with save_globals():
            controller = proxy_server.ContainerController(self.app, 'a', 'c')
            set_http_connect(200, 201, 201, 201)
            req = Request.blank('/v1/a/c', environ={'REQUEST_METHOD': method})
            self.app.update_request(req)
            resp = getattr(controller, method)(req)
            self.assertEquals(resp.status_int, 201)

            set_http_connect(201, 201, 201)
            req = Request.blank('/v1/a/c', environ={'REQUEST_METHOD': method},
                                headers={'X-Container-Meta-' +
                                ('a' * constraints.MAX_META_NAME_LENGTH): 'v'})
            self.app.update_request(req)
            resp = getattr(controller, method)(req)
            self.assertEquals(resp.status_int, 201)
            set_http_connect(201, 201, 201)
            req = Request.blank(
                '/v1/a/c', environ={'REQUEST_METHOD': method},
                headers={'X-Container-Meta-' +
                         ('a' * (constraints.MAX_META_NAME_LENGTH + 1)): 'v'})
            self.app.update_request(req)
            resp = getattr(controller, method)(req)
            self.assertEquals(resp.status_int, 400)

            set_http_connect(201, 201, 201)
            req = Request.blank('/v1/a/c', environ={'REQUEST_METHOD': method},
                                headers={'X-Container-Meta-Too-Long':
                                'a' * constraints.MAX_META_VALUE_LENGTH})
            self.app.update_request(req)
            resp = getattr(controller, method)(req)
            self.assertEquals(resp.status_int, 201)
            set_http_connect(201, 201, 201)
            req = Request.blank('/v1/a/c', environ={'REQUEST_METHOD': method},
                                headers={'X-Container-Meta-Too-Long':
                                'a' * (constraints.MAX_META_VALUE_LENGTH + 1)})
            self.app.update_request(req)
            resp = getattr(controller, method)(req)
            self.assertEquals(resp.status_int, 400)

            set_http_connect(201, 201, 201)
            headers = {}
            for x in xrange(constraints.MAX_META_COUNT):
                headers['X-Container-Meta-%d' % x] = 'v'
            req = Request.blank('/v1/a/c', environ={'REQUEST_METHOD': method},
                                headers=headers)
            self.app.update_request(req)
            resp = getattr(controller, method)(req)
            self.assertEquals(resp.status_int, 201)
            set_http_connect(201, 201, 201)
            headers = {}
            for x in xrange(constraints.MAX_META_COUNT + 1):
                headers['X-Container-Meta-%d' % x] = 'v'
            req = Request.blank('/v1/a/c', environ={'REQUEST_METHOD': method},
                                headers=headers)
            self.app.update_request(req)
            resp = getattr(controller, method)(req)
            self.assertEquals(resp.status_int, 400)

            set_http_connect(201, 201, 201)
            headers = {}
            header_value = 'a' * constraints.MAX_META_VALUE_LENGTH
            size = 0
            x = 0
            while size < (constraints.MAX_META_OVERALL_SIZE - 4
                          - constraints.MAX_META_VALUE_LENGTH):
                size += 4 + constraints.MAX_META_VALUE_LENGTH
                headers['X-Container-Meta-%04d' % x] = header_value
                x += 1
            if constraints.MAX_META_OVERALL_SIZE - size > 1:
                headers['X-Container-Meta-a'] = \
                    'a' * (constraints.MAX_META_OVERALL_SIZE - size - 1)
            req = Request.blank('/v1/a/c', environ={'REQUEST_METHOD': method},
                                headers=headers)
            self.app.update_request(req)
            resp = getattr(controller, method)(req)
            self.assertEquals(resp.status_int, 201)
            set_http_connect(201, 201, 201)
            headers['X-Container-Meta-a'] = \
                'a' * (constraints.MAX_META_OVERALL_SIZE - size)
            req = Request.blank('/v1/a/c', environ={'REQUEST_METHOD': method},
                                headers=headers)
            self.app.update_request(req)
            resp = getattr(controller, method)(req)
            self.assertEquals(resp.status_int, 400)

    def test_POST_calls_clean_acl(self):
        called = [False]

        def clean_acl(header, value):
            called[0] = True
            raise ValueError('fake error')
        with save_globals():
            set_http_connect(200, 201, 201, 201)
            controller = proxy_server.ContainerController(self.app, 'account',
                                                          'container')
            req = Request.blank('/v1/a/c', environ={'REQUEST_METHOD': 'POST'},
                                headers={'X-Container-Read': '.r:*'})
            req.environ['swift.clean_acl'] = clean_acl
            self.app.update_request(req)
            controller.POST(req)
        self.assert_(called[0])
        called[0] = False
        with save_globals():
            set_http_connect(200, 201, 201, 201)
            controller = proxy_server.ContainerController(self.app, 'account',
                                                          'container')
            req = Request.blank('/v1/a/c', environ={'REQUEST_METHOD': 'POST'},
                                headers={'X-Container-Write': '.r:*'})
            req.environ['swift.clean_acl'] = clean_acl
            self.app.update_request(req)
            controller.POST(req)
        self.assert_(called[0])

    def test_PUT_calls_clean_acl(self):
        called = [False]

        def clean_acl(header, value):
            called[0] = True
            raise ValueError('fake error')
        with save_globals():
            set_http_connect(200, 201, 201, 201)
            controller = proxy_server.ContainerController(self.app, 'account',
                                                          'container')
            req = Request.blank('/v1/a/c', environ={'REQUEST_METHOD': 'PUT'},
                                headers={'X-Container-Read': '.r:*'})
            req.environ['swift.clean_acl'] = clean_acl
            self.app.update_request(req)
            controller.PUT(req)
        self.assert_(called[0])
        called[0] = False
        with save_globals():
            set_http_connect(200, 201, 201, 201)
            controller = proxy_server.ContainerController(self.app, 'account',
                                                          'container')
            req = Request.blank('/v1/a/c', environ={'REQUEST_METHOD': 'PUT'},
                                headers={'X-Container-Write': '.r:*'})
            req.environ['swift.clean_acl'] = clean_acl
            self.app.update_request(req)
            controller.PUT(req)
        self.assert_(called[0])

    def test_GET_no_content(self):
        with save_globals():
            set_http_connect(200, 204, 204, 204)
            controller = proxy_server.ContainerController(self.app, 'account',
                                                          'container')
            req = Request.blank('/v1/a/c')
            self.app.update_request(req)
            res = controller.GET(req)
            self.assertEquals(res.status_int, 204)
            self.assertEquals(
                res.environ['swift.container/a/c']['status'], 204)
            self.assertEquals(res.content_length, 0)
            self.assertTrue('transfer-encoding' not in res.headers)

    def test_GET_calls_authorize(self):
        called = [False]

        def authorize(req):
            called[0] = True
            return HTTPUnauthorized(request=req)
        with save_globals():
            set_http_connect(200, 201, 201, 201)
            controller = proxy_server.ContainerController(self.app, 'account',
                                                          'container')
            req = Request.blank('/v1/a/c')
            req.environ['swift.authorize'] = authorize
            self.app.update_request(req)
            res = controller.GET(req)
        self.assertEquals(res.environ['swift.container/a/c']['status'], 201)
        self.assert_(called[0])

    def test_HEAD_calls_authorize(self):
        called = [False]

        def authorize(req):
            called[0] = True
            return HTTPUnauthorized(request=req)
        with save_globals():
            set_http_connect(200, 201, 201, 201)
            controller = proxy_server.ContainerController(self.app, 'account',
                                                          'container')
            req = Request.blank('/v1/a/c', {'REQUEST_METHOD': 'HEAD'})
            req.environ['swift.authorize'] = authorize
            self.app.update_request(req)
            controller.HEAD(req)
        self.assert_(called[0])

    def test_unauthorized_requests_when_account_not_found(self):
        # verify unauthorized container requests always return response
        # from swift.authorize
        called = [0, 0]

        def authorize(req):
            called[0] += 1
            return HTTPUnauthorized(request=req)

        def account_info(*args):
            called[1] += 1
            return None, None, None

        def _do_test(method):
            with save_globals():
                swift.proxy.controllers.Controller.account_info = account_info
                app = proxy_server.Application(None, FakeMemcache(),
                                               account_ring=FakeRing(),
                                               container_ring=FakeRing())
                set_http_connect(201, 201, 201)
                req = Request.blank('/v1/a/c', {'REQUEST_METHOD': method})
                req.environ['swift.authorize'] = authorize
                self.app.update_request(req)
                res = app.handle_request(req)
            return res

        for method in ('PUT', 'POST', 'DELETE'):
            # no delay_denial on method, expect one call to authorize
            called = [0, 0]
            res = _do_test(method)
            self.assertEqual(401, res.status_int)
            self.assertEqual([1, 0], called)

        for method in ('HEAD', 'GET'):
            # delay_denial on method, expect two calls to authorize
            called = [0, 0]
            res = _do_test(method)
            self.assertEqual(401, res.status_int)
            self.assertEqual([2, 1], called)

    def test_authorized_requests_when_account_not_found(self):
        # verify authorized container requests always return 404 when
        # account not found
        called = [0, 0]

        def authorize(req):
            called[0] += 1

        def account_info(*args):
            called[1] += 1
            return None, None, None

        def _do_test(method):
            with save_globals():
                swift.proxy.controllers.Controller.account_info = account_info
                app = proxy_server.Application(None, FakeMemcache(),
                                               account_ring=FakeRing(),
                                               container_ring=FakeRing())
                set_http_connect(201, 201, 201)
                req = Request.blank('/v1/a/c', {'REQUEST_METHOD': method})
                req.environ['swift.authorize'] = authorize
                self.app.update_request(req)
                res = app.handle_request(req)
            return res

        for method in ('PUT', 'POST', 'DELETE', 'HEAD', 'GET'):
            # expect one call to authorize
            called = [0, 0]
            res = _do_test(method)
            self.assertEqual(404, res.status_int)
            self.assertEqual([1, 1], called)

    def test_OPTIONS_get_info_drops_origin(self):
        with save_globals():
            controller = proxy_server.ContainerController(self.app, 'a', 'c')

            count = [0]

            def my_get_info(app, env, account, container=None,
                            ret_not_found=False, swift_source=None):
                if count[0] > 11:
                    return {}
                count[0] += 1
                if not container:
                    return {'some': 'stuff'}
                return proxy_base.was_get_info(
                    app, env, account, container, ret_not_found, swift_source)

            proxy_base.was_get_info = proxy_base.get_info
            with mock.patch.object(proxy_base, 'get_info', my_get_info):
                proxy_base.get_info = my_get_info
                req = Request.blank(
                    '/v1/a/c',
                    {'REQUEST_METHOD': 'OPTIONS'},
                    headers={'Origin': 'http://foo.com',
                             'Access-Control-Request-Method': 'GET'})
                controller.OPTIONS(req)
                self.assertTrue(count[0] < 11)

    def test_OPTIONS(self):
        with save_globals():
            controller = proxy_server.ContainerController(self.app, 'a', 'c')

            def my_empty_container_info(*args):
                return {}
            controller.container_info = my_empty_container_info
            req = Request.blank(
                '/v1/a/c',
                {'REQUEST_METHOD': 'OPTIONS'},
                headers={'Origin': 'http://foo.com',
                         'Access-Control-Request-Method': 'GET'})
            resp = controller.OPTIONS(req)
            self.assertEquals(401, resp.status_int)

            def my_empty_origin_container_info(*args):
                return {'cors': {'allow_origin': None}}
            controller.container_info = my_empty_origin_container_info
            req = Request.blank(
                '/v1/a/c',
                {'REQUEST_METHOD': 'OPTIONS'},
                headers={'Origin': 'http://foo.com',
                         'Access-Control-Request-Method': 'GET'})
            resp = controller.OPTIONS(req)
            self.assertEquals(401, resp.status_int)

            def my_container_info(*args):
                return {
                    'cors': {
                        'allow_origin': 'http://foo.bar:8080 https://foo.bar',
                        'max_age': '999',
                    }
                }
            controller.container_info = my_container_info
            req = Request.blank(
                '/v1/a/c',
                {'REQUEST_METHOD': 'OPTIONS'},
                headers={'Origin': 'https://foo.bar',
                         'Access-Control-Request-Method': 'GET'})
            req.content_length = 0
            resp = controller.OPTIONS(req)
            self.assertEquals(200, resp.status_int)
            self.assertEquals(
                'https://foo.bar',
                resp.headers['access-control-allow-origin'])
            for verb in 'OPTIONS GET POST PUT DELETE HEAD'.split():
                self.assertTrue(
                    verb in resp.headers['access-control-allow-methods'])
            self.assertEquals(
                len(resp.headers['access-control-allow-methods'].split(', ')),
                6)
            self.assertEquals('999', resp.headers['access-control-max-age'])
            req = Request.blank(
                '/v1/a/c',
                {'REQUEST_METHOD': 'OPTIONS'},
                headers={'Origin': 'https://foo.bar'})
            req.content_length = 0
            resp = controller.OPTIONS(req)
            self.assertEquals(401, resp.status_int)
            req = Request.blank('/v1/a/c', {'REQUEST_METHOD': 'OPTIONS'})
            req.content_length = 0
            resp = controller.OPTIONS(req)
            self.assertEquals(200, resp.status_int)
            for verb in 'OPTIONS GET POST PUT DELETE HEAD'.split():
                self.assertTrue(
                    verb in resp.headers['Allow'])
            self.assertEquals(len(resp.headers['Allow'].split(', ')), 6)
            req = Request.blank(
                '/v1/a/c',
                {'REQUEST_METHOD': 'OPTIONS'},
                headers={'Origin': 'http://foo.bar',
                         'Access-Control-Request-Method': 'GET'})
            resp = controller.OPTIONS(req)
            self.assertEquals(401, resp.status_int)
            req = Request.blank(
                '/v1/a/c',
                {'REQUEST_METHOD': 'OPTIONS'},
                headers={'Origin': 'http://foo.bar',
                         'Access-Control-Request-Method': 'GET'})
            controller.app.cors_allow_origin = ['http://foo.bar', ]
            resp = controller.OPTIONS(req)
            self.assertEquals(200, resp.status_int)

            def my_container_info_wildcard(*args):
                return {
                    'cors': {
                        'allow_origin': '*',
                        'max_age': '999',
                    }
                }
            controller.container_info = my_container_info_wildcard
            req = Request.blank(
                '/v1/a/c/o.jpg',
                {'REQUEST_METHOD': 'OPTIONS'},
                headers={'Origin': 'https://bar.baz',
                         'Access-Control-Request-Method': 'GET'})
            req.content_length = 0
            resp = controller.OPTIONS(req)
            self.assertEquals(200, resp.status_int)
            self.assertEquals('*', resp.headers['access-control-allow-origin'])
            for verb in 'OPTIONS GET POST PUT DELETE HEAD'.split():
                self.assertTrue(
                    verb in resp.headers['access-control-allow-methods'])
            self.assertEquals(
                len(resp.headers['access-control-allow-methods'].split(', ')),
                6)
            self.assertEquals('999', resp.headers['access-control-max-age'])

            req = Request.blank(
                '/v1/a/c/o.jpg',
                {'REQUEST_METHOD': 'OPTIONS'},
                headers={'Origin': 'https://bar.baz',
                         'Access-Control-Request-Headers':
                         'x-foo, x-bar, x-auth-token',
                         'Access-Control-Request-Method': 'GET'}
            )
            req.content_length = 0
            resp = controller.OPTIONS(req)
            self.assertEquals(200, resp.status_int)
            self.assertEquals(
                sortHeaderNames('x-foo, x-bar, x-auth-token'),
                sortHeaderNames(resp.headers['access-control-allow-headers']))

    def test_CORS_valid(self):
        with save_globals():
            controller = proxy_server.ContainerController(self.app, 'a', 'c')

            def stubContainerInfo(*args):
                return {
                    'cors': {
                        'allow_origin': 'http://foo.bar'
                    }
                }
            controller.container_info = stubContainerInfo

            def containerGET(controller, req):
                return Response(headers={
                    'X-Container-Meta-Color': 'red',
                    'X-Super-Secret': 'hush',
                })

            req = Request.blank(
                '/v1/a/c',
                {'REQUEST_METHOD': 'GET'},
                headers={'Origin': 'http://foo.bar'})

            resp = cors_validation(containerGET)(controller, req)

            self.assertEquals(200, resp.status_int)
            self.assertEquals('http://foo.bar',
                              resp.headers['access-control-allow-origin'])
            self.assertEquals('red', resp.headers['x-container-meta-color'])
            # X-Super-Secret is in the response, but not "exposed"
            self.assertEquals('hush', resp.headers['x-super-secret'])
            self.assertTrue('access-control-expose-headers' in resp.headers)
            exposed = set(
                h.strip() for h in
                resp.headers['access-control-expose-headers'].split(','))
            expected_exposed = set(['cache-control', 'content-language',
                                    'content-type', 'expires', 'last-modified',
                                    'pragma', 'etag', 'x-timestamp',
                                    'x-trans-id', 'x-container-meta-color'])
            self.assertEquals(expected_exposed, exposed)

    def _gather_x_account_headers(self, controller_call, req, *connect_args,
                                  **kwargs):
        seen_headers = []
        to_capture = ('X-Account-Partition', 'X-Account-Host',
                      'X-Account-Device')

        def capture_headers(ipaddr, port, device, partition, method,
                            path, headers=None, query_string=None):
            captured = {}
            for header in to_capture:
                captured[header] = headers.get(header)
            seen_headers.append(captured)

        with save_globals():
            self.app.allow_account_management = True

            set_http_connect(*connect_args, give_connect=capture_headers,
                             **kwargs)
            resp = controller_call(req)
            self.assertEqual(2, resp.status_int // 100)  # sanity check

            # don't care about the account HEAD, so throw away the
            # first element
            return sorted(seen_headers[1:],
                          key=lambda d: d['X-Account-Host'] or 'Z')

    def test_PUT_x_account_headers_with_fewer_account_replicas(self):
        self.app.account_ring.set_replicas(2)
        req = Request.blank('/v1/a/c', headers={'': ''})
        controller = proxy_server.ContainerController(self.app, 'a', 'c')

        seen_headers = self._gather_x_account_headers(
            controller.PUT, req,
            200, 201, 201, 201)    # HEAD PUT PUT PUT
        self.assertEqual(seen_headers, [
            {'X-Account-Host': '10.0.0.0:1000',
             'X-Account-Partition': '0',
             'X-Account-Device': 'sda'},
            {'X-Account-Host': '10.0.0.1:1001',
             'X-Account-Partition': '0',
             'X-Account-Device': 'sdb'},
            {'X-Account-Host': None,
             'X-Account-Partition': None,
             'X-Account-Device': None}
        ])

    def test_PUT_x_account_headers_with_more_account_replicas(self):
        self.app.account_ring.set_replicas(4)
        req = Request.blank('/v1/a/c', headers={'': ''})
        controller = proxy_server.ContainerController(self.app, 'a', 'c')

        seen_headers = self._gather_x_account_headers(
            controller.PUT, req,
            200, 201, 201, 201)    # HEAD PUT PUT PUT
        self.assertEqual(seen_headers, [
            {'X-Account-Host': '10.0.0.0:1000,10.0.0.3:1003',
             'X-Account-Partition': '0',
             'X-Account-Device': 'sda,sdd'},
            {'X-Account-Host': '10.0.0.1:1001',
             'X-Account-Partition': '0',
             'X-Account-Device': 'sdb'},
            {'X-Account-Host': '10.0.0.2:1002',
             'X-Account-Partition': '0',
             'X-Account-Device': 'sdc'}
        ])

    def test_DELETE_x_account_headers_with_fewer_account_replicas(self):
        self.app.account_ring.set_replicas(2)
        req = Request.blank('/v1/a/c', headers={'': ''})
        controller = proxy_server.ContainerController(self.app, 'a', 'c')

        seen_headers = self._gather_x_account_headers(
            controller.DELETE, req,
            200, 204, 204, 204)    # HEAD DELETE DELETE DELETE
        self.assertEqual(seen_headers, [
            {'X-Account-Host': '10.0.0.0:1000',
             'X-Account-Partition': '0',
             'X-Account-Device': 'sda'},
            {'X-Account-Host': '10.0.0.1:1001',
             'X-Account-Partition': '0',
             'X-Account-Device': 'sdb'},
            {'X-Account-Host': None,
             'X-Account-Partition': None,
             'X-Account-Device': None}
        ])

    def test_DELETE_x_account_headers_with_more_account_replicas(self):
        self.app.account_ring.set_replicas(4)
        req = Request.blank('/v1/a/c', headers={'': ''})
        controller = proxy_server.ContainerController(self.app, 'a', 'c')

        seen_headers = self._gather_x_account_headers(
            controller.DELETE, req,
            200, 204, 204, 204)    # HEAD DELETE DELETE DELETE
        self.assertEqual(seen_headers, [
            {'X-Account-Host': '10.0.0.0:1000,10.0.0.3:1003',
             'X-Account-Partition': '0',
             'X-Account-Device': 'sda,sdd'},
            {'X-Account-Host': '10.0.0.1:1001',
             'X-Account-Partition': '0',
             'X-Account-Device': 'sdb'},
            {'X-Account-Host': '10.0.0.2:1002',
             'X-Account-Partition': '0',
             'X-Account-Device': 'sdc'}
        ])

    def test_PUT_backed_x_timestamp_header(self):
        timestamps = []

        def capture_timestamps(*args, **kwargs):
            headers = kwargs['headers']
            timestamps.append(headers.get('X-Timestamp'))

        req = Request.blank('/v1/a/c', method='PUT', headers={'': ''})
        with save_globals():
            new_connect = set_http_connect(200,  # account existence check
                                           201, 201, 201,
                                           give_connect=capture_timestamps)
            resp = self.app.handle_request(req)

        # sanity
        self.assertRaises(StopIteration, new_connect.code_iter.next)
        self.assertEqual(2, resp.status_int // 100)

        timestamps.pop(0)  # account existence check
        self.assertEqual(3, len(timestamps))
        for timestamp in timestamps:
            self.assertEqual(timestamp, timestamps[0])
            self.assert_(re.match('[0-9]{10}\.[0-9]{5}', timestamp))

    def test_DELETE_backed_x_timestamp_header(self):
        timestamps = []

        def capture_timestamps(*args, **kwargs):
            headers = kwargs['headers']
            timestamps.append(headers.get('X-Timestamp'))

        req = Request.blank('/v1/a/c', method='DELETE', headers={'': ''})
        self.app.update_request(req)
        with save_globals():
            new_connect = set_http_connect(200,  # account existence check
                                           201, 201, 201,
                                           give_connect=capture_timestamps)
            resp = self.app.handle_request(req)

        # sanity
        self.assertRaises(StopIteration, new_connect.code_iter.next)
        self.assertEqual(2, resp.status_int // 100)

        timestamps.pop(0)  # account existence check
        self.assertEqual(3, len(timestamps))
        for timestamp in timestamps:
            self.assertEqual(timestamp, timestamps[0])
            self.assert_(re.match('[0-9]{10}\.[0-9]{5}', timestamp))

    def test_node_read_timeout_retry_to_container(self):
        with save_globals():
            req = Request.blank('/v1/a/c', environ={'REQUEST_METHOD': 'GET'})
            self.app.node_timeout = 0.1
            set_http_connect(200, 200, 200, body='abcdef', slow=[1.0, 1.0])
            resp = req.get_response(self.app)
            got_exc = False
            try:
                resp.body
            except ChunkReadTimeout:
                got_exc = True
            self.assert_(got_exc)


@patch_policies([
    StoragePolicy.from_conf(
        REPL_POLICY, {'idx': 0, 'name': 'zero', 'is_default': True,
                      'object_ring': FakeRing()})
])
class TestAccountController(unittest.TestCase):

    def setUp(self):
        self.app = proxy_server.Application(None, FakeMemcache(),
                                            account_ring=FakeRing(),
                                            container_ring=FakeRing())

    def assert_status_map(self, method, statuses, expected, env_expected=None,
                          headers=None, **kwargs):
        headers = headers or {}
        with save_globals():
            set_http_connect(*statuses, **kwargs)
            req = Request.blank('/v1/a', {}, headers=headers)
            self.app.update_request(req)
            res = method(req)
            self.assertEquals(res.status_int, expected)
            if env_expected:
                self.assertEquals(res.environ['swift.account/a']['status'],
                                  env_expected)
            set_http_connect(*statuses)
            req = Request.blank('/v1/a/', {})
            self.app.update_request(req)
            res = method(req)
            self.assertEquals(res.status_int, expected)
            if env_expected:
                self.assertEquals(res.environ['swift.account/a']['status'],
                                  env_expected)

    def test_OPTIONS(self):
        with save_globals():
            self.app.allow_account_management = False
            controller = proxy_server.AccountController(self.app, 'account')
            req = Request.blank('/v1/account', {'REQUEST_METHOD': 'OPTIONS'})
            req.content_length = 0
            resp = controller.OPTIONS(req)
            self.assertEquals(200, resp.status_int)
            for verb in 'OPTIONS GET POST HEAD'.split():
                self.assertTrue(
                    verb in resp.headers['Allow'])
            self.assertEquals(len(resp.headers['Allow'].split(', ')), 4)

            # Test a CORS OPTIONS request (i.e. including Origin and
            # Access-Control-Request-Method headers)
            self.app.allow_account_management = False
            controller = proxy_server.AccountController(self.app, 'account')
            req = Request.blank(
                '/v1/account', {'REQUEST_METHOD': 'OPTIONS'},
                headers={'Origin': 'http://foo.com',
                         'Access-Control-Request-Method': 'GET'})
            req.content_length = 0
            resp = controller.OPTIONS(req)
            self.assertEquals(200, resp.status_int)
            for verb in 'OPTIONS GET POST HEAD'.split():
                self.assertTrue(
                    verb in resp.headers['Allow'])
            self.assertEquals(len(resp.headers['Allow'].split(', ')), 4)

            self.app.allow_account_management = True
            controller = proxy_server.AccountController(self.app, 'account')
            req = Request.blank('/v1/account', {'REQUEST_METHOD': 'OPTIONS'})
            req.content_length = 0
            resp = controller.OPTIONS(req)
            self.assertEquals(200, resp.status_int)
            for verb in 'OPTIONS GET POST PUT DELETE HEAD'.split():
                self.assertTrue(
                    verb in resp.headers['Allow'])
            self.assertEquals(len(resp.headers['Allow'].split(', ')), 6)

    def test_GET(self):
        with save_globals():
            controller = proxy_server.AccountController(self.app, 'account')
            # GET returns after the first successful call to an Account Server
            self.assert_status_map(controller.GET, (200,), 200, 200)
            self.assert_status_map(controller.GET, (503, 200), 200, 200)
            self.assert_status_map(controller.GET, (503, 503, 200), 200, 200)
            self.assert_status_map(controller.GET, (204,), 204, 204)
            self.assert_status_map(controller.GET, (503, 204), 204, 204)
            self.assert_status_map(controller.GET, (503, 503, 204), 204, 204)
            self.assert_status_map(controller.GET, (404, 200), 200, 200)
            self.assert_status_map(controller.GET, (404, 404, 200), 200, 200)
            self.assert_status_map(controller.GET, (404, 503, 204), 204, 204)
            # If Account servers fail, if autocreate = False, return majority
            # response
            self.assert_status_map(controller.GET, (404, 404, 404), 404, 404)
            self.assert_status_map(controller.GET, (404, 404, 503), 404, 404)
            self.assert_status_map(controller.GET, (404, 503, 503), 503)

            self.app.memcache = FakeMemcacheReturnsNone()
            self.assert_status_map(controller.GET, (404, 404, 404), 404, 404)

    def test_GET_autocreate(self):
        with save_globals():
            controller = proxy_server.AccountController(self.app, 'account')
            self.app.memcache = FakeMemcacheReturnsNone()
            self.assertFalse(self.app.account_autocreate)
            # Repeat the test for autocreate = False and 404 by all
            self.assert_status_map(controller.GET,
                                   (404, 404, 404), 404)
            self.assert_status_map(controller.GET,
                                   (404, 503, 404), 404)
            # When autocreate is True, if none of the nodes respond 2xx
            # And quorum of the nodes responded 404,
            # ALL nodes are asked to create the account
            # If successful, the GET request is repeated.
            controller.app.account_autocreate = True
            self.assert_status_map(controller.GET,
                                   (404, 404, 404), 204)
            self.assert_status_map(controller.GET,
                                   (404, 503, 404), 204)

            # We always return 503 if no majority between 4xx, 3xx or 2xx found
            self.assert_status_map(controller.GET,
                                   (500, 500, 400), 503)

    def test_HEAD(self):
        # Same behaviour as GET
        with save_globals():
            controller = proxy_server.AccountController(self.app, 'account')
            self.assert_status_map(controller.HEAD, (200,), 200, 200)
            self.assert_status_map(controller.HEAD, (503, 200), 200, 200)
            self.assert_status_map(controller.HEAD, (503, 503, 200), 200, 200)
            self.assert_status_map(controller.HEAD, (204,), 204, 204)
            self.assert_status_map(controller.HEAD, (503, 204), 204, 204)
            self.assert_status_map(controller.HEAD, (204, 503, 503), 204, 204)
            self.assert_status_map(controller.HEAD, (204,), 204, 204)
            self.assert_status_map(controller.HEAD, (404, 404, 404), 404, 404)
            self.assert_status_map(controller.HEAD, (404, 404, 200), 200, 200)
            self.assert_status_map(controller.HEAD, (404, 200), 200, 200)
            self.assert_status_map(controller.HEAD, (404, 404, 503), 404, 404)
            self.assert_status_map(controller.HEAD, (404, 503, 503), 503)
            self.assert_status_map(controller.HEAD, (404, 503, 204), 204, 204)

    def test_HEAD_autocreate(self):
        # Same behaviour as GET
        with save_globals():
            controller = proxy_server.AccountController(self.app, 'account')
            self.app.memcache = FakeMemcacheReturnsNone()
            self.assertFalse(self.app.account_autocreate)
            self.assert_status_map(controller.HEAD,
                                   (404, 404, 404), 404)
            controller.app.account_autocreate = True
            self.assert_status_map(controller.HEAD,
                                   (404, 404, 404), 204)
            self.assert_status_map(controller.HEAD,
                                   (500, 404, 404), 204)
            # We always return 503 if no majority between 4xx, 3xx or 2xx found
            self.assert_status_map(controller.HEAD,
                                   (500, 500, 400), 503)

    def test_POST_autocreate(self):
        with save_globals():
            controller = proxy_server.AccountController(self.app, 'account')
            self.app.memcache = FakeMemcacheReturnsNone()
            # first test with autocreate being False
            self.assertFalse(self.app.account_autocreate)
            self.assert_status_map(controller.POST,
                                   (404, 404, 404), 404)
            # next turn it on and test account being created than updated
            controller.app.account_autocreate = True
            self.assert_status_map(
                controller.POST,
                (404, 404, 404, 202, 202, 202, 201, 201, 201), 201)
                # account_info  PUT account  POST account
            self.assert_status_map(
                controller.POST,
                (404, 404, 503, 201, 201, 503, 204, 204, 504), 204)
            # what if create fails
            self.assert_status_map(
                controller.POST,
                (404, 404, 404, 403, 403, 403, 400, 400, 400), 400)

    def test_POST_autocreate_with_sysmeta(self):
        with save_globals():
            controller = proxy_server.AccountController(self.app, 'account')
            self.app.memcache = FakeMemcacheReturnsNone()
            # first test with autocreate being False
            self.assertFalse(self.app.account_autocreate)
            self.assert_status_map(controller.POST,
                                   (404, 404, 404), 404)
            # next turn it on and test account being created than updated
            controller.app.account_autocreate = True
            calls = []
            callback = _make_callback_func(calls)
            key, value = 'X-Account-Sysmeta-Blah', 'something'
            headers = {key: value}
            self.assert_status_map(
                controller.POST,
                (404, 404, 404, 202, 202, 202, 201, 201, 201), 201,
                #  POST       , autocreate PUT, POST again
                headers=headers,
                give_connect=callback)
            self.assertEqual(9, len(calls))
            for call in calls:
                self.assertTrue(key in call['headers'],
                                '%s call, key %s missing in headers %s' %
                                (call['method'], key, call['headers']))
                self.assertEqual(value, call['headers'][key])

    def test_connection_refused(self):
        self.app.account_ring.get_nodes('account')
        for dev in self.app.account_ring.devs:
            dev['ip'] = '127.0.0.1'
            dev['port'] = 1  # can't connect on this port
        controller = proxy_server.AccountController(self.app, 'account')
        req = Request.blank('/v1/account', environ={'REQUEST_METHOD': 'HEAD'})
        self.app.update_request(req)
        resp = controller.HEAD(req)
        self.assertEquals(resp.status_int, 503)

    def test_other_socket_error(self):
        self.app.account_ring.get_nodes('account')
        for dev in self.app.account_ring.devs:
            dev['ip'] = '127.0.0.1'
            dev['port'] = -1  # invalid port number
        controller = proxy_server.AccountController(self.app, 'account')
        req = Request.blank('/v1/account', environ={'REQUEST_METHOD': 'HEAD'})
        self.app.update_request(req)
        resp = controller.HEAD(req)
        self.assertEquals(resp.status_int, 503)

    def test_response_get_accept_ranges_header(self):
        with save_globals():
            set_http_connect(200, 200, body='{}')
            controller = proxy_server.AccountController(self.app, 'account')
            req = Request.blank('/v1/a?format=json')
            self.app.update_request(req)
            res = controller.GET(req)
            self.assert_('accept-ranges' in res.headers)
            self.assertEqual(res.headers['accept-ranges'], 'bytes')

    def test_response_head_accept_ranges_header(self):
        with save_globals():
            set_http_connect(200, 200, body='{}')
            controller = proxy_server.AccountController(self.app, 'account')
            req = Request.blank('/v1/a?format=json')
            self.app.update_request(req)
            res = controller.HEAD(req)
            res.body
            self.assert_('accept-ranges' in res.headers)
            self.assertEqual(res.headers['accept-ranges'], 'bytes')

    def test_PUT(self):
        with save_globals():
            controller = proxy_server.AccountController(self.app, 'account')

            def test_status_map(statuses, expected, **kwargs):
                set_http_connect(*statuses, **kwargs)
                self.app.memcache.store = {}
                req = Request.blank('/v1/a', {})
                req.content_length = 0
                self.app.update_request(req)
                res = controller.PUT(req)
                expected = str(expected)
                self.assertEquals(res.status[:len(expected)], expected)
            test_status_map((201, 201, 201), 405)
            self.app.allow_account_management = True
            test_status_map((201, 201, 201), 201)
            test_status_map((201, 201, 500), 201)
            test_status_map((201, 500, 500), 503)
            test_status_map((204, 500, 404), 503)

    def test_PUT_max_account_name_length(self):
        with save_globals():
            self.app.allow_account_management = True
            limit = constraints.MAX_ACCOUNT_NAME_LENGTH
            controller = proxy_server.AccountController(self.app, '1' * limit)
            self.assert_status_map(controller.PUT, (201, 201, 201), 201)
            controller = proxy_server.AccountController(
                self.app, '2' * (limit + 1))
            self.assert_status_map(controller.PUT, (201, 201, 201), 400)

    def test_PUT_connect_exceptions(self):
        with save_globals():
            self.app.allow_account_management = True
            controller = proxy_server.AccountController(self.app, 'account')
            self.assert_status_map(controller.PUT, (201, 201, -1), 201)
            self.assert_status_map(controller.PUT, (201, -1, -1), 503)
            self.assert_status_map(controller.PUT, (503, 503, -1), 503)

    def test_PUT_status(self):
        with save_globals():
            self.app.allow_account_management = True
            controller = proxy_server.AccountController(self.app, 'account')
            self.assert_status_map(controller.PUT, (201, 201, 202), 202)

    def test_PUT_metadata(self):
        self.metadata_helper('PUT')

    def test_POST_metadata(self):
        self.metadata_helper('POST')

    def metadata_helper(self, method):
        for test_header, test_value in (
                ('X-Account-Meta-TestHeader', 'TestValue'),
                ('X-Account-Meta-TestHeader', ''),
                ('X-Remove-Account-Meta-TestHeader', 'anything')):
            test_errors = []

            def test_connect(ipaddr, port, device, partition, method, path,
                             headers=None, query_string=None):
                if path == '/a':
                    find_header = test_header
                    find_value = test_value
                    if find_header.lower().startswith('x-remove-'):
                        find_header = \
                            find_header.lower().replace('-remove', '', 1)
                        find_value = ''
                    for k, v in headers.iteritems():
                        if k.lower() == find_header.lower() and \
                                v == find_value:
                            break
                    else:
                        test_errors.append('%s: %s not in %s' %
                                           (find_header, find_value, headers))
            with save_globals():
                self.app.allow_account_management = True
                controller = \
                    proxy_server.AccountController(self.app, 'a')
                set_http_connect(201, 201, 201, give_connect=test_connect)
                req = Request.blank('/v1/a/c',
                                    environ={'REQUEST_METHOD': method},
                                    headers={test_header: test_value})
                self.app.update_request(req)
                getattr(controller, method)(req)
                self.assertEquals(test_errors, [])

    def test_PUT_bad_metadata(self):
        self.bad_metadata_helper('PUT')

    def test_POST_bad_metadata(self):
        self.bad_metadata_helper('POST')

    def bad_metadata_helper(self, method):
        with save_globals():
            self.app.allow_account_management = True
            controller = proxy_server.AccountController(self.app, 'a')
            set_http_connect(200, 201, 201, 201)
            req = Request.blank('/v1/a/c', environ={'REQUEST_METHOD': method})
            self.app.update_request(req)
            resp = getattr(controller, method)(req)
            self.assertEquals(resp.status_int, 201)

            set_http_connect(201, 201, 201)
            req = Request.blank('/v1/a/c', environ={'REQUEST_METHOD': method},
                                headers={'X-Account-Meta-' +
                                ('a' * constraints.MAX_META_NAME_LENGTH): 'v'})
            self.app.update_request(req)
            resp = getattr(controller, method)(req)
            self.assertEquals(resp.status_int, 201)
            set_http_connect(201, 201, 201)
            req = Request.blank(
                '/v1/a/c', environ={'REQUEST_METHOD': method},
                headers={'X-Account-Meta-' +
                         ('a' * (constraints.MAX_META_NAME_LENGTH + 1)): 'v'})
            self.app.update_request(req)
            resp = getattr(controller, method)(req)
            self.assertEquals(resp.status_int, 400)

            set_http_connect(201, 201, 201)
            req = Request.blank('/v1/a/c', environ={'REQUEST_METHOD': method},
                                headers={'X-Account-Meta-Too-Long':
                                'a' * constraints.MAX_META_VALUE_LENGTH})
            self.app.update_request(req)
            resp = getattr(controller, method)(req)
            self.assertEquals(resp.status_int, 201)
            set_http_connect(201, 201, 201)
            req = Request.blank('/v1/a/c', environ={'REQUEST_METHOD': method},
                                headers={'X-Account-Meta-Too-Long':
                                'a' * (constraints.MAX_META_VALUE_LENGTH + 1)})
            self.app.update_request(req)
            resp = getattr(controller, method)(req)
            self.assertEquals(resp.status_int, 400)

            set_http_connect(201, 201, 201)
            headers = {}
            for x in xrange(constraints.MAX_META_COUNT):
                headers['X-Account-Meta-%d' % x] = 'v'
            req = Request.blank('/v1/a/c', environ={'REQUEST_METHOD': method},
                                headers=headers)
            self.app.update_request(req)
            resp = getattr(controller, method)(req)
            self.assertEquals(resp.status_int, 201)
            set_http_connect(201, 201, 201)
            headers = {}
            for x in xrange(constraints.MAX_META_COUNT + 1):
                headers['X-Account-Meta-%d' % x] = 'v'
            req = Request.blank('/v1/a/c', environ={'REQUEST_METHOD': method},
                                headers=headers)
            self.app.update_request(req)
            resp = getattr(controller, method)(req)
            self.assertEquals(resp.status_int, 400)

            set_http_connect(201, 201, 201)
            headers = {}
            header_value = 'a' * constraints.MAX_META_VALUE_LENGTH
            size = 0
            x = 0
            while size < (constraints.MAX_META_OVERALL_SIZE - 4
                          - constraints.MAX_META_VALUE_LENGTH):
                size += 4 + constraints.MAX_META_VALUE_LENGTH
                headers['X-Account-Meta-%04d' % x] = header_value
                x += 1
            if constraints.MAX_META_OVERALL_SIZE - size > 1:
                headers['X-Account-Meta-a'] = \
                    'a' * (constraints.MAX_META_OVERALL_SIZE - size - 1)
            req = Request.blank('/v1/a/c', environ={'REQUEST_METHOD': method},
                                headers=headers)
            self.app.update_request(req)
            resp = getattr(controller, method)(req)
            self.assertEquals(resp.status_int, 201)
            set_http_connect(201, 201, 201)
            headers['X-Account-Meta-a'] = \
                'a' * (constraints.MAX_META_OVERALL_SIZE - size)
            req = Request.blank('/v1/a/c', environ={'REQUEST_METHOD': method},
                                headers=headers)
            self.app.update_request(req)
            resp = getattr(controller, method)(req)
            self.assertEquals(resp.status_int, 400)

    def test_DELETE(self):
        with save_globals():
            controller = proxy_server.AccountController(self.app, 'account')

            def test_status_map(statuses, expected, **kwargs):
                set_http_connect(*statuses, **kwargs)
                self.app.memcache.store = {}
                req = Request.blank('/v1/a', {'REQUEST_METHOD': 'DELETE'})
                req.content_length = 0
                self.app.update_request(req)
                res = controller.DELETE(req)
                expected = str(expected)
                self.assertEquals(res.status[:len(expected)], expected)
            test_status_map((201, 201, 201), 405)
            self.app.allow_account_management = True
            test_status_map((201, 201, 201), 201)
            test_status_map((201, 201, 500), 201)
            test_status_map((201, 500, 500), 503)
            test_status_map((204, 500, 404), 503)

    def test_DELETE_with_query_string(self):
        # Extra safety in case someone typos a query string for an
        # account-level DELETE request that was really meant to be caught by
        # some middleware.
        with save_globals():
            controller = proxy_server.AccountController(self.app, 'account')

            def test_status_map(statuses, expected, **kwargs):
                set_http_connect(*statuses, **kwargs)
                self.app.memcache.store = {}
                req = Request.blank('/v1/a?whoops',
                                    environ={'REQUEST_METHOD': 'DELETE'})
                req.content_length = 0
                self.app.update_request(req)
                res = controller.DELETE(req)
                expected = str(expected)
                self.assertEquals(res.status[:len(expected)], expected)
            test_status_map((201, 201, 201), 400)
            self.app.allow_account_management = True
            test_status_map((201, 201, 201), 400)
            test_status_map((201, 201, 500), 400)
            test_status_map((201, 500, 500), 400)
            test_status_map((204, 500, 404), 400)


@patch_policies([
    StoragePolicy.from_conf(
        REPL_POLICY, {'idx': 0, 'name': 'zero', 'is_default': True,
                      'object_ring': FakeRing()})
])
class TestAccountControllerFakeGetResponse(unittest.TestCase):
    """
    Test all the faked-out GET responses for accounts that don't exist. They
    have to match the responses for empty accounts that really exist.
    """
    def setUp(self):
        conf = {'account_autocreate': 'yes'}
        self.app = proxy_server.Application(conf, FakeMemcache(),
                                            account_ring=FakeRing(),
                                            container_ring=FakeRing())
        self.app.memcache = FakeMemcacheReturnsNone()

    def test_GET_autocreate_accept_json(self):
        with save_globals():
            set_http_connect(*([404] * 100))  # nonexistent: all backends 404
            req = Request.blank(
                '/v1/a', headers={'Accept': 'application/json'},
                environ={'REQUEST_METHOD': 'GET',
                         'PATH_INFO': '/v1/a'})
            resp = req.get_response(self.app)
            self.assertEqual(200, resp.status_int)
            self.assertEqual('application/json; charset=utf-8',
                             resp.headers['Content-Type'])
            self.assertEqual("[]", resp.body)

    def test_GET_autocreate_format_json(self):
        with save_globals():
            set_http_connect(*([404] * 100))  # nonexistent: all backends 404
            req = Request.blank('/v1/a?format=json',
                                environ={'REQUEST_METHOD': 'GET',
                                         'PATH_INFO': '/v1/a',
                                         'QUERY_STRING': 'format=json'})
            resp = req.get_response(self.app)
            self.assertEqual(200, resp.status_int)
            self.assertEqual('application/json; charset=utf-8',
                             resp.headers['Content-Type'])
            self.assertEqual("[]", resp.body)

    def test_GET_autocreate_accept_xml(self):
        with save_globals():
            set_http_connect(*([404] * 100))  # nonexistent: all backends 404
            req = Request.blank('/v1/a', headers={"Accept": "text/xml"},
                                environ={'REQUEST_METHOD': 'GET',
                                         'PATH_INFO': '/v1/a'})

            resp = req.get_response(self.app)
            self.assertEqual(200, resp.status_int)

            self.assertEqual('text/xml; charset=utf-8',
                             resp.headers['Content-Type'])
            empty_xml_listing = ('<?xml version="1.0" encoding="UTF-8"?>\n'
                                 '<account name="a">\n</account>')
            self.assertEqual(empty_xml_listing, resp.body)

    def test_GET_autocreate_format_xml(self):
        with save_globals():
            set_http_connect(*([404] * 100))  # nonexistent: all backends 404
            req = Request.blank('/v1/a?format=xml',
                                environ={'REQUEST_METHOD': 'GET',
                                         'PATH_INFO': '/v1/a',
                                         'QUERY_STRING': 'format=xml'})
            resp = req.get_response(self.app)
            self.assertEqual(200, resp.status_int)
            self.assertEqual('application/xml; charset=utf-8',
                             resp.headers['Content-Type'])
            empty_xml_listing = ('<?xml version="1.0" encoding="UTF-8"?>\n'
                                 '<account name="a">\n</account>')
            self.assertEqual(empty_xml_listing, resp.body)

    def test_GET_autocreate_accept_unknown(self):
        with save_globals():
            set_http_connect(*([404] * 100))  # nonexistent: all backends 404
            req = Request.blank('/v1/a', headers={"Accept": "mystery/meat"},
                                environ={'REQUEST_METHOD': 'GET',
                                         'PATH_INFO': '/v1/a'})
            resp = req.get_response(self.app)
            self.assertEqual(406, resp.status_int)

    def test_GET_autocreate_format_invalid_utf8(self):
        with save_globals():
            set_http_connect(*([404] * 100))  # nonexistent: all backends 404
            req = Request.blank('/v1/a?format=\xff\xfe',
                                environ={'REQUEST_METHOD': 'GET',
                                         'PATH_INFO': '/v1/a',
                                         'QUERY_STRING': 'format=\xff\xfe'})
            resp = req.get_response(self.app)
            self.assertEqual(400, resp.status_int)

    def test_account_acl_header_access(self):
        acl = {
            'admin': ['AUTH_alice'],
            'read-write': ['AUTH_bob'],
            'read-only': ['AUTH_carol'],
        }
        prefix = get_sys_meta_prefix('account')
        privileged_headers = {(prefix + 'core-access-control'): format_acl(
            version=2, acl_dict=acl)}

        app = proxy_server.Application(
            None, FakeMemcache(), account_ring=FakeRing(),
            container_ring=FakeRing())

        with save_globals():
            # Mock account server will provide privileged information (ACLs)
            set_http_connect(200, 200, 200, headers=privileged_headers)
            req = Request.blank('/v1/a', environ={'REQUEST_METHOD': 'GET'})
            resp = app.handle_request(req)

            # Not a swift_owner -- ACLs should NOT be in response
            header = 'X-Account-Access-Control'
            self.assert_(header not in resp.headers, '%r was in %r' % (
                header, resp.headers))

            # Same setup -- mock acct server will provide ACLs
            set_http_connect(200, 200, 200, headers=privileged_headers)
            req = Request.blank('/v1/a', environ={'REQUEST_METHOD': 'GET',
                                                  'swift_owner': True})
            resp = app.handle_request(req)

            # For a swift_owner, the ACLs *should* be in response
            self.assert_(header in resp.headers, '%r not in %r' % (
                header, resp.headers))

    def test_account_acls_through_delegation(self):

        # Define a way to grab the requests sent out from the AccountController
        # to the Account Server, and a way to inject responses we'd like the
        # Account Server to return.
        resps_to_send = []

        @contextmanager
        def patch_account_controller_method(verb):
            old_method = getattr(proxy_server.AccountController, verb)
            new_method = lambda self, req, *_, **__: resps_to_send.pop(0)
            try:
                setattr(proxy_server.AccountController, verb, new_method)
                yield
            finally:
                setattr(proxy_server.AccountController, verb, old_method)

        def make_test_request(http_method, swift_owner=True):
            env = {
                'REQUEST_METHOD': http_method,
                'swift_owner': swift_owner,
            }
            acl = {
                'admin': ['foo'],
                'read-write': ['bar'],
                'read-only': ['bas'],
            }
            headers = {} if http_method in ('GET', 'HEAD') else {
                'x-account-access-control': format_acl(version=2, acl_dict=acl)
            }

            return Request.blank('/v1/a', environ=env, headers=headers)

        # Our AccountController will invoke methods to communicate with the
        # Account Server, and they will return responses like these:
        def make_canned_response(http_method):
            acl = {
                'admin': ['foo'],
                'read-write': ['bar'],
                'read-only': ['bas'],
            }
            headers = {'x-account-sysmeta-core-access-control': format_acl(
                version=2, acl_dict=acl)}
            canned_resp = Response(headers=headers)
            canned_resp.environ = {
                'PATH_INFO': '/acct',
                'REQUEST_METHOD': http_method,
            }
            resps_to_send.append(canned_resp)

        app = proxy_server.Application(
            None, FakeMemcache(), account_ring=FakeRing(),
            container_ring=FakeRing())
        app.allow_account_management = True

        ext_header = 'x-account-access-control'
        with patch_account_controller_method('GETorHEAD_base'):
            # GET/HEAD requests should remap sysmeta headers from acct server
            for verb in ('GET', 'HEAD'):
                make_canned_response(verb)
                req = make_test_request(verb)
                resp = app.handle_request(req)
                h = parse_acl(version=2, data=resp.headers.get(ext_header))
                self.assertEqual(h['admin'], ['foo'])
                self.assertEqual(h['read-write'], ['bar'])
                self.assertEqual(h['read-only'], ['bas'])

                # swift_owner = False: GET/HEAD shouldn't return sensitive info
                make_canned_response(verb)
                req = make_test_request(verb, swift_owner=False)
                resp = app.handle_request(req)
                h = resp.headers
                self.assertEqual(None, h.get(ext_header))

                # swift_owner unset: GET/HEAD shouldn't return sensitive info
                make_canned_response(verb)
                req = make_test_request(verb, swift_owner=False)
                del req.environ['swift_owner']
                resp = app.handle_request(req)
                h = resp.headers
                self.assertEqual(None, h.get(ext_header))

        # Verify that PUT/POST requests remap sysmeta headers from acct server
        with patch_account_controller_method('make_requests'):
            make_canned_response('PUT')
            req = make_test_request('PUT')
            resp = app.handle_request(req)

            h = parse_acl(version=2, data=resp.headers.get(ext_header))
            self.assertEqual(h['admin'], ['foo'])
            self.assertEqual(h['read-write'], ['bar'])
            self.assertEqual(h['read-only'], ['bas'])

            make_canned_response('POST')
            req = make_test_request('POST')
            resp = app.handle_request(req)

            h = parse_acl(version=2, data=resp.headers.get(ext_header))
            self.assertEqual(h['admin'], ['foo'])
            self.assertEqual(h['read-write'], ['bar'])
            self.assertEqual(h['read-only'], ['bas'])


class FakeObjectController(object):

    def __init__(self):
        self.app = self
        self.logger = self
        self.account_name = 'a'
        self.container_name = 'c'
        self.object_name = 'o'
        self.trans_id = 'tx1'
        self.object_ring = FakeRing()
        self.node_timeout = 1
        self.rate_limit_after_segment = 3
        self.rate_limit_segments_per_sec = 2
        self.GETorHEAD_base_args = []

    def exception(self, *args):
        self.exception_args = args
        self.exception_info = sys.exc_info()

    def GETorHEAD_base(self, *args):
        self.GETorHEAD_base_args.append(args)
        req = args[0]
        path = args[4]
        body = data = path[-1] * int(path[-1])
        if req.range:
            r = req.range.ranges_for_length(len(data))
            if r:
                (start, stop) = r[0]
                body = data[start:stop]
        resp = Response(app_iter=iter(body))
        return resp

    def iter_nodes(self, ring, partition):
        for node in ring.get_part_nodes(partition):
            yield node
        for node in ring.get_more_nodes(partition):
            yield node

    def sort_nodes(self, nodes):
        return nodes

    def set_node_timing(self, node, timing):
        return


class TestProxyObjectPerformance(unittest.TestCase):

    def setUp(self):
        # This is just a simple test that can be used to verify and debug the
        # various data paths between the proxy server and the object
        # server. Used as a play ground to debug buffer sizes for sockets.
        prolis = _test_sockets[0]
        sock = connect_tcp(('localhost', prolis.getsockname()[1]))
        # Client is transmitting in 2 MB chunks
        fd = sock.makefile('wb', 2 * 1024 * 1024)
        # Small, fast for testing
        obj_len = 2 * 64 * 1024
        # Use 1 GB or more for measurements
        #obj_len = 2 * 512 * 1024 * 1024
        self.path = '/v1/a/c/o.large'
        fd.write('PUT %s HTTP/1.1\r\n'
                 'Host: localhost\r\n'
                 'Connection: close\r\n'
                 'X-Storage-Token: t\r\n'
                 'Content-Length: %s\r\n'
                 'Content-Type: application/octet-stream\r\n'
                 '\r\n' % (self.path, str(obj_len)))
        fd.write('a' * obj_len)
        fd.flush()
        headers = readuntil2crlfs(fd)
        exp = 'HTTP/1.1 201'
        self.assertEqual(headers[:len(exp)], exp)
        self.obj_len = obj_len

    def test_GET_debug_large_file(self):
        for i in range(10):
            start = time.time()

            prolis = _test_sockets[0]
            sock = connect_tcp(('localhost', prolis.getsockname()[1]))
            # Client is reading in 2 MB chunks
            fd = sock.makefile('wb', 2 * 1024 * 1024)
            fd.write('GET %s HTTP/1.1\r\n'
                     'Host: localhost\r\n'
                     'Connection: close\r\n'
                     'X-Storage-Token: t\r\n'
                     '\r\n' % self.path)
            fd.flush()
            headers = readuntil2crlfs(fd)
            exp = 'HTTP/1.1 200'
            self.assertEqual(headers[:len(exp)], exp)

            total = 0
            while True:
                buf = fd.read(100000)
                if not buf:
                    break
                total += len(buf)
            self.assertEqual(total, self.obj_len)

            end = time.time()
            print "Run %02d took %07.03f" % (i, end - start)


@patch_policies([
    StoragePolicy.from_conf(
        REPL_POLICY, {'idx': 0, 'name': 'migrated',
                      'object_ring': FakeRing()}),
    StoragePolicy.from_conf(
        REPL_POLICY, {'idx': 1, 'name': 'ernie', 'is_default': True,
                      'object_ring': FakeRing()}),
    StoragePolicy.from_conf(
        REPL_POLICY, {'idx': 2, 'name': 'deprecated', 'is_deprecated': True,
                      'object_ring': FakeRing()}),
    StoragePolicy.from_conf(
        REPL_POLICY, {'idx': 3, 'name': 'bert',
                      'object_ring': FakeRing()})
])
class TestSwiftInfo(unittest.TestCase):
    def setUp(self):
        utils._swift_info = {}
        utils._swift_admin_info = {}

    def test_registered_defaults(self):
        proxy_server.Application({}, FakeMemcache(),
                                 account_ring=FakeRing(),
                                 container_ring=FakeRing())

        si = utils.get_swift_info()['swift']
        self.assertTrue('version' in si)
        self.assertEqual(si['max_file_size'], constraints.MAX_FILE_SIZE)
        self.assertEqual(si['max_meta_name_length'],
                         constraints.MAX_META_NAME_LENGTH)
        self.assertEqual(si['max_meta_value_length'],
                         constraints.MAX_META_VALUE_LENGTH)
        self.assertEqual(si['max_meta_count'], constraints.MAX_META_COUNT)
        self.assertEqual(si['max_header_size'], constraints.MAX_HEADER_SIZE)
        self.assertEqual(si['max_meta_overall_size'],
                         constraints.MAX_META_OVERALL_SIZE)
        self.assertEqual(si['account_listing_limit'],
                         constraints.ACCOUNT_LISTING_LIMIT)
        self.assertEqual(si['container_listing_limit'],
                         constraints.CONTAINER_LISTING_LIMIT)
        self.assertEqual(si['max_account_name_length'],
                         constraints.MAX_ACCOUNT_NAME_LENGTH)
        self.assertEqual(si['max_container_name_length'],
                         constraints.MAX_CONTAINER_NAME_LENGTH)
        self.assertEqual(si['max_object_name_length'],
                         constraints.MAX_OBJECT_NAME_LENGTH)
        self.assertTrue('strict_cors_mode' in si)
        self.assertEqual(si['allow_account_management'], False)
        self.assertEqual(si['account_autocreate'], False)
        # this next test is deliberately brittle in order to alert if
        # other items are added to swift info
        self.assertEqual(len(si), 16)

        self.assertTrue('policies' in si)
        sorted_pols = sorted(si['policies'], key=operator.itemgetter('name'))
        self.assertEqual(len(sorted_pols), 3)
        for policy in sorted_pols:
            self.assertNotEquals(policy['name'], 'deprecated')
        self.assertEqual(sorted_pols[0]['name'], 'bert')
        self.assertEqual(sorted_pols[1]['name'], 'ernie')
        self.assertEqual(sorted_pols[2]['name'], 'migrated')


if __name__ == '__main__':
    setup()
    try:
        unittest.main()
    finally:
        teardown()<|MERGE_RESOLUTION|>--- conflicted
+++ resolved
@@ -4333,27 +4333,15 @@
         with save_globals():
             backend_requests = []
 
-<<<<<<< HEAD
-            def fake_connect_put_node(nodes, part, path, headers,
-                                      logger_thread_locals, chunked,
-                                      need_metadata_footer=False,
-                                      need_multiphase_put=False):
-                given_headers.update(headers)
-
-            controller = proxy_server.ReplicatedObjectController(
-                self.app, 'a', 'c', 'o')
-            controller._connect_put_node = fake_connect_put_node
-            set_http_connect(200, 200, 200, 200, 200, 201, 201, 201)
-=======
             def capture_requests(ipaddr, port, device, partition, method, path,
                                  headers=None, query_string=None):
                 backend_requests.append((method, path, headers))
 
-            controller = proxy_server.ObjectController(self.app, 'a',
-                                                       'c', 'o')
+            controller = proxy_server.ReplicatedObjectController(self.app, 'a',
+                                                                 'c', 'o')
             set_http_connect(200, 200, 200, 200, 200, 201, 201, 201,
                              give_connect=capture_requests)
->>>>>>> 96337992
+
             self.app.memcache.store = {}
             req = Request.blank('/v1/a/c/o',
                                 environ={'REQUEST_METHOD': 'COPY'},
@@ -4376,27 +4364,15 @@
         with save_globals():
             backend_requests = []
 
-<<<<<<< HEAD
-            def fake_connect_put_node(nodes, part, path, headers,
-                                      logger_thread_locals, chunked,
-                                      need_metadata_footer=False,
-                                      need_multiphase_put=False):
-                given_headers.update(headers)
-
-            controller = proxy_server.ReplicatedObjectController(
-                self.app, 'a', 'c', 'o')
-            controller._connect_put_node = fake_connect_put_node
-            set_http_connect(200, 200, 200, 200, 200, 200, 200, 201, 201, 201)
-=======
             def capture_requests(ipaddr, port, device, partition, method, path,
                                  headers=None, query_string=None):
                 backend_requests.append((method, path, headers))
 
-            controller = proxy_server.ObjectController(self.app, 'a',
-                                                       'c', 'o')
+            controller = proxy_server.ReplicatedObjectController(self.app, 'a',
+                                                                 'c', 'o')
             set_http_connect(200, 200, 200, 200, 200, 200, 200, 201, 201, 201,
                              give_connect=capture_requests)
->>>>>>> 96337992
+
             self.app.memcache.store = {}
             req = Request.blank('/v1/a/c/o',
                                 environ={'REQUEST_METHOD': 'COPY'},

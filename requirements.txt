--- conflicted
+++ resolved
@@ -10,9 +10,5 @@
 pastedeploy>=1.3.3
 six>=1.9.0
 xattr>=0.4
-<<<<<<< HEAD
-PyECLib==1.0.7                          # BSD
 cryptography>=1.0                       # Apache-2.0
-=======
-PyECLib>=1.0.7                          # BSD
->>>>>>> 65684e56
+PyECLib>=1.0.7                          # BSD
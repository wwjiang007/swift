--- conflicted
+++ resolved
@@ -10,9 +10,5 @@
 pastedeploy>=1.3.3
 six>=1.9.0
 xattr>=0.4
-<<<<<<< HEAD
 cryptography>=1.0                       # Apache-2.0
-PyECLib>=1.0.7                          # BSD
-=======
-PyECLib>=1.0.8                          # BSD
->>>>>>> 4e370e51
+PyECLib>=1.0.8                          # BSD